--- conflicted
+++ resolved
@@ -41,15 +41,9 @@
     
     pGraphics->SetKeyHandlerFunc([&](const IKeyPress& key)
     {
-<<<<<<< HEAD
       switch (key.VK) {
         case VK_TAB:
-          dynamic_cast<IPanelControl*>(GetUI()->GetControl(0))->SetPattern(IColor::GetRandomColor());
-=======
-      switch (key) {
-        case EIPlugKeyCodes::KEY_TAB:
           dynamic_cast<IPanelControl*>(GetUI()->GetBackgroundControl())->SetPattern(IColor::GetRandomColor());
->>>>>>> bb6c4c4e
           break;
           
         default:
