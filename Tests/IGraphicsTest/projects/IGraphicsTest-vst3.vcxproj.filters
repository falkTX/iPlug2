﻿<?xml version="1.0" encoding="utf-8"?>
<Project ToolsVersion="4.0" xmlns="http://schemas.microsoft.com/developer/msbuild/2003">
  <ItemGroup>
    <ClCompile Include="..\IGraphicsTest.cpp" />
    <ClCompile Include="..\..\..\IGraphics\IGraphics.cpp">
      <Filter>IGraphics</Filter>
    </ClCompile>
    <ClCompile Include="..\..\..\IGraphics\Platforms\IGraphicsWin.cpp">
      <Filter>IGraphics\Platform</Filter>
    </ClCompile>
    <ClCompile Include="..\..\..\IGraphics\Controls\IControls.cpp">
      <Filter>IGraphics\Controls</Filter>
    </ClCompile>
    <ClCompile Include="..\..\..\IGraphics\IControl.cpp">
      <Filter>IGraphics\Controls</Filter>
    </ClCompile>
    <ClCompile Include="..\..\..\IPlug\IPlugAPIBase.cpp">
      <Filter>IPlug</Filter>
    </ClCompile>
    <ClCompile Include="..\..\..\IPlug\IPlugParameter.cpp">
      <Filter>IPlug</Filter>
    </ClCompile>
    <ClCompile Include="..\..\..\IPlug\IPlugPluginBase.cpp">
      <Filter>IPlug</Filter>
    </ClCompile>
    <ClCompile Include="..\..\..\IPlug\IPlugProcessor.cpp">
      <Filter>IPlug</Filter>
    </ClCompile>
    <ClCompile Include="..\..\..\IPlug\IPlugTimer.cpp">
      <Filter>IPlug</Filter>
    </ClCompile>
    <ClCompile Include="..\..\..\IGraphics\Controls\ITextEntryControl.cpp">
      <Filter>IGraphics\Controls</Filter>
    </ClCompile>
    <ClCompile Include="..\..\..\IGraphics\Controls\IPopupMenuControl.cpp">
      <Filter>IGraphics\Controls</Filter>
    </ClCompile>
    <ClCompile Include="..\..\..\Dependencies\IPlug\VST3_SDK\public.sdk\source\vst\vstaudioeffect.cpp">
      <Filter>IPlug\VST3\VST3_SDK\public.sdk\source\vst</Filter>
    </ClCompile>
    <ClCompile Include="..\..\..\Dependencies\IPlug\VST3_SDK\public.sdk\source\vst\vstbus.cpp">
      <Filter>IPlug\VST3\VST3_SDK\public.sdk\source\vst</Filter>
    </ClCompile>
    <ClCompile Include="..\..\..\Dependencies\IPlug\VST3_SDK\public.sdk\source\vst\vstcomponent.cpp">
      <Filter>IPlug\VST3\VST3_SDK\public.sdk\source\vst</Filter>
    </ClCompile>
    <ClCompile Include="..\..\..\Dependencies\IPlug\VST3_SDK\public.sdk\source\vst\vstcomponentbase.cpp">
      <Filter>IPlug\VST3\VST3_SDK\public.sdk\source\vst</Filter>
    </ClCompile>
    <ClCompile Include="..\..\..\Dependencies\IPlug\VST3_SDK\public.sdk\source\vst\vstinitiids.cpp">
      <Filter>IPlug\VST3\VST3_SDK\public.sdk\source\vst</Filter>
    </ClCompile>
    <ClCompile Include="..\..\..\Dependencies\IPlug\VST3_SDK\public.sdk\source\vst\vstparameters.cpp">
      <Filter>IPlug\VST3\VST3_SDK\public.sdk\source\vst</Filter>
    </ClCompile>
    <ClCompile Include="..\..\..\Dependencies\IPlug\VST3_SDK\public.sdk\source\vst\vstsinglecomponenteffect.cpp">
      <Filter>IPlug\VST3\VST3_SDK\public.sdk\source\vst</Filter>
    </ClCompile>
    <ClCompile Include="..\..\..\Dependencies\IPlug\VST3_SDK\public.sdk\source\common\pluginview.cpp">
      <Filter>IPlug\VST3\VST3_SDK\public.sdk\common</Filter>
    </ClCompile>
    <ClCompile Include="..\..\..\Dependencies\IPlug\VST3_SDK\public.sdk\source\common\memorystream.cpp">
      <Filter>IPlug\VST3\VST3_SDK\public.sdk\common</Filter>
    </ClCompile>
    <ClCompile Include="..\..\..\Dependencies\IPlug\VST3_SDK\public.sdk\source\main\dllmain.cpp">
      <Filter>IPlug\VST3\VST3_SDK\public.sdk\main</Filter>
    </ClCompile>
    <ClCompile Include="..\..\..\Dependencies\IPlug\VST3_SDK\base\source\baseiids.cpp">
      <Filter>IPlug\VST3\VST3_SDK\base\source</Filter>
    </ClCompile>
    <ClCompile Include="..\..\..\Dependencies\IPlug\VST3_SDK\base\source\fbuffer.cpp">
      <Filter>IPlug\VST3\VST3_SDK\base\source</Filter>
    </ClCompile>
    <ClCompile Include="..\..\..\Dependencies\IPlug\VST3_SDK\base\source\fdebug.cpp">
      <Filter>IPlug\VST3\VST3_SDK\base\source</Filter>
    </ClCompile>
    <ClCompile Include="..\..\..\Dependencies\IPlug\VST3_SDK\base\source\fdynlib.cpp">
      <Filter>IPlug\VST3\VST3_SDK\base\source</Filter>
    </ClCompile>
    <ClCompile Include="..\..\..\Dependencies\IPlug\VST3_SDK\base\source\fobject.cpp">
      <Filter>IPlug\VST3\VST3_SDK\base\source</Filter>
    </ClCompile>
    <ClCompile Include="..\..\..\Dependencies\IPlug\VST3_SDK\base\source\fstreamer.cpp">
      <Filter>IPlug\VST3\VST3_SDK\base\source</Filter>
    </ClCompile>
    <ClCompile Include="..\..\..\Dependencies\IPlug\VST3_SDK\base\source\fstring.cpp">
      <Filter>IPlug\VST3\VST3_SDK\base\source</Filter>
    </ClCompile>
    <ClCompile Include="..\..\..\Dependencies\IPlug\VST3_SDK\base\source\timer.cpp">
      <Filter>IPlug\VST3\VST3_SDK\base\source</Filter>
    </ClCompile>
    <ClCompile Include="..\..\..\Dependencies\IPlug\VST3_SDK\base\source\updatehandler.cpp">
      <Filter>IPlug\VST3\VST3_SDK\base\source</Filter>
    </ClCompile>
    <ClCompile Include="..\..\..\Dependencies\IPlug\VST3_SDK\base\thread\source\flock.cpp">
      <Filter>IPlug\VST3\VST3_SDK\base\thread</Filter>
    </ClCompile>
    <ClCompile Include="..\..\..\Dependencies\IPlug\VST3_SDK\base\thread\source\fcondition.cpp">
      <Filter>IPlug\VST3\VST3_SDK\base\thread</Filter>
    </ClCompile>
    <ClCompile Include="..\..\..\Dependencies\IPlug\VST3_SDK\pluginterfaces\base\conststringtable.cpp">
      <Filter>IPlug\VST3\VST3_SDK\plugininterfaces\base</Filter>
    </ClCompile>
    <ClCompile Include="..\..\..\Dependencies\IPlug\VST3_SDK\pluginterfaces\base\coreiids.cpp">
      <Filter>IPlug\VST3\VST3_SDK\plugininterfaces\base</Filter>
    </ClCompile>
    <ClCompile Include="..\..\..\Dependencies\IPlug\VST3_SDK\pluginterfaces\base\funknown.cpp">
      <Filter>IPlug\VST3\VST3_SDK\plugininterfaces\base</Filter>
    </ClCompile>
    <ClCompile Include="..\..\..\Dependencies\IPlug\VST3_SDK\pluginterfaces\base\ustring.cpp">
      <Filter>IPlug\VST3\VST3_SDK\plugininterfaces\base</Filter>
    </ClCompile>
    <ClCompile Include="..\..\..\Dependencies\IPlug\VST3_SDK\public.sdk\source\main\pluginfactory.cpp">
      <Filter>IPlug\VST3\VST3_SDK\public.sdk\main</Filter>
    </ClCompile>
    <ClCompile Include="..\..\..\IPlug\IPlugPaths.cpp">
      <Filter>IPlug</Filter>
    </ClCompile>
    <ClCompile Include="..\..\..\IPlug\VST3\IPlugVST3.cpp">
      <Filter>IPlug\VST3</Filter>
    </ClCompile>
    <ClCompile Include="..\..\..\IPlug\VST3\IPlugVST3_ProcessorBase.cpp">
      <Filter>IPlug\VST3</Filter>
    </ClCompile>
    <ClCompile Include="..\..\..\Dependencies\IPlug\VST3_SDK\public.sdk\source\common\commoniids.cpp">
      <Filter>IPlug\VST3\VST3_SDK\public.sdk\common</Filter>
    </ClCompile>
    <ClCompile Include="..\..\..\IGraphics\Drawing\IGraphicsAGG.cpp">
      <Filter>IGraphics\Drawing</Filter>
    </ClCompile>
    <ClCompile Include="..\..\..\IGraphics\Drawing\IGraphicsCairo.cpp">
      <Filter>IGraphics\Drawing</Filter>
    </ClCompile>
    <ClCompile Include="..\..\..\IGraphics\Drawing\IGraphicsLice.cpp">
      <Filter>IGraphics\Drawing</Filter>
    </ClCompile>
    <ClCompile Include="..\..\..\IGraphics\Drawing\IGraphicsNanoVG.cpp">
      <Filter>IGraphics\Drawing</Filter>
    </ClCompile>
    <ClCompile Include="..\..\..\IGraphics\Drawing\IGraphicsSkia.cpp">
      <Filter>IGraphics\Drawing</Filter>
    </ClCompile>
    <ClCompile Include="..\..\..\IGraphics\IGraphicsEditorDelegate.cpp">
      <Filter>IGraphics</Filter>
    </ClCompile>
    <ClCompile Include="..\..\..\IGraphics\Extras\IGraphicsFlexBox.cpp">
      <Filter>IGraphics\Extras</Filter>
    </ClCompile>
  </ItemGroup>
  <ItemGroup>
    <ClInclude Include="../config.h" />
    <ClInclude Include="..\IGraphicsTest.h" />
    <ClInclude Include="..\resources\resource.h">
      <Filter>resources</Filter>
    </ClInclude>
    <ClInclude Include="..\..\..\IGraphics\IGraphics.h">
      <Filter>IGraphics</Filter>
    </ClInclude>
    <ClInclude Include="..\..\..\IGraphics\IGraphicsConstants.h">
      <Filter>IGraphics</Filter>
    </ClInclude>
    <ClInclude Include="..\..\..\IGraphics\IGraphicsLiveEdit.h">
      <Filter>IGraphics</Filter>
    </ClInclude>
    <ClInclude Include="..\..\..\IGraphics\IGraphicsPathBase.h">
      <Filter>IGraphics</Filter>
    </ClInclude>
    <ClInclude Include="..\..\..\IGraphics\IGraphicsPopupMenu.h">
      <Filter>IGraphics</Filter>
    </ClInclude>
    <ClInclude Include="..\..\..\IGraphics\IGraphicsStructs.h">
      <Filter>IGraphics</Filter>
    </ClInclude>
    <ClInclude Include="..\..\..\IGraphics\IGraphicsPrivate.h">
      <Filter>IGraphics</Filter>
    </ClInclude>
    <ClInclude Include="..\..\..\IGraphics\IGraphicsUtilities.h">
      <Filter>IGraphics</Filter>
    </ClInclude>
    <ClInclude Include="..\..\..\IGraphics\IGraphics_include_in_plug_hdr.h">
      <Filter>IGraphics</Filter>
    </ClInclude>
    <ClInclude Include="..\..\..\IGraphics\IGraphics_include_in_plug_src.h">
      <Filter>IGraphics</Filter>
    </ClInclude>
    <ClInclude Include="..\..\..\IGraphics\IGraphics_select.h">
      <Filter>IGraphics</Filter>
    </ClInclude>
    <ClInclude Include="..\..\..\IGraphics\Drawing\IGraphicsAGG.h">
      <Filter>IGraphics\Drawing</Filter>
    </ClInclude>
    <ClInclude Include="..\..\..\IGraphics\Drawing\IGraphicsAGG_src.h">
      <Filter>IGraphics\Drawing</Filter>
    </ClInclude>
    <ClInclude Include="..\..\..\IGraphics\Drawing\IGraphicsCairo.h">
      <Filter>IGraphics\Drawing</Filter>
    </ClInclude>
    <ClInclude Include="..\..\..\IGraphics\Drawing\IGraphicsLice.h">
      <Filter>IGraphics\Drawing</Filter>
    </ClInclude>
    <ClInclude Include="..\..\..\IGraphics\Drawing\IGraphicsLice_src.h">
      <Filter>IGraphics\Drawing</Filter>
    </ClInclude>
    <ClInclude Include="..\..\..\IGraphics\Drawing\IGraphicsNanoVG.h">
      <Filter>IGraphics\Drawing</Filter>
    </ClInclude>
    <ClInclude Include="..\..\..\IGraphics\Platforms\IGraphicsLinux.h">
      <Filter>IGraphics\Platform</Filter>
    </ClInclude>
    <ClInclude Include="..\..\..\IGraphics\Platforms\IGraphicsMac.h">
      <Filter>IGraphics\Platform</Filter>
    </ClInclude>
    <ClInclude Include="..\..\..\IGraphics\Platforms\IGraphicsMac_view.h">
      <Filter>IGraphics\Platform</Filter>
    </ClInclude>
    <ClInclude Include="..\..\..\IGraphics\Platforms\IGraphicsWeb.h">
      <Filter>IGraphics\Platform</Filter>
    </ClInclude>
    <ClInclude Include="..\..\..\IGraphics\Platforms\IGraphicsWin.h">
      <Filter>IGraphics\Platform</Filter>
    </ClInclude>
    <ClInclude Include="..\..\..\IGraphics\Controls\IControls.h">
      <Filter>IGraphics\Controls</Filter>
    </ClInclude>
    <ClInclude Include="..\..\..\IGraphics\Controls\IVDropDownListControl.h">
      <Filter>IGraphics\Controls</Filter>
    </ClInclude>
    <ClInclude Include="..\..\..\IGraphics\Controls\IVKeyboardControl.h">
      <Filter>IGraphics\Controls</Filter>
    </ClInclude>
    <ClInclude Include="..\..\..\IGraphics\Controls\IVMeterControl.h">
      <Filter>IGraphics\Controls</Filter>
    </ClInclude>
    <ClInclude Include="..\..\..\IGraphics\Controls\IVScopeControl.h">
      <Filter>IGraphics\Controls</Filter>
    </ClInclude>
    <ClInclude Include="..\..\..\IGraphics\IControl.h">
      <Filter>IGraphics\Controls</Filter>
    </ClInclude>
    <ClInclude Include="..\..\..\IPlug\IPlugAPIBase.h">
      <Filter>IPlug</Filter>
    </ClInclude>
    <ClInclude Include="..\..\..\IPlug\IPlugConstants.h">
      <Filter>IPlug</Filter>
    </ClInclude>
    <ClInclude Include="..\..\..\IPlug\IPlugEditorDelegate.h">
      <Filter>IPlug</Filter>
    </ClInclude>
    <ClInclude Include="..\..\..\IPlug\IPlugLogger.h">
      <Filter>IPlug</Filter>
    </ClInclude>
    <ClInclude Include="..\..\..\IPlug\IPlugMidi.h">
      <Filter>IPlug</Filter>
    </ClInclude>
    <ClInclude Include="..\..\..\IPlug\IPlugPlatform.h">
      <Filter>IPlug</Filter>
    </ClInclude>
    <ClInclude Include="..\..\..\IPlug\IPlugParameter.h">
      <Filter>IPlug</Filter>
    </ClInclude>
    <ClInclude Include="..\..\..\IPlug\IPlugProcessor.h">
      <Filter>IPlug</Filter>
    </ClInclude>
    <ClInclude Include="..\..\..\IPlug\IPlugStructs.h">
      <Filter>IPlug</Filter>
    </ClInclude>
    <ClInclude Include="..\..\..\IPlug\IPlugTimer.h">
      <Filter>IPlug</Filter>
    </ClInclude>
    <ClInclude Include="..\..\..\IPlug\IPlugUtilities.h">
      <Filter>IPlug</Filter>
    </ClInclude>
    <ClInclude Include="..\..\..\IPlug\IPlug_include_in_plug_hdr.h">
      <Filter>IPlug</Filter>
    </ClInclude>
    <ClInclude Include="..\..\..\IPlug\IPlug_include_in_plug_src.h">
      <Filter>IPlug</Filter>
    </ClInclude>
    <ClInclude Include="..\..\..\IGraphics\Controls\ITextEntryControl.h">
      <Filter>IGraphics\Controls</Filter>
    </ClInclude>
    <ClInclude Include="..\..\..\IGraphics\Controls\IPopupMenuControl.h">
      <Filter>IGraphics\Controls</Filter>
    </ClInclude>
    <ClInclude Include="..\..\..\Dependencies\IPlug\VST3_SDK\public.sdk\source\vst\vstsinglecomponenteffect.h">
      <Filter>IPlug\VST3\VST3_SDK\public.sdk\source\vst</Filter>
    </ClInclude>
    <ClInclude Include="..\..\..\Dependencies\IPlug\VST3_SDK\public.sdk\source\vst\vstaudioeffect.h">
      <Filter>IPlug\VST3\VST3_SDK\public.sdk\source\vst</Filter>
    </ClInclude>
    <ClInclude Include="..\..\..\Dependencies\IPlug\VST3_SDK\public.sdk\source\vst\vstbus.h">
      <Filter>IPlug\VST3\VST3_SDK\public.sdk\source\vst</Filter>
    </ClInclude>
    <ClInclude Include="..\..\..\Dependencies\IPlug\VST3_SDK\public.sdk\source\vst\vstcomponent.h">
      <Filter>IPlug\VST3\VST3_SDK\public.sdk\source\vst</Filter>
    </ClInclude>
    <ClInclude Include="..\..\..\Dependencies\IPlug\VST3_SDK\public.sdk\source\vst\vstcomponentbase.h">
      <Filter>IPlug\VST3\VST3_SDK\public.sdk\source\vst</Filter>
    </ClInclude>
    <ClInclude Include="..\..\..\Dependencies\IPlug\VST3_SDK\public.sdk\source\vst\vstparameters.h">
      <Filter>IPlug\VST3\VST3_SDK\public.sdk\source\vst</Filter>
    </ClInclude>
    <ClInclude Include="..\..\..\Dependencies\IPlug\VST3_SDK\public.sdk\source\common\pluginview.h">
      <Filter>IPlug\VST3\VST3_SDK\public.sdk\common</Filter>
    </ClInclude>
    <ClInclude Include="..\..\..\Dependencies\IPlug\VST3_SDK\public.sdk\source\common\memorystream.h">
      <Filter>IPlug\VST3\VST3_SDK\public.sdk\common</Filter>
    </ClInclude>
    <ClInclude Include="..\..\..\Dependencies\IPlug\VST3_SDK\base\source\classfactoryhelpers.h">
      <Filter>IPlug\VST3\VST3_SDK\base\source</Filter>
    </ClInclude>
    <ClInclude Include="..\..\..\Dependencies\IPlug\VST3_SDK\base\source\fbuffer.h">
      <Filter>IPlug\VST3\VST3_SDK\base\source</Filter>
    </ClInclude>
    <ClInclude Include="..\..\..\Dependencies\IPlug\VST3_SDK\base\source\fcleanup.h">
      <Filter>IPlug\VST3\VST3_SDK\base\source</Filter>
    </ClInclude>
    <ClInclude Include="..\..\..\Dependencies\IPlug\VST3_SDK\base\source\fcommandline.h">
      <Filter>IPlug\VST3\VST3_SDK\base\source</Filter>
    </ClInclude>
    <ClInclude Include="..\..\..\Dependencies\IPlug\VST3_SDK\base\source\fdebug.h">
      <Filter>IPlug\VST3\VST3_SDK\base\source</Filter>
    </ClInclude>
    <ClInclude Include="..\..\..\Dependencies\IPlug\VST3_SDK\base\source\fdynlib.h">
      <Filter>IPlug\VST3\VST3_SDK\base\source</Filter>
    </ClInclude>
    <ClInclude Include="..\..\..\Dependencies\IPlug\VST3_SDK\base\source\fobject.h">
      <Filter>IPlug\VST3\VST3_SDK\base\source</Filter>
    </ClInclude>
    <ClInclude Include="..\..\..\Dependencies\IPlug\VST3_SDK\base\source\fstdmethods.h">
      <Filter>IPlug\VST3\VST3_SDK\base\source</Filter>
    </ClInclude>
    <ClInclude Include="..\..\..\Dependencies\IPlug\VST3_SDK\base\source\fstreamer.h">
      <Filter>IPlug\VST3\VST3_SDK\base\source</Filter>
    </ClInclude>
    <ClInclude Include="..\..\..\Dependencies\IPlug\VST3_SDK\base\source\fstring.h">
      <Filter>IPlug\VST3\VST3_SDK\base\source</Filter>
    </ClInclude>
    <ClInclude Include="..\..\..\Dependencies\IPlug\VST3_SDK\base\source\hexbinary.h">
      <Filter>IPlug\VST3\VST3_SDK\base\source</Filter>
    </ClInclude>
    <ClInclude Include="..\..\..\Dependencies\IPlug\VST3_SDK\base\source\timer.h">
      <Filter>IPlug\VST3\VST3_SDK\base\source</Filter>
    </ClInclude>
    <ClInclude Include="..\..\..\Dependencies\IPlug\VST3_SDK\base\source\updatehandler.h">
      <Filter>IPlug\VST3\VST3_SDK\base\source</Filter>
    </ClInclude>
    <ClInclude Include="..\..\..\Dependencies\IPlug\VST3_SDK\pluginterfaces\base\ustring.h">
      <Filter>IPlug\VST3\VST3_SDK\plugininterfaces\base</Filter>
    </ClInclude>
    <ClInclude Include="..\..\..\Dependencies\IPlug\VST3_SDK\pluginterfaces\base\conststringtable.h">
      <Filter>IPlug\VST3\VST3_SDK\plugininterfaces\base</Filter>
    </ClInclude>
    <ClInclude Include="..\..\..\Dependencies\IPlug\VST3_SDK\pluginterfaces\base\funknown.h">
      <Filter>IPlug\VST3\VST3_SDK\plugininterfaces\base</Filter>
    </ClInclude>
    <ClInclude Include="..\..\..\IPlug\IPlugPaths.h">
      <Filter>IPlug</Filter>
    </ClInclude>
    <ClInclude Include="..\..\..\IPlug\VST3\IPlugVST3.h">
      <Filter>IPlug\VST3</Filter>
    </ClInclude>
    <ClInclude Include="..\..\..\IPlug\VST3\IPlugVST3_Common.h">
      <Filter>IPlug\VST3</Filter>
    </ClInclude>
    <ClInclude Include="..\..\..\IPlug\VST3\IPlugVST3_ControllerBase.h">
      <Filter>IPlug\VST3</Filter>
    </ClInclude>
    <ClInclude Include="..\..\..\IPlug\VST3\IPlugVST3_Parameter.h">
      <Filter>IPlug\VST3</Filter>
    </ClInclude>
    <ClInclude Include="..\..\..\IPlug\VST3\IPlugVST3_ProcessorBase.h">
      <Filter>IPlug\VST3</Filter>
    </ClInclude>
    <ClInclude Include="..\..\..\IPlug\VST3\IPlugVST3_View.h">
      <Filter>IPlug\VST3</Filter>
    </ClInclude>
    <ClInclude Include="..\..\..\IGraphics\Drawing\IGraphicsSkia.h">
      <Filter>IGraphics\Drawing</Filter>
    </ClInclude>
    <ClInclude Include="..\..\..\IGraphics\IGraphicsEditorDelegate.h">
      <Filter>IGraphics</Filter>
    </ClInclude>
<<<<<<< HEAD
    <ClInclude Include="..\..\..\IGraphics\Controls\Test\TestLayerControl.h">
      <Filter>IGraphics\Controls\Test</Filter>
    </ClInclude>
    <ClInclude Include="..\..\..\IGraphics\Controls\Test\TestMultiPathControl.h">
      <Filter>IGraphics\Controls\Test</Filter>
    </ClInclude>
    <ClInclude Include="..\..\..\IGraphics\Controls\Test\TestMultiTouchControl.h">
      <Filter>IGraphics\Controls\Test</Filter>
    </ClInclude>
    <ClInclude Include="..\..\..\IGraphics\Controls\Test\TestPolyControl.h">
      <Filter>IGraphics\Controls\Test</Filter>
    </ClInclude>
    <ClInclude Include="..\..\..\IGraphics\Controls\Test\TestShadowGradientControl.h">
      <Filter>IGraphics\Controls\Test</Filter>
    </ClInclude>
    <ClInclude Include="..\..\..\IGraphics\Controls\Test\TestSizeControl.h">
      <Filter>IGraphics\Controls\Test</Filter>
    </ClInclude>
    <ClInclude Include="..\..\..\IGraphics\Controls\Test\TestSVGControl.h">
      <Filter>IGraphics\Controls\Test</Filter>
    </ClInclude>
    <ClInclude Include="..\..\..\IGraphics\Controls\Test\TestTextControl.h">
      <Filter>IGraphics\Controls\Test</Filter>
    </ClInclude>
    <ClInclude Include="..\..\..\IGraphics\Controls\Test\TestTextOrientationControl.h">
      <Filter>IGraphics\Controls\Test</Filter>
    </ClInclude>
    <ClInclude Include="..\..\..\IGraphics\Controls\Test\TestTextSizeControl.h">
      <Filter>IGraphics\Controls\Test</Filter>
    </ClInclude>
    <ClInclude Include="..\..\..\IGraphics\Controls\Test\TestAnimationControl.h">
      <Filter>IGraphics\Controls\Test</Filter>
    </ClInclude>
    <ClInclude Include="..\..\..\IGraphics\Controls\Test\TestArcControl.h">
      <Filter>IGraphics\Controls\Test</Filter>
    </ClInclude>
    <ClInclude Include="..\..\..\IGraphics\Controls\Test\TestBezierControl.h">
      <Filter>IGraphics\Controls\Test</Filter>
    </ClInclude>
    <ClInclude Include="..\..\..\IGraphics\Controls\Test\TestBlendControl.h">
      <Filter>IGraphics\Controls\Test</Filter>
    </ClInclude>
    <ClInclude Include="..\..\..\IGraphics\Controls\Test\TestColorControl.h">
      <Filter>IGraphics\Controls\Test</Filter>
    </ClInclude>
    <ClInclude Include="..\..\..\IGraphics\Controls\Test\TestControls.h">
      <Filter>IGraphics\Controls\Test</Filter>
    </ClInclude>
    <ClInclude Include="..\..\..\IGraphics\Controls\Test\TestCursorControl.h">
      <Filter>IGraphics\Controls\Test</Filter>
    </ClInclude>
    <ClInclude Include="..\..\..\IGraphics\Controls\Test\TestDirBrowseControl.h">
      <Filter>IGraphics\Controls\Test</Filter>
    </ClInclude>
    <ClInclude Include="..\..\..\IGraphics\Controls\Test\TestDrawContextControl.h">
      <Filter>IGraphics\Controls\Test</Filter>
    </ClInclude>
    <ClInclude Include="..\..\..\IGraphics\Controls\Test\TestDropShadowControl.h">
      <Filter>IGraphics\Controls\Test</Filter>
    </ClInclude>
    <ClInclude Include="..\..\..\IGraphics\Controls\Test\TestFontControl.h">
      <Filter>IGraphics\Controls\Test</Filter>
    </ClInclude>
    <ClInclude Include="..\..\..\IGraphics\Controls\Test\TestGFXLabel.h">
      <Filter>IGraphics\Controls\Test</Filter>
    </ClInclude>
    <ClInclude Include="..\..\..\IGraphics\Controls\Test\TestGLControl.h">
      <Filter>IGraphics\Controls\Test</Filter>
    </ClInclude>
    <ClInclude Include="..\..\..\IGraphics\Controls\Test\TestGradientControl.h">
      <Filter>IGraphics\Controls\Test</Filter>
    </ClInclude>
    <ClInclude Include="..\..\..\IGraphics\Controls\Test\TestImageControl.h">
      <Filter>IGraphics\Controls\Test</Filter>
    </ClInclude>
    <ClInclude Include="..\..\..\IGraphics\Controls\Test\TestKeyboardControl.h">
      <Filter>IGraphics\Controls\Test</Filter>
=======
    <ClInclude Include="..\..\..\IGraphics\Extras\IGraphicsFlexBox.h">
      <Filter>IGraphics\Extras</Filter>
    </ClInclude>
    <ClInclude Include="..\..\..\IPlug\IPlugPluginBase.h">
      <Filter>IPlug</Filter>
>>>>>>> a9a6b2b7
    </ClInclude>
  </ItemGroup>
  <ItemGroup>
    <Filter Include="resources">
      <UniqueIdentifier>{74cd52f2-b3b1-45bf-b24a-5e60e66b70de}</UniqueIdentifier>
    </Filter>
    <Filter Include="IGraphics">
      <UniqueIdentifier>{30a371c3-625a-4283-948b-afc6665bd15e}</UniqueIdentifier>
    </Filter>
    <Filter Include="IGraphics\Drawing">
      <UniqueIdentifier>{0468a615-fe74-4ab5-8e07-f68a4a4d2c61}</UniqueIdentifier>
    </Filter>
    <Filter Include="IGraphics\Platform">
      <UniqueIdentifier>{70240a88-f166-4127-a108-4162d68a58a3}</UniqueIdentifier>
    </Filter>
    <Filter Include="IGraphics\Controls">
      <UniqueIdentifier>{dc3b907e-91a1-483f-a535-c11681237069}</UniqueIdentifier>
    </Filter>
    <Filter Include="IPlug">
      <UniqueIdentifier>{40c50427-6a81-4d1f-a6f2-9712d345f626}</UniqueIdentifier>
    </Filter>
    <Filter Include="IPlug\VST3">
      <UniqueIdentifier>{5674951e-0cfd-4a71-98fb-050914b34427}</UniqueIdentifier>
    </Filter>
    <Filter Include="config">
      <UniqueIdentifier>{0ce889c3-9b8a-47b9-a9b5-7592348bc27f}</UniqueIdentifier>
    </Filter>
    <Filter Include="IPlug\VST3\VST3_SDK">
      <UniqueIdentifier>{8457d487-cc95-4187-8e99-6facd217dbb7}</UniqueIdentifier>
    </Filter>
    <Filter Include="IPlug\VST3\VST3_SDK\public.sdk">
      <UniqueIdentifier>{83eddda9-c0ea-4a0b-8284-96f69457fe1b}</UniqueIdentifier>
    </Filter>
    <Filter Include="IPlug\VST3\VST3_SDK\public.sdk\source">
      <UniqueIdentifier>{39d846c5-987a-47dd-91cf-2f2597941322}</UniqueIdentifier>
    </Filter>
    <Filter Include="IPlug\VST3\VST3_SDK\public.sdk\source\vst">
      <UniqueIdentifier>{74bb45ba-50e1-46de-9c6b-36982331323d}</UniqueIdentifier>
    </Filter>
    <Filter Include="IPlug\VST3\VST3_SDK\public.sdk\common">
      <UniqueIdentifier>{4b025091-9604-4830-a801-2e1c91f1b530}</UniqueIdentifier>
    </Filter>
    <Filter Include="IPlug\VST3\VST3_SDK\public.sdk\main">
      <UniqueIdentifier>{484d9499-9db1-417e-ba3c-35923fadb8a0}</UniqueIdentifier>
    </Filter>
    <Filter Include="IPlug\VST3\VST3_SDK\base">
      <UniqueIdentifier>{b64fe767-cc95-4b70-843d-749bfc5959e5}</UniqueIdentifier>
    </Filter>
    <Filter Include="IPlug\VST3\VST3_SDK\base\source">
      <UniqueIdentifier>{871d9f00-37c1-41ca-bf40-c6a6a7bc1ef6}</UniqueIdentifier>
    </Filter>
    <Filter Include="IPlug\VST3\VST3_SDK\base\thread">
      <UniqueIdentifier>{a1c931f7-ef7d-4782-b829-bd5e4a923d60}</UniqueIdentifier>
    </Filter>
    <Filter Include="IPlug\VST3\VST3_SDK\plugininterfaces">
      <UniqueIdentifier>{b3729aae-833f-4cac-a6a3-5ed2f3f4b108}</UniqueIdentifier>
    </Filter>
    <Filter Include="IPlug\VST3\VST3_SDK\plugininterfaces\base">
      <UniqueIdentifier>{5f06b03e-5093-46c0-9513-efb4e494c857}</UniqueIdentifier>
    </Filter>
<<<<<<< HEAD
    <Filter Include="IGraphics\Controls\Test">
      <UniqueIdentifier>{8d8c9ed9-cf90-4c1a-ab55-651153c5e12e}</UniqueIdentifier>
=======
    <Filter Include="IGraphics\Extras">
      <UniqueIdentifier>{bd86a60e-67d9-4fee-9df2-832ec8246d0c}</UniqueIdentifier>
>>>>>>> a9a6b2b7
    </Filter>
  </ItemGroup>
  <ItemGroup>
    <ResourceCompile Include="..\resources\main.rc">
      <Filter>resources</Filter>
    </ResourceCompile>
  </ItemGroup>
  <ItemGroup>
    <None Include="..\config\IGraphicsTest-ios.xcconfig">
      <Filter>config</Filter>
    </None>
    <None Include="..\config\IGraphicsTest-web.mk">
      <Filter>config</Filter>
    </None>
    <None Include="..\config\IGraphicsTest-win.props">
      <Filter>config</Filter>
    </None>
    <None Include="..\config\IGraphicsTest-mac.xcconfig">
      <Filter>config</Filter>
    </None>
  </ItemGroup>
</Project><|MERGE_RESOLUTION|>--- conflicted
+++ resolved
@@ -381,91 +381,11 @@
     <ClInclude Include="..\..\..\IGraphics\IGraphicsEditorDelegate.h">
       <Filter>IGraphics</Filter>
     </ClInclude>
-<<<<<<< HEAD
-    <ClInclude Include="..\..\..\IGraphics\Controls\Test\TestLayerControl.h">
-      <Filter>IGraphics\Controls\Test</Filter>
-    </ClInclude>
-    <ClInclude Include="..\..\..\IGraphics\Controls\Test\TestMultiPathControl.h">
-      <Filter>IGraphics\Controls\Test</Filter>
-    </ClInclude>
-    <ClInclude Include="..\..\..\IGraphics\Controls\Test\TestMultiTouchControl.h">
-      <Filter>IGraphics\Controls\Test</Filter>
-    </ClInclude>
-    <ClInclude Include="..\..\..\IGraphics\Controls\Test\TestPolyControl.h">
-      <Filter>IGraphics\Controls\Test</Filter>
-    </ClInclude>
-    <ClInclude Include="..\..\..\IGraphics\Controls\Test\TestShadowGradientControl.h">
-      <Filter>IGraphics\Controls\Test</Filter>
-    </ClInclude>
-    <ClInclude Include="..\..\..\IGraphics\Controls\Test\TestSizeControl.h">
-      <Filter>IGraphics\Controls\Test</Filter>
-    </ClInclude>
-    <ClInclude Include="..\..\..\IGraphics\Controls\Test\TestSVGControl.h">
-      <Filter>IGraphics\Controls\Test</Filter>
-    </ClInclude>
-    <ClInclude Include="..\..\..\IGraphics\Controls\Test\TestTextControl.h">
-      <Filter>IGraphics\Controls\Test</Filter>
-    </ClInclude>
-    <ClInclude Include="..\..\..\IGraphics\Controls\Test\TestTextOrientationControl.h">
-      <Filter>IGraphics\Controls\Test</Filter>
-    </ClInclude>
-    <ClInclude Include="..\..\..\IGraphics\Controls\Test\TestTextSizeControl.h">
-      <Filter>IGraphics\Controls\Test</Filter>
-    </ClInclude>
-    <ClInclude Include="..\..\..\IGraphics\Controls\Test\TestAnimationControl.h">
-      <Filter>IGraphics\Controls\Test</Filter>
-    </ClInclude>
-    <ClInclude Include="..\..\..\IGraphics\Controls\Test\TestArcControl.h">
-      <Filter>IGraphics\Controls\Test</Filter>
-    </ClInclude>
-    <ClInclude Include="..\..\..\IGraphics\Controls\Test\TestBezierControl.h">
-      <Filter>IGraphics\Controls\Test</Filter>
-    </ClInclude>
-    <ClInclude Include="..\..\..\IGraphics\Controls\Test\TestBlendControl.h">
-      <Filter>IGraphics\Controls\Test</Filter>
-    </ClInclude>
-    <ClInclude Include="..\..\..\IGraphics\Controls\Test\TestColorControl.h">
-      <Filter>IGraphics\Controls\Test</Filter>
-    </ClInclude>
-    <ClInclude Include="..\..\..\IGraphics\Controls\Test\TestControls.h">
-      <Filter>IGraphics\Controls\Test</Filter>
-    </ClInclude>
-    <ClInclude Include="..\..\..\IGraphics\Controls\Test\TestCursorControl.h">
-      <Filter>IGraphics\Controls\Test</Filter>
-    </ClInclude>
-    <ClInclude Include="..\..\..\IGraphics\Controls\Test\TestDirBrowseControl.h">
-      <Filter>IGraphics\Controls\Test</Filter>
-    </ClInclude>
-    <ClInclude Include="..\..\..\IGraphics\Controls\Test\TestDrawContextControl.h">
-      <Filter>IGraphics\Controls\Test</Filter>
-    </ClInclude>
-    <ClInclude Include="..\..\..\IGraphics\Controls\Test\TestDropShadowControl.h">
-      <Filter>IGraphics\Controls\Test</Filter>
-    </ClInclude>
-    <ClInclude Include="..\..\..\IGraphics\Controls\Test\TestFontControl.h">
-      <Filter>IGraphics\Controls\Test</Filter>
-    </ClInclude>
-    <ClInclude Include="..\..\..\IGraphics\Controls\Test\TestGFXLabel.h">
-      <Filter>IGraphics\Controls\Test</Filter>
-    </ClInclude>
-    <ClInclude Include="..\..\..\IGraphics\Controls\Test\TestGLControl.h">
-      <Filter>IGraphics\Controls\Test</Filter>
-    </ClInclude>
-    <ClInclude Include="..\..\..\IGraphics\Controls\Test\TestGradientControl.h">
-      <Filter>IGraphics\Controls\Test</Filter>
-    </ClInclude>
-    <ClInclude Include="..\..\..\IGraphics\Controls\Test\TestImageControl.h">
-      <Filter>IGraphics\Controls\Test</Filter>
-    </ClInclude>
-    <ClInclude Include="..\..\..\IGraphics\Controls\Test\TestKeyboardControl.h">
-      <Filter>IGraphics\Controls\Test</Filter>
-=======
     <ClInclude Include="..\..\..\IGraphics\Extras\IGraphicsFlexBox.h">
       <Filter>IGraphics\Extras</Filter>
     </ClInclude>
     <ClInclude Include="..\..\..\IPlug\IPlugPluginBase.h">
       <Filter>IPlug</Filter>
->>>>>>> a9a6b2b7
     </ClInclude>
   </ItemGroup>
   <ItemGroup>
@@ -526,13 +446,8 @@
     <Filter Include="IPlug\VST3\VST3_SDK\plugininterfaces\base">
       <UniqueIdentifier>{5f06b03e-5093-46c0-9513-efb4e494c857}</UniqueIdentifier>
     </Filter>
-<<<<<<< HEAD
-    <Filter Include="IGraphics\Controls\Test">
-      <UniqueIdentifier>{8d8c9ed9-cf90-4c1a-ab55-651153c5e12e}</UniqueIdentifier>
-=======
     <Filter Include="IGraphics\Extras">
       <UniqueIdentifier>{bd86a60e-67d9-4fee-9df2-832ec8246d0c}</UniqueIdentifier>
->>>>>>> a9a6b2b7
     </Filter>
   </ItemGroup>
   <ItemGroup>
