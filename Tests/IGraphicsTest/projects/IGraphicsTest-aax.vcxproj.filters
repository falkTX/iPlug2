--- conflicted
+++ resolved
@@ -243,88 +243,8 @@
     <ClInclude Include="..\..\..\IGraphics\Drawing\IGraphicsSkia.h">
       <Filter>IGraphics\Drawing</Filter>
     </ClInclude>
-<<<<<<< HEAD
-    <ClInclude Include="..\..\..\IGraphics\Controls\Test\TestTextSizeControl.h">
-      <Filter>IGraphics\Controls\Test</Filter>
-    </ClInclude>
-    <ClInclude Include="..\..\..\IGraphics\Controls\Test\TestAnimationControl.h">
-      <Filter>IGraphics\Controls\Test</Filter>
-    </ClInclude>
-    <ClInclude Include="..\..\..\IGraphics\Controls\Test\TestArcControl.h">
-      <Filter>IGraphics\Controls\Test</Filter>
-    </ClInclude>
-    <ClInclude Include="..\..\..\IGraphics\Controls\Test\TestBezierControl.h">
-      <Filter>IGraphics\Controls\Test</Filter>
-    </ClInclude>
-    <ClInclude Include="..\..\..\IGraphics\Controls\Test\TestBlendControl.h">
-      <Filter>IGraphics\Controls\Test</Filter>
-    </ClInclude>
-    <ClInclude Include="..\..\..\IGraphics\Controls\Test\TestColorControl.h">
-      <Filter>IGraphics\Controls\Test</Filter>
-    </ClInclude>
-    <ClInclude Include="..\..\..\IGraphics\Controls\Test\TestControls.h">
-      <Filter>IGraphics\Controls\Test</Filter>
-    </ClInclude>
-    <ClInclude Include="..\..\..\IGraphics\Controls\Test\TestCursorControl.h">
-      <Filter>IGraphics\Controls\Test</Filter>
-    </ClInclude>
-    <ClInclude Include="..\..\..\IGraphics\Controls\Test\TestDirBrowseControl.h">
-      <Filter>IGraphics\Controls\Test</Filter>
-    </ClInclude>
-    <ClInclude Include="..\..\..\IGraphics\Controls\Test\TestDrawContextControl.h">
-      <Filter>IGraphics\Controls\Test</Filter>
-    </ClInclude>
-    <ClInclude Include="..\..\..\IGraphics\Controls\Test\TestDropShadowControl.h">
-      <Filter>IGraphics\Controls\Test</Filter>
-    </ClInclude>
-    <ClInclude Include="..\..\..\IGraphics\Controls\Test\TestFontControl.h">
-      <Filter>IGraphics\Controls\Test</Filter>
-    </ClInclude>
-    <ClInclude Include="..\..\..\IGraphics\Controls\Test\TestGFXLabel.h">
-      <Filter>IGraphics\Controls\Test</Filter>
-    </ClInclude>
-    <ClInclude Include="..\..\..\IGraphics\Controls\Test\TestGLControl.h">
-      <Filter>IGraphics\Controls\Test</Filter>
-    </ClInclude>
-    <ClInclude Include="..\..\..\IGraphics\Controls\Test\TestGradientControl.h">
-      <Filter>IGraphics\Controls\Test</Filter>
-    </ClInclude>
-    <ClInclude Include="..\..\..\IGraphics\Controls\Test\TestImageControl.h">
-      <Filter>IGraphics\Controls\Test</Filter>
-    </ClInclude>
-    <ClInclude Include="..\..\..\IGraphics\Controls\Test\TestKeyboardControl.h">
-      <Filter>IGraphics\Controls\Test</Filter>
-    </ClInclude>
-    <ClInclude Include="..\..\..\IGraphics\Controls\Test\TestLayerControl.h">
-      <Filter>IGraphics\Controls\Test</Filter>
-    </ClInclude>
-    <ClInclude Include="..\..\..\IGraphics\Controls\Test\TestMultiPathControl.h">
-      <Filter>IGraphics\Controls\Test</Filter>
-    </ClInclude>
-    <ClInclude Include="..\..\..\IGraphics\Controls\Test\TestMultiTouchControl.h">
-      <Filter>IGraphics\Controls\Test</Filter>
-    </ClInclude>
-    <ClInclude Include="..\..\..\IGraphics\Controls\Test\TestPolyControl.h">
-      <Filter>IGraphics\Controls\Test</Filter>
-    </ClInclude>
-    <ClInclude Include="..\..\..\IGraphics\Controls\Test\TestShadowGradientControl.h">
-      <Filter>IGraphics\Controls\Test</Filter>
-    </ClInclude>
-    <ClInclude Include="..\..\..\IGraphics\Controls\Test\TestSizeControl.h">
-      <Filter>IGraphics\Controls\Test</Filter>
-    </ClInclude>
-    <ClInclude Include="..\..\..\IGraphics\Controls\Test\TestSVGControl.h">
-      <Filter>IGraphics\Controls\Test</Filter>
-    </ClInclude>
-    <ClInclude Include="..\..\..\IGraphics\Controls\Test\TestTextControl.h">
-      <Filter>IGraphics\Controls\Test</Filter>
-    </ClInclude>
-    <ClInclude Include="..\..\..\IGraphics\Controls\Test\TestTextOrientationControl.h">
-      <Filter>IGraphics\Controls\Test</Filter>
-=======
     <ClInclude Include="..\..\..\IGraphics\Extras\IGraphicsFlexBox.h">
       <Filter>IGraphics\Extras</Filter>
->>>>>>> a9a6b2b7
     </ClInclude>
   </ItemGroup>
   <ItemGroup>
@@ -352,13 +272,8 @@
     <Filter Include="IGraphics\Controls">
       <UniqueIdentifier>{3c740de7-2371-4065-bf3d-5af9193c7b7d}</UniqueIdentifier>
     </Filter>
-<<<<<<< HEAD
-    <Filter Include="IGraphics\Controls\Test">
-      <UniqueIdentifier>{a431a46a-c28f-4e34-9bab-1d7bf8272130}</UniqueIdentifier>
-=======
     <Filter Include="IGraphics\Extras">
       <UniqueIdentifier>{6db329c8-d605-4f99-91e8-390b07ea5cc0}</UniqueIdentifier>
->>>>>>> a9a6b2b7
     </Filter>
   </ItemGroup>
   <ItemGroup>
