--- conflicted
+++ resolved
@@ -10,39 +10,7 @@
 		4F0D965B23099F5A00BFDED0 /* IPlugProcessor.cpp in Sources */ = {isa = PBXBuildFile; fileRef = 4FFF103420A0E55900D3092F /* IPlugProcessor.cpp */; };
 		4F10E7C020B17EDB00F5B09B /* IGraphicsTest-iOS-MainInterface.storyboard in Resources */ = {isa = PBXBuildFile; fileRef = 4F10E7BF20B17EDB00F5B09B /* IGraphicsTest-iOS-MainInterface.storyboard */; };
 		4F1115CF2296DA95000CFCBF /* IGraphicsTest-iOS-MainInterface.storyboard in Resources */ = {isa = PBXBuildFile; fileRef = 4F10E7BF20B17EDB00F5B09B /* IGraphicsTest-iOS-MainInterface.storyboard */; };
-<<<<<<< HEAD
-		4F324BD623C21534002971AC /* TestKeyboardControl.h in Headers */ = {isa = PBXBuildFile; fileRef = 4F324BB923C21533002971AC /* TestKeyboardControl.h */; };
-		4F324BD723C21534002971AC /* TestGesturesControl.h in Headers */ = {isa = PBXBuildFile; fileRef = 4F324BBA23C21533002971AC /* TestGesturesControl.h */; };
-		4F324BD823C21534002971AC /* TestDirBrowseControl.h in Headers */ = {isa = PBXBuildFile; fileRef = 4F324BBB23C21533002971AC /* TestDirBrowseControl.h */; };
-		4F324BD923C21534002971AC /* TestCursorControl.h in Headers */ = {isa = PBXBuildFile; fileRef = 4F324BBC23C21533002971AC /* TestCursorControl.h */; };
-		4F324BDA23C21534002971AC /* TestLayerControl.h in Headers */ = {isa = PBXBuildFile; fileRef = 4F324BBD23C21533002971AC /* TestLayerControl.h */; };
-		4F324BDB23C21534002971AC /* TestAnimationControl.h in Headers */ = {isa = PBXBuildFile; fileRef = 4F324BBE23C21533002971AC /* TestAnimationControl.h */; };
-		4F324BDC23C21534002971AC /* TestGradientControl.h in Headers */ = {isa = PBXBuildFile; fileRef = 4F324BBF23C21533002971AC /* TestGradientControl.h */; };
-		4F324BDD23C21534002971AC /* TestSizeControl.h in Headers */ = {isa = PBXBuildFile; fileRef = 4F324BC023C21533002971AC /* TestSizeControl.h */; };
-		4F324BDE23C21534002971AC /* TestGFXLabel.h in Headers */ = {isa = PBXBuildFile; fileRef = 4F324BC123C21533002971AC /* TestGFXLabel.h */; };
-		4F324BDF23C21534002971AC /* TestFontControl.h in Headers */ = {isa = PBXBuildFile; fileRef = 4F324BC223C21533002971AC /* TestFontControl.h */; };
-		4F324BE023C21534002971AC /* TestDrawContextControl.h in Headers */ = {isa = PBXBuildFile; fileRef = 4F324BC323C21533002971AC /* TestDrawContextControl.h */; };
-		4F324BE123C21534002971AC /* TestArcControl.h in Headers */ = {isa = PBXBuildFile; fileRef = 4F324BC423C21533002971AC /* TestArcControl.h */; };
-		4F324BE223C21534002971AC /* TestMPSControl.h in Headers */ = {isa = PBXBuildFile; fileRef = 4F324BC523C21533002971AC /* TestMPSControl.h */; };
-		4F324BE323C21534002971AC /* TestTextControl.h in Headers */ = {isa = PBXBuildFile; fileRef = 4F324BC623C21533002971AC /* TestTextControl.h */; };
-		4F324BE423C21534002971AC /* TestMPSControl.mm in Sources */ = {isa = PBXBuildFile; fileRef = 4F324BC723C21533002971AC /* TestMPSControl.mm */; };
-		4F324BE523C21534002971AC /* TestTextSizeControl.h in Headers */ = {isa = PBXBuildFile; fileRef = 4F324BC823C21533002971AC /* TestTextSizeControl.h */; };
-		4F324BE623C21534002971AC /* TestMultiTouchControl.h in Headers */ = {isa = PBXBuildFile; fileRef = 4F324BC923C21533002971AC /* TestMultiTouchControl.h */; };
-		4F324BE723C21534002971AC /* TestGLControl.h in Headers */ = {isa = PBXBuildFile; fileRef = 4F324BCA23C21533002971AC /* TestGLControl.h */; };
-		4F324BE823C21534002971AC /* TestColorControl.h in Headers */ = {isa = PBXBuildFile; fileRef = 4F324BCB23C21533002971AC /* TestColorControl.h */; };
-		4F324BE923C21534002971AC /* TestDropShadowControl.h in Headers */ = {isa = PBXBuildFile; fileRef = 4F324BCC23C21533002971AC /* TestDropShadowControl.h */; };
-		4F324BEA23C21534002971AC /* TestPolyControl.h in Headers */ = {isa = PBXBuildFile; fileRef = 4F324BCD23C21533002971AC /* TestPolyControl.h */; };
-		4F324BEB23C21534002971AC /* TestControls.h in Headers */ = {isa = PBXBuildFile; fileRef = 4F324BCE23C21533002971AC /* TestControls.h */; };
-		4F324BEC23C21534002971AC /* TestBezierControl.h in Headers */ = {isa = PBXBuildFile; fileRef = 4F324BCF23C21534002971AC /* TestBezierControl.h */; };
-		4F324BED23C21534002971AC /* TestBlendControl.h in Headers */ = {isa = PBXBuildFile; fileRef = 4F324BD023C21534002971AC /* TestBlendControl.h */; };
-		4F324BEE23C21534002971AC /* TestShadowGradientControl.h in Headers */ = {isa = PBXBuildFile; fileRef = 4F324BD123C21534002971AC /* TestShadowGradientControl.h */; };
-		4F324BEF23C21534002971AC /* TestImageControl.h in Headers */ = {isa = PBXBuildFile; fileRef = 4F324BD223C21534002971AC /* TestImageControl.h */; };
-		4F324BF023C21534002971AC /* TestTextOrientationControl.h in Headers */ = {isa = PBXBuildFile; fileRef = 4F324BD323C21534002971AC /* TestTextOrientationControl.h */; };
-		4F324BF123C21534002971AC /* TestMultiPathControl.h in Headers */ = {isa = PBXBuildFile; fileRef = 4F324BD423C21534002971AC /* TestMultiPathControl.h */; };
-		4F324BF223C21534002971AC /* TestSVGControl.h in Headers */ = {isa = PBXBuildFile; fileRef = 4F324BD523C21534002971AC /* TestSVGControl.h */; };
-=======
 		4F1C2D5523D731D20088AE84 /* IGraphicsFlexBox.cpp in Sources */ = {isa = PBXBuildFile; fileRef = 4F1C2D5023D731CA0088AE84 /* IGraphicsFlexBox.cpp */; };
->>>>>>> a9a6b2b7
 		4F32AE7D231431BD00710734 /* AUv3Framework.framework in Frameworks */ = {isa = PBXBuildFile; fileRef = 4FA61F6E22E899B500A92C58 /* AUv3Framework.framework */; };
 		4F3E0F6A20A0BCD900A9C2BE /* IGraphicsTest-iOS.storyboard in Resources */ = {isa = PBXBuildFile; fileRef = 4F3E0F6720A0BC5B00A9C2BE /* IGraphicsTest-iOS.storyboard */; };
 		4F3E0F6B20A0BCE300A9C2BE /* Images.xcassets in Resources */ = {isa = PBXBuildFile; fileRef = 4F3E0F6820A0BCAF00A9C2BE /* Images.xcassets */; };
@@ -76,6 +44,34 @@
 		4FDF6D792267CE540007B686 /* main.m in Sources */ = {isa = PBXBuildFile; fileRef = 4FDF6D742267CE540007B686 /* main.m */; };
 		4FDF6D7B2267CE540007B686 /* AppDelegate.m in Sources */ = {isa = PBXBuildFile; fileRef = 4FDF6D752267CE540007B686 /* AppDelegate.m */; };
 		4FDF6D7F2267CEBA0007B686 /* IPlugAUPlayer.mm in Sources */ = {isa = PBXBuildFile; fileRef = 4FDF6D7D2267CEBA0007B686 /* IPlugAUPlayer.mm */; };
+		4FE59A07232033F50012B628 /* TestGLControl.h in Headers */ = {isa = PBXBuildFile; fileRef = 4FE599EB232033F50012B628 /* TestGLControl.h */; };
+		4FE59A08232033F50012B628 /* TestCursorControl.h in Headers */ = {isa = PBXBuildFile; fileRef = 4FE599EC232033F50012B628 /* TestCursorControl.h */; };
+		4FE59A09232033F50012B628 /* TestSizeControl.h in Headers */ = {isa = PBXBuildFile; fileRef = 4FE599ED232033F50012B628 /* TestSizeControl.h */; };
+		4FE59A0A232033F50012B628 /* TestAnimationControl.h in Headers */ = {isa = PBXBuildFile; fileRef = 4FE599EE232033F50012B628 /* TestAnimationControl.h */; };
+		4FE59A0B232033F50012B628 /* TestFontControl.h in Headers */ = {isa = PBXBuildFile; fileRef = 4FE599EF232033F50012B628 /* TestFontControl.h */; };
+		4FE59A0C232033F50012B628 /* TestMPSControl.h in Headers */ = {isa = PBXBuildFile; fileRef = 4FE599F0232033F50012B628 /* TestMPSControl.h */; };
+		4FE59A0D232033F50012B628 /* TestTextControl.h in Headers */ = {isa = PBXBuildFile; fileRef = 4FE599F1232033F50012B628 /* TestTextControl.h */; };
+		4FE59A0E232033F50012B628 /* TestDrawContextControl.h in Headers */ = {isa = PBXBuildFile; fileRef = 4FE599F2232033F50012B628 /* TestDrawContextControl.h */; };
+		4FE59A0F232033F50012B628 /* TestSVGControl.h in Headers */ = {isa = PBXBuildFile; fileRef = 4FE599F3232033F50012B628 /* TestSVGControl.h */; };
+		4FE59A10232033F50012B628 /* TestShadowGradientControl.h in Headers */ = {isa = PBXBuildFile; fileRef = 4FE599F4232033F50012B628 /* TestShadowGradientControl.h */; };
+		4FE59A11232033F50012B628 /* TestBezierControl.h in Headers */ = {isa = PBXBuildFile; fileRef = 4FE599F5232033F50012B628 /* TestBezierControl.h */; };
+		4FE59A12232033F50012B628 /* TestImageControl.h in Headers */ = {isa = PBXBuildFile; fileRef = 4FE599F6232033F50012B628 /* TestImageControl.h */; };
+		4FE59A13232033F50012B628 /* TestDirBrowseControl.h in Headers */ = {isa = PBXBuildFile; fileRef = 4FE599F7232033F50012B628 /* TestDirBrowseControl.h */; };
+		4FE59A14232033F50012B628 /* TestLayerControl.h in Headers */ = {isa = PBXBuildFile; fileRef = 4FE599F8232033F50012B628 /* TestLayerControl.h */; };
+		4FE59A15232033F50012B628 /* TestMouseControl.h in Headers */ = {isa = PBXBuildFile; fileRef = 4FE599F9232033F50012B628 /* TestMouseControl.h */; };
+		4FE59A16232033F50012B628 /* TestControls.h in Headers */ = {isa = PBXBuildFile; fileRef = 4FE599FA232033F50012B628 /* TestControls.h */; };
+		4FE59A17232033F50012B628 /* TestTextOrientationControl.h in Headers */ = {isa = PBXBuildFile; fileRef = 4FE599FB232033F50012B628 /* TestTextOrientationControl.h */; };
+		4FE59A18232033F50012B628 /* TestTextSizeControl.h in Headers */ = {isa = PBXBuildFile; fileRef = 4FE599FC232033F50012B628 /* TestTextSizeControl.h */; };
+		4FE59A19232033F50012B628 /* TestKeyboardControl.h in Headers */ = {isa = PBXBuildFile; fileRef = 4FE599FD232033F50012B628 /* TestKeyboardControl.h */; };
+		4FE59A1A232033F50012B628 /* TestColorControl.h in Headers */ = {isa = PBXBuildFile; fileRef = 4FE599FE232033F50012B628 /* TestColorControl.h */; };
+		4FE59A1B232033F50012B628 /* TestBlendControl.h in Headers */ = {isa = PBXBuildFile; fileRef = 4FE599FF232033F50012B628 /* TestBlendControl.h */; };
+		4FE59A1C232033F50012B628 /* TestGradientControl.h in Headers */ = {isa = PBXBuildFile; fileRef = 4FE59A00232033F50012B628 /* TestGradientControl.h */; };
+		4FE59A1D232033F50012B628 /* TestDropShadowControl.h in Headers */ = {isa = PBXBuildFile; fileRef = 4FE59A01232033F50012B628 /* TestDropShadowControl.h */; };
+		4FE59A1E232033F50012B628 /* TestGFXLabel.h in Headers */ = {isa = PBXBuildFile; fileRef = 4FE59A02232033F50012B628 /* TestGFXLabel.h */; };
+		4FE59A1F232033F50012B628 /* TestMultiPathControl.h in Headers */ = {isa = PBXBuildFile; fileRef = 4FE59A03232033F50012B628 /* TestMultiPathControl.h */; };
+		4FE59A20232033F50012B628 /* TestMPSControl.mm in Sources */ = {isa = PBXBuildFile; fileRef = 4FE59A04232033F50012B628 /* TestMPSControl.mm */; };
+		4FE59A21232033F50012B628 /* TestArcControl.h in Headers */ = {isa = PBXBuildFile; fileRef = 4FE59A05232033F50012B628 /* TestArcControl.h */; };
+		4FE59A22232033F50012B628 /* TestPolyControl.h in Headers */ = {isa = PBXBuildFile; fileRef = 4FE59A06232033F50012B628 /* TestPolyControl.h */; };
 		91236D811B08F59300734C5E /* IGraphicsTestAppExtension.appex in Embed App Extensions */ = {isa = PBXBuildFile; fileRef = 91236D771B08F59300734C5E /* IGraphicsTestAppExtension.appex */; settings = {ATTRIBUTES = (RemoveHeadersOnCopy, ); }; };
 /* End PBXBuildFile section */
 
@@ -132,35 +128,6 @@
 		4F1C2D5623D731E40088AE84 /* TestFlexboxControl.h */ = {isa = PBXFileReference; lastKnownFileType = sourcecode.c.h; path = TestFlexboxControl.h; sourceTree = "<group>"; };
 		4F2020F620A1B2B500F22200 /* scripts */ = {isa = PBXFileReference; lastKnownFileType = folder; name = scripts; path = ../scripts; sourceTree = "<group>"; };
 		4F2602DB2269F79200C7E97E /* tex */ = {isa = PBXFileReference; lastKnownFileType = folder; name = tex; path = ../resources/tex; sourceTree = "<group>"; };
-		4F324BB923C21533002971AC /* TestKeyboardControl.h */ = {isa = PBXFileReference; fileEncoding = 4; lastKnownFileType = sourcecode.c.h; name = TestKeyboardControl.h; path = Test/TestKeyboardControl.h; sourceTree = "<group>"; };
-		4F324BBA23C21533002971AC /* TestGesturesControl.h */ = {isa = PBXFileReference; fileEncoding = 4; lastKnownFileType = sourcecode.c.h; name = TestGesturesControl.h; path = Test/TestGesturesControl.h; sourceTree = "<group>"; };
-		4F324BBB23C21533002971AC /* TestDirBrowseControl.h */ = {isa = PBXFileReference; fileEncoding = 4; lastKnownFileType = sourcecode.c.h; name = TestDirBrowseControl.h; path = Test/TestDirBrowseControl.h; sourceTree = "<group>"; };
-		4F324BBC23C21533002971AC /* TestCursorControl.h */ = {isa = PBXFileReference; fileEncoding = 4; lastKnownFileType = sourcecode.c.h; name = TestCursorControl.h; path = Test/TestCursorControl.h; sourceTree = "<group>"; };
-		4F324BBD23C21533002971AC /* TestLayerControl.h */ = {isa = PBXFileReference; fileEncoding = 4; lastKnownFileType = sourcecode.c.h; name = TestLayerControl.h; path = Test/TestLayerControl.h; sourceTree = "<group>"; };
-		4F324BBE23C21533002971AC /* TestAnimationControl.h */ = {isa = PBXFileReference; fileEncoding = 4; lastKnownFileType = sourcecode.c.h; name = TestAnimationControl.h; path = Test/TestAnimationControl.h; sourceTree = "<group>"; };
-		4F324BBF23C21533002971AC /* TestGradientControl.h */ = {isa = PBXFileReference; fileEncoding = 4; lastKnownFileType = sourcecode.c.h; name = TestGradientControl.h; path = Test/TestGradientControl.h; sourceTree = "<group>"; };
-		4F324BC023C21533002971AC /* TestSizeControl.h */ = {isa = PBXFileReference; fileEncoding = 4; lastKnownFileType = sourcecode.c.h; name = TestSizeControl.h; path = Test/TestSizeControl.h; sourceTree = "<group>"; };
-		4F324BC123C21533002971AC /* TestGFXLabel.h */ = {isa = PBXFileReference; fileEncoding = 4; lastKnownFileType = sourcecode.c.h; name = TestGFXLabel.h; path = Test/TestGFXLabel.h; sourceTree = "<group>"; };
-		4F324BC223C21533002971AC /* TestFontControl.h */ = {isa = PBXFileReference; fileEncoding = 4; lastKnownFileType = sourcecode.c.h; name = TestFontControl.h; path = Test/TestFontControl.h; sourceTree = "<group>"; };
-		4F324BC323C21533002971AC /* TestDrawContextControl.h */ = {isa = PBXFileReference; fileEncoding = 4; lastKnownFileType = sourcecode.c.h; name = TestDrawContextControl.h; path = Test/TestDrawContextControl.h; sourceTree = "<group>"; };
-		4F324BC423C21533002971AC /* TestArcControl.h */ = {isa = PBXFileReference; fileEncoding = 4; lastKnownFileType = sourcecode.c.h; name = TestArcControl.h; path = Test/TestArcControl.h; sourceTree = "<group>"; };
-		4F324BC523C21533002971AC /* TestMPSControl.h */ = {isa = PBXFileReference; fileEncoding = 4; lastKnownFileType = sourcecode.c.h; name = TestMPSControl.h; path = Test/TestMPSControl.h; sourceTree = "<group>"; };
-		4F324BC623C21533002971AC /* TestTextControl.h */ = {isa = PBXFileReference; fileEncoding = 4; lastKnownFileType = sourcecode.c.h; name = TestTextControl.h; path = Test/TestTextControl.h; sourceTree = "<group>"; };
-		4F324BC723C21533002971AC /* TestMPSControl.mm */ = {isa = PBXFileReference; fileEncoding = 4; lastKnownFileType = sourcecode.cpp.objcpp; name = TestMPSControl.mm; path = Test/TestMPSControl.mm; sourceTree = "<group>"; };
-		4F324BC823C21533002971AC /* TestTextSizeControl.h */ = {isa = PBXFileReference; fileEncoding = 4; lastKnownFileType = sourcecode.c.h; name = TestTextSizeControl.h; path = Test/TestTextSizeControl.h; sourceTree = "<group>"; };
-		4F324BC923C21533002971AC /* TestMultiTouchControl.h */ = {isa = PBXFileReference; fileEncoding = 4; lastKnownFileType = sourcecode.c.h; name = TestMultiTouchControl.h; path = Test/TestMultiTouchControl.h; sourceTree = "<group>"; };
-		4F324BCA23C21533002971AC /* TestGLControl.h */ = {isa = PBXFileReference; fileEncoding = 4; lastKnownFileType = sourcecode.c.h; name = TestGLControl.h; path = Test/TestGLControl.h; sourceTree = "<group>"; };
-		4F324BCB23C21533002971AC /* TestColorControl.h */ = {isa = PBXFileReference; fileEncoding = 4; lastKnownFileType = sourcecode.c.h; name = TestColorControl.h; path = Test/TestColorControl.h; sourceTree = "<group>"; };
-		4F324BCC23C21533002971AC /* TestDropShadowControl.h */ = {isa = PBXFileReference; fileEncoding = 4; lastKnownFileType = sourcecode.c.h; name = TestDropShadowControl.h; path = Test/TestDropShadowControl.h; sourceTree = "<group>"; };
-		4F324BCD23C21533002971AC /* TestPolyControl.h */ = {isa = PBXFileReference; fileEncoding = 4; lastKnownFileType = sourcecode.c.h; name = TestPolyControl.h; path = Test/TestPolyControl.h; sourceTree = "<group>"; };
-		4F324BCE23C21533002971AC /* TestControls.h */ = {isa = PBXFileReference; fileEncoding = 4; lastKnownFileType = sourcecode.c.h; name = TestControls.h; path = Test/TestControls.h; sourceTree = "<group>"; };
-		4F324BCF23C21534002971AC /* TestBezierControl.h */ = {isa = PBXFileReference; fileEncoding = 4; lastKnownFileType = sourcecode.c.h; name = TestBezierControl.h; path = Test/TestBezierControl.h; sourceTree = "<group>"; };
-		4F324BD023C21534002971AC /* TestBlendControl.h */ = {isa = PBXFileReference; fileEncoding = 4; lastKnownFileType = sourcecode.c.h; name = TestBlendControl.h; path = Test/TestBlendControl.h; sourceTree = "<group>"; };
-		4F324BD123C21534002971AC /* TestShadowGradientControl.h */ = {isa = PBXFileReference; fileEncoding = 4; lastKnownFileType = sourcecode.c.h; name = TestShadowGradientControl.h; path = Test/TestShadowGradientControl.h; sourceTree = "<group>"; };
-		4F324BD223C21534002971AC /* TestImageControl.h */ = {isa = PBXFileReference; fileEncoding = 4; lastKnownFileType = sourcecode.c.h; name = TestImageControl.h; path = Test/TestImageControl.h; sourceTree = "<group>"; };
-		4F324BD323C21534002971AC /* TestTextOrientationControl.h */ = {isa = PBXFileReference; fileEncoding = 4; lastKnownFileType = sourcecode.c.h; name = TestTextOrientationControl.h; path = Test/TestTextOrientationControl.h; sourceTree = "<group>"; };
-		4F324BD423C21534002971AC /* TestMultiPathControl.h */ = {isa = PBXFileReference; fileEncoding = 4; lastKnownFileType = sourcecode.c.h; name = TestMultiPathControl.h; path = Test/TestMultiPathControl.h; sourceTree = "<group>"; };
-		4F324BD523C21534002971AC /* TestSVGControl.h */ = {isa = PBXFileReference; fileEncoding = 4; lastKnownFileType = sourcecode.c.h; name = TestSVGControl.h; path = Test/TestSVGControl.h; sourceTree = "<group>"; };
 		4F3E0F6420A0BC1C00A9C2BE /* IGraphicsTest-iOS-Info.plist */ = {isa = PBXFileReference; lastKnownFileType = text.plist.xml; name = "IGraphicsTest-iOS-Info.plist"; path = "../resources/IGraphicsTest-iOS-Info.plist"; sourceTree = "<group>"; };
 		4F3E0F6520A0BC4000A9C2BE /* IGraphicsTest-iOS-AUv3-Info.plist */ = {isa = PBXFileReference; lastKnownFileType = text.plist.xml; name = "IGraphicsTest-iOS-AUv3-Info.plist"; path = "../resources/IGraphicsTest-iOS-AUv3-Info.plist"; sourceTree = "<group>"; };
 		4F3E0F6720A0BC5B00A9C2BE /* IGraphicsTest-iOS.storyboard */ = {isa = PBXFileReference; lastKnownFileType = file.storyboard; name = "IGraphicsTest-iOS.storyboard"; path = "../resources/IGraphicsTest-iOS.storyboard"; sourceTree = "<group>"; };
@@ -269,6 +236,34 @@
 		4FDF6D762267CE540007B686 /* AppViewController.h */ = {isa = PBXFileReference; fileEncoding = 4; lastKnownFileType = sourcecode.c.h; path = AppViewController.h; sourceTree = "<group>"; };
 		4FDF6D7D2267CEBA0007B686 /* IPlugAUPlayer.mm */ = {isa = PBXFileReference; fileEncoding = 4; lastKnownFileType = sourcecode.cpp.objcpp; path = IPlugAUPlayer.mm; sourceTree = "<group>"; };
 		4FDF6D7E2267CEBA0007B686 /* IPlugAUPlayer.h */ = {isa = PBXFileReference; fileEncoding = 4; lastKnownFileType = sourcecode.c.h; path = IPlugAUPlayer.h; sourceTree = "<group>"; };
+		4FE599EB232033F50012B628 /* TestGLControl.h */ = {isa = PBXFileReference; fileEncoding = 4; lastKnownFileType = sourcecode.c.h; path = TestGLControl.h; sourceTree = "<group>"; };
+		4FE599EC232033F50012B628 /* TestCursorControl.h */ = {isa = PBXFileReference; fileEncoding = 4; lastKnownFileType = sourcecode.c.h; path = TestCursorControl.h; sourceTree = "<group>"; };
+		4FE599ED232033F50012B628 /* TestSizeControl.h */ = {isa = PBXFileReference; fileEncoding = 4; lastKnownFileType = sourcecode.c.h; path = TestSizeControl.h; sourceTree = "<group>"; };
+		4FE599EE232033F50012B628 /* TestAnimationControl.h */ = {isa = PBXFileReference; fileEncoding = 4; lastKnownFileType = sourcecode.c.h; path = TestAnimationControl.h; sourceTree = "<group>"; };
+		4FE599EF232033F50012B628 /* TestFontControl.h */ = {isa = PBXFileReference; fileEncoding = 4; lastKnownFileType = sourcecode.c.h; path = TestFontControl.h; sourceTree = "<group>"; };
+		4FE599F0232033F50012B628 /* TestMPSControl.h */ = {isa = PBXFileReference; fileEncoding = 4; lastKnownFileType = sourcecode.c.h; path = TestMPSControl.h; sourceTree = "<group>"; };
+		4FE599F1232033F50012B628 /* TestTextControl.h */ = {isa = PBXFileReference; fileEncoding = 4; lastKnownFileType = sourcecode.c.h; path = TestTextControl.h; sourceTree = "<group>"; };
+		4FE599F2232033F50012B628 /* TestDrawContextControl.h */ = {isa = PBXFileReference; fileEncoding = 4; lastKnownFileType = sourcecode.c.h; path = TestDrawContextControl.h; sourceTree = "<group>"; };
+		4FE599F3232033F50012B628 /* TestSVGControl.h */ = {isa = PBXFileReference; fileEncoding = 4; lastKnownFileType = sourcecode.c.h; path = TestSVGControl.h; sourceTree = "<group>"; };
+		4FE599F4232033F50012B628 /* TestShadowGradientControl.h */ = {isa = PBXFileReference; fileEncoding = 4; lastKnownFileType = sourcecode.c.h; path = TestShadowGradientControl.h; sourceTree = "<group>"; };
+		4FE599F5232033F50012B628 /* TestBezierControl.h */ = {isa = PBXFileReference; fileEncoding = 4; lastKnownFileType = sourcecode.c.h; path = TestBezierControl.h; sourceTree = "<group>"; };
+		4FE599F6232033F50012B628 /* TestImageControl.h */ = {isa = PBXFileReference; fileEncoding = 4; lastKnownFileType = sourcecode.c.h; path = TestImageControl.h; sourceTree = "<group>"; };
+		4FE599F7232033F50012B628 /* TestDirBrowseControl.h */ = {isa = PBXFileReference; fileEncoding = 4; lastKnownFileType = sourcecode.c.h; path = TestDirBrowseControl.h; sourceTree = "<group>"; };
+		4FE599F8232033F50012B628 /* TestLayerControl.h */ = {isa = PBXFileReference; fileEncoding = 4; lastKnownFileType = sourcecode.c.h; path = TestLayerControl.h; sourceTree = "<group>"; };
+		4FE599F9232033F50012B628 /* TestMouseControl.h */ = {isa = PBXFileReference; fileEncoding = 4; lastKnownFileType = sourcecode.c.h; path = TestMouseControl.h; sourceTree = "<group>"; };
+		4FE599FA232033F50012B628 /* TestControls.h */ = {isa = PBXFileReference; fileEncoding = 4; lastKnownFileType = sourcecode.c.h; path = TestControls.h; sourceTree = "<group>"; };
+		4FE599FB232033F50012B628 /* TestTextOrientationControl.h */ = {isa = PBXFileReference; fileEncoding = 4; lastKnownFileType = sourcecode.c.h; path = TestTextOrientationControl.h; sourceTree = "<group>"; };
+		4FE599FC232033F50012B628 /* TestTextSizeControl.h */ = {isa = PBXFileReference; fileEncoding = 4; lastKnownFileType = sourcecode.c.h; path = TestTextSizeControl.h; sourceTree = "<group>"; };
+		4FE599FD232033F50012B628 /* TestKeyboardControl.h */ = {isa = PBXFileReference; fileEncoding = 4; lastKnownFileType = sourcecode.c.h; path = TestKeyboardControl.h; sourceTree = "<group>"; };
+		4FE599FE232033F50012B628 /* TestColorControl.h */ = {isa = PBXFileReference; fileEncoding = 4; lastKnownFileType = sourcecode.c.h; path = TestColorControl.h; sourceTree = "<group>"; };
+		4FE599FF232033F50012B628 /* TestBlendControl.h */ = {isa = PBXFileReference; fileEncoding = 4; lastKnownFileType = sourcecode.c.h; path = TestBlendControl.h; sourceTree = "<group>"; };
+		4FE59A00232033F50012B628 /* TestGradientControl.h */ = {isa = PBXFileReference; fileEncoding = 4; lastKnownFileType = sourcecode.c.h; path = TestGradientControl.h; sourceTree = "<group>"; };
+		4FE59A01232033F50012B628 /* TestDropShadowControl.h */ = {isa = PBXFileReference; fileEncoding = 4; lastKnownFileType = sourcecode.c.h; path = TestDropShadowControl.h; sourceTree = "<group>"; };
+		4FE59A02232033F50012B628 /* TestGFXLabel.h */ = {isa = PBXFileReference; fileEncoding = 4; lastKnownFileType = sourcecode.c.h; path = TestGFXLabel.h; sourceTree = "<group>"; };
+		4FE59A03232033F50012B628 /* TestMultiPathControl.h */ = {isa = PBXFileReference; fileEncoding = 4; lastKnownFileType = sourcecode.c.h; path = TestMultiPathControl.h; sourceTree = "<group>"; };
+		4FE59A04232033F50012B628 /* TestMPSControl.mm */ = {isa = PBXFileReference; fileEncoding = 4; lastKnownFileType = sourcecode.cpp.objcpp; path = TestMPSControl.mm; sourceTree = "<group>"; };
+		4FE59A05232033F50012B628 /* TestArcControl.h */ = {isa = PBXFileReference; fileEncoding = 4; lastKnownFileType = sourcecode.c.h; path = TestArcControl.h; sourceTree = "<group>"; };
+		4FE59A06232033F50012B628 /* TestPolyControl.h */ = {isa = PBXFileReference; fileEncoding = 4; lastKnownFileType = sourcecode.c.h; path = TestPolyControl.h; sourceTree = "<group>"; };
 		4FE8F3AF20BA273800BF938F /* IGraphicsEditorDelegate.cpp */ = {isa = PBXFileReference; fileEncoding = 4; lastKnownFileType = sourcecode.cpp.cpp; path = IGraphicsEditorDelegate.cpp; sourceTree = "<group>"; };
 		4FE8F3B020BA273800BF938F /* IGraphicsEditorDelegate.h */ = {isa = PBXFileReference; fileEncoding = 4; lastKnownFileType = sourcecode.c.h; path = IGraphicsEditorDelegate.h; sourceTree = "<group>"; };
 		4FF3204920B2BC4C00269268 /* IPlugPaths.h */ = {isa = PBXFileReference; lastKnownFileType = sourcecode.c.h; name = IPlugPaths.h; path = ../../../IPlug/IPlugPaths.h; sourceTree = "<group>"; };
@@ -342,42 +337,6 @@
 /* End PBXFrameworksBuildPhase section */
 
 /* Begin PBXGroup section */
-<<<<<<< HEAD
-		4F324BB823C2152B002971AC /* Test */ = {
-			isa = PBXGroup;
-			children = (
-				4F324BBE23C21533002971AC /* TestAnimationControl.h */,
-				4F324BC423C21533002971AC /* TestArcControl.h */,
-				4F324BCF23C21534002971AC /* TestBezierControl.h */,
-				4F324BD023C21534002971AC /* TestBlendControl.h */,
-				4F324BCB23C21533002971AC /* TestColorControl.h */,
-				4F324BCE23C21533002971AC /* TestControls.h */,
-				4F324BBC23C21533002971AC /* TestCursorControl.h */,
-				4F324BBB23C21533002971AC /* TestDirBrowseControl.h */,
-				4F324BC323C21533002971AC /* TestDrawContextControl.h */,
-				4F324BCC23C21533002971AC /* TestDropShadowControl.h */,
-				4F324BC223C21533002971AC /* TestFontControl.h */,
-				4F324BBA23C21533002971AC /* TestGesturesControl.h */,
-				4F324BC123C21533002971AC /* TestGFXLabel.h */,
-				4F324BCA23C21533002971AC /* TestGLControl.h */,
-				4F324BBF23C21533002971AC /* TestGradientControl.h */,
-				4F324BD223C21534002971AC /* TestImageControl.h */,
-				4F324BB923C21533002971AC /* TestKeyboardControl.h */,
-				4F324BBD23C21533002971AC /* TestLayerControl.h */,
-				4F324BC523C21533002971AC /* TestMPSControl.h */,
-				4F324BC723C21533002971AC /* TestMPSControl.mm */,
-				4F324BD423C21534002971AC /* TestMultiPathControl.h */,
-				4F324BC923C21533002971AC /* TestMultiTouchControl.h */,
-				4F324BCD23C21533002971AC /* TestPolyControl.h */,
-				4F324BD123C21534002971AC /* TestShadowGradientControl.h */,
-				4F324BC023C21533002971AC /* TestSizeControl.h */,
-				4F324BD523C21534002971AC /* TestSVGControl.h */,
-				4F324BC623C21533002971AC /* TestTextControl.h */,
-				4F324BD323C21534002971AC /* TestTextOrientationControl.h */,
-				4F324BC823C21533002971AC /* TestTextSizeControl.h */,
-			);
-			name = Test;
-=======
 		4F1C2D4F23D731CA0088AE84 /* Extras */ = {
 			isa = PBXGroup;
 			children = (
@@ -388,7 +347,6 @@
 				4F1C2D5423D731CA0088AE84 /* IGraphicsImGui.cpp */,
 			);
 			path = Extras;
->>>>>>> a9a6b2b7
 			sourceTree = "<group>";
 		};
 		4F3E0F9B20A0C64100A9C2BE /* Frameworks */ = {
@@ -476,7 +434,7 @@
 		4F63699620A463AF0022C370 /* Controls */ = {
 			isa = PBXGroup;
 			children = (
-				4F324BB823C2152B002971AC /* Test */,
+				4FE599EA232033F50012B628 /* Test */,
 				4FCE29DF21D6ED81004BCBA1 /* ITextEntryControl.cpp */,
 				4FCE29DE21D6ED81004BCBA1 /* ITextEntryControl.h */,
 				4F9A8300213DE87600BE63A4 /* IControls.cpp */,
@@ -606,8 +564,6 @@
 			path = ../../../IPlug/AUv3/iOSApp;
 			sourceTree = "<group>";
 		};
-<<<<<<< HEAD
-=======
 		4FE599EA232033F50012B628 /* Test */ = {
 			isa = PBXGroup;
 			children = (
@@ -644,7 +600,6 @@
 			path = Test;
 			sourceTree = "<group>";
 		};
->>>>>>> a9a6b2b7
 		4FFF102E20A0E54400D3092F /* IPlug */ = {
 			isa = PBXGroup;
 			children = (
@@ -740,35 +695,34 @@
 			isa = PBXHeadersBuildPhase;
 			buildActionMask = 2147483647;
 			files = (
-				4F324BDA23C21534002971AC /* TestLayerControl.h in Headers */,
-				4F324BDB23C21534002971AC /* TestAnimationControl.h in Headers */,
-				4F324BE023C21534002971AC /* TestDrawContextControl.h in Headers */,
-				4F324BF023C21534002971AC /* TestTextOrientationControl.h in Headers */,
-				4F324BE723C21534002971AC /* TestGLControl.h in Headers */,
-				4F324BE223C21534002971AC /* TestMPSControl.h in Headers */,
-				4F324BE923C21534002971AC /* TestDropShadowControl.h in Headers */,
-				4F324BED23C21534002971AC /* TestBlendControl.h in Headers */,
-				4F324BEB23C21534002971AC /* TestControls.h in Headers */,
-				4F324BF123C21534002971AC /* TestMultiPathControl.h in Headers */,
-				4F324BDC23C21534002971AC /* TestGradientControl.h in Headers */,
-				4F324BE323C21534002971AC /* TestTextControl.h in Headers */,
-				4F324BEE23C21534002971AC /* TestShadowGradientControl.h in Headers */,
+				4FE59A18232033F50012B628 /* TestTextSizeControl.h in Headers */,
+				4FE59A0A232033F50012B628 /* TestAnimationControl.h in Headers */,
+				4FE59A16232033F50012B628 /* TestControls.h in Headers */,
 				4FA61F7C22E89A5900A92C58 /* AUv3Framework.h in Headers */,
-				4F324BD623C21534002971AC /* TestKeyboardControl.h in Headers */,
-				4F324BE623C21534002971AC /* TestMultiTouchControl.h in Headers */,
-				4F324BDF23C21534002971AC /* TestFontControl.h in Headers */,
-				4F324BDE23C21534002971AC /* TestGFXLabel.h in Headers */,
-				4F324BEF23C21534002971AC /* TestImageControl.h in Headers */,
-				4F324BD923C21534002971AC /* TestCursorControl.h in Headers */,
-				4F324BD823C21534002971AC /* TestDirBrowseControl.h in Headers */,
-				4F324BF223C21534002971AC /* TestSVGControl.h in Headers */,
-				4F324BE523C21534002971AC /* TestTextSizeControl.h in Headers */,
-				4F324BEA23C21534002971AC /* TestPolyControl.h in Headers */,
-				4F324BD723C21534002971AC /* TestGesturesControl.h in Headers */,
-				4F324BDD23C21534002971AC /* TestSizeControl.h in Headers */,
-				4F324BE123C21534002971AC /* TestArcControl.h in Headers */,
-				4F324BEC23C21534002971AC /* TestBezierControl.h in Headers */,
-				4F324BE823C21534002971AC /* TestColorControl.h in Headers */,
+				4FE59A15232033F50012B628 /* TestMouseControl.h in Headers */,
+				4FE59A10232033F50012B628 /* TestShadowGradientControl.h in Headers */,
+				4FE59A12232033F50012B628 /* TestImageControl.h in Headers */,
+				4FE59A11232033F50012B628 /* TestBezierControl.h in Headers */,
+				4FE59A1B232033F50012B628 /* TestBlendControl.h in Headers */,
+				4FE59A08232033F50012B628 /* TestCursorControl.h in Headers */,
+				4FE59A1E232033F50012B628 /* TestGFXLabel.h in Headers */,
+				4FE59A0C232033F50012B628 /* TestMPSControl.h in Headers */,
+				4FE59A07232033F50012B628 /* TestGLControl.h in Headers */,
+				4FE59A21232033F50012B628 /* TestArcControl.h in Headers */,
+				4FE59A1A232033F50012B628 /* TestColorControl.h in Headers */,
+				4FE59A13232033F50012B628 /* TestDirBrowseControl.h in Headers */,
+				4FE59A22232033F50012B628 /* TestPolyControl.h in Headers */,
+				4FE59A1F232033F50012B628 /* TestMultiPathControl.h in Headers */,
+				4FE59A1C232033F50012B628 /* TestGradientControl.h in Headers */,
+				4FE59A0F232033F50012B628 /* TestSVGControl.h in Headers */,
+				4FE59A17232033F50012B628 /* TestTextOrientationControl.h in Headers */,
+				4FE59A1D232033F50012B628 /* TestDropShadowControl.h in Headers */,
+				4FE59A0D232033F50012B628 /* TestTextControl.h in Headers */,
+				4FE59A09232033F50012B628 /* TestSizeControl.h in Headers */,
+				4FE59A14232033F50012B628 /* TestLayerControl.h in Headers */,
+				4FE59A19232033F50012B628 /* TestKeyboardControl.h in Headers */,
+				4FE59A0B232033F50012B628 /* TestFontControl.h in Headers */,
+				4FE59A0E232033F50012B628 /* TestDrawContextControl.h in Headers */,
 			);
 			runOnlyForDeploymentPostprocessing = 0;
 		};
@@ -957,7 +911,7 @@
 				4FA61F8222E89AFF00A92C58 /* IPlugTimer.cpp in Sources */,
 				4FA61F8822E89B3700A92C58 /* ITextEntryControl.cpp in Sources */,
 				4FA61F8E22E89B4300A92C58 /* IGraphicsIOS.mm in Sources */,
-				4F324BE423C21534002971AC /* TestMPSControl.mm in Sources */,
+				4FE59A20232033F50012B628 /* TestMPSControl.mm in Sources */,
 				4FA61F8B22E89B3700A92C58 /* IGraphicsEditorDelegate.cpp in Sources */,
 				4FA61F8322E89AFF00A92C58 /* IPlugPaths.mm in Sources */,
 				4FA61F8122E89AFF00A92C58 /* IPlugParameter.cpp in Sources */,
