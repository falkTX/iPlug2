--- conflicted
+++ resolved
@@ -1,4 +1,3 @@
-<<<<<<< HEAD
 // Microsoft Visual C++ generated resource script.
 //
 #include "resource.h"
@@ -152,7 +151,7 @@
     "#include ""..\\config.h""\r\n"
     "TIGER_FN SVG TIGER_FN\r\n"
     "ORBS_FN SVG ORBS_FN\r\n"
-    "ROBOTO_FN TTF ROBOTO_FN\r\n"
+    "ROBOTTO_FN TTF ROBOTTO_FN\r\n"
     "MONTSERRAT_FN TTF MONTSERRAT_FN\r\n"
     "SMILEY_FN PNG SMILEY_FN\r\n"
     "\r\n"
@@ -238,258 +237,10 @@
 #include "..\config.h"
 TIGER_FN SVG TIGER_FN
 ORBS_FN SVG ORBS_FN
-ROBOTO_FN TTF ROBOTO_FN
-MONTSERRAT_FN TTF MONTSERRAT_FN
-SMILEY_FN PNG SMILEY_FN
-
-
-/////////////////////////////////////////////////////////////////////////////
-#endif    // not APSTUDIO_INVOKED
-=======
-// Microsoft Visual C++ generated resource script.
-//
-#include "resource.h"
-
-#define APSTUDIO_READONLY_SYMBOLS
-/////////////////////////////////////////////////////////////////////////////
-//
-// Generated from the TEXTINCLUDE 2 resource.
-//
-#include "winres.h"
-
-/////////////////////////////////////////////////////////////////////////////
-#undef APSTUDIO_READONLY_SYMBOLS
-
-/////////////////////////////////////////////////////////////////////////////
-// English (United Kingdom) resources
-
-#if !defined(AFX_RESOURCE_DLL) || defined(AFX_TARG_ENG)
-LANGUAGE LANG_ENGLISH, SUBLANG_ENGLISH_UK
-#pragma code_page(1252)
-
-/////////////////////////////////////////////////////////////////////////////
-//
-// Dialog
-//
-
-IDD_DIALOG_PREF DIALOG 0, 0, 223, 309
-STYLE DS_SETFONT | DS_MODALFRAME | DS_3DLOOK | DS_FIXEDSYS | DS_CENTER | WS_POPUP | WS_VISIBLE | WS_CAPTION | WS_SYSMENU
-CAPTION "Preferences"
-FONT 8, "MS Sans Serif"
-BEGIN
-    DEFPUSHBUTTON   "OK",IDOK,110,285,50,14
-    PUSHBUTTON      "Apply",IDAPPLY,54,285,50,14
-    PUSHBUTTON      "Cancel",IDCANCEL,166,285,50,14
-    COMBOBOX        IDC_COMBO_AUDIO_DRIVER,20,35,100,100,CBS_DROPDOWNLIST | CBS_HASSTRINGS
-    LTEXT           "Driver Type",IDC_STATIC,22,25,38,8
-    COMBOBOX        IDC_COMBO_AUDIO_IN_DEV,20,65,100,200,CBS_DROPDOWNLIST | CBS_HASSTRINGS
-    LTEXT           "Input Device",IDC_STATIC,20,55,42,8
-    COMBOBOX        IDC_COMBO_AUDIO_OUT_DEV,20,95,100,200,CBS_DROPDOWNLIST | CBS_HASSTRINGS
-    LTEXT           "Output Device",IDC_STATIC,20,85,47,8
-    COMBOBOX        IDC_COMBO_AUDIO_BUF_SIZE,135,35,65,100,CBS_DROPDOWNLIST | CBS_HASSTRINGS
-    LTEXT           "Buffer Size",IDC_STATIC,137,25,46,8
-    COMBOBOX        IDC_COMBO_AUDIO_SR,135,95,65,200,CBS_DROPDOWNLIST | CBS_HASSTRINGS
-    LTEXT           "Sampling Rate",IDC_STATIC,135,85,47,8
-    GROUPBOX        "Audio Device Settings",IDC_STATIC,5,10,210,170
-    PUSHBUTTON      "Config...",IDC_BUTTON_OS_DEV_SETTINGS,135,155,65,14
-    COMBOBOX        IDC_COMBO_AUDIO_IN_L,20,125,40,200,CBS_DROPDOWNLIST | CBS_HASSTRINGS
-    LTEXT           "Input 1 (L)",IDC_STATIC,20,115,33,8
-    COMBOBOX        IDC_COMBO_AUDIO_IN_R,65,126,40,200,CBS_DROPDOWNLIST | CBS_HASSTRINGS
-    LTEXT           "Input 2 (R)",IDC_STATIC,65,115,34,8
-    COMBOBOX        IDC_COMBO_AUDIO_OUT_L,20,155,40,200,CBS_DROPDOWNLIST | CBS_HASSTRINGS
-    LTEXT           "Output 1 (L)",IDC_STATIC,20,145,38,8
-    COMBOBOX        IDC_COMBO_AUDIO_OUT_R,65,155,40,200,CBS_DROPDOWNLIST | CBS_HASSTRINGS
-    LTEXT           "Output 2 (R)",IDC_STATIC,65,145,40,8
-    GROUPBOX        "MIDI Device Settings",IDC_STATIC,5,190,210,85
-    COMBOBOX        IDC_COMBO_MIDI_OUT_DEV,15,250,100,200,CBS_DROPDOWNLIST | CBS_HASSTRINGS
-    LTEXT           "Output Device",IDC_STATIC,15,240,47,8
-    COMBOBOX        IDC_COMBO_MIDI_IN_DEV,15,220,100,200,CBS_DROPDOWNLIST | CBS_HASSTRINGS
-    LTEXT           "Input Device",IDC_STATIC,15,210,42,8
-    LTEXT           "Input Channel",IDC_STATIC,125,210,45,8
-    COMBOBOX        IDC_COMBO_MIDI_IN_CHAN,125,220,50,200,CBS_DROPDOWNLIST | CBS_HASSTRINGS
-    LTEXT           "Output Channel",IDC_STATIC,125,240,50,8
-    COMBOBOX        IDC_COMBO_MIDI_OUT_CHAN,125,250,50,200,CBS_DROPDOWNLIST | CBS_HASSTRINGS
-END
-
-IDD_DIALOG_MAIN DIALOG 0, 0, 300, 300
-STYLE DS_SETFONT | DS_MODALFRAME | DS_CENTER | WS_MINIMIZEBOX | WS_POPUP | WS_CAPTION | WS_SYSMENU
-CAPTION "IGraphicsTest"
-MENU IDR_MENU1
-FONT 8, "MS Sans Serif"
-BEGIN
-END
-
-
-/////////////////////////////////////////////////////////////////////////////
-//
-// Menu
-//
-
-IDR_MENU1 MENU
-BEGIN
-    POPUP "&File"
-    BEGIN
-        MENUITEM "&Preferences...\tCtrl+,",     ID_PREFERENCES
-        MENUITEM "&Quit",                       ID_QUIT
-    END
-    POPUP "&Debug"
-    BEGIN
-        MENUITEM "&Live Edit Mode\tCtrl+E",     ID_LIVE_EDIT
-        MENUITEM "&Show Control Bounds\tCtrl+B", ID_SHOW_BOUNDS
-        MENUITEM "&Show Drawn Area\tCtrl+D",    ID_SHOW_DRAWN
-        MENUITEM "&Show FPS\tCtrl+F",           ID_SHOW_FPS
-    END
-    POPUP "&Help"
-    BEGIN
-        MENUITEM "&About",                      ID_ABOUT
-        MENUITEM "&Read Manual",                ID_HELP
-    END
-END
-
-
-/////////////////////////////////////////////////////////////////////////////
-//
-// DESIGNINFO
-//
-
-#ifdef APSTUDIO_INVOKED
-GUIDELINES DESIGNINFO
-BEGIN
-    IDD_DIALOG_PREF, DIALOG
-    BEGIN
-    END
-
-    IDD_DIALOG_MAIN, DIALOG
-    BEGIN
-    END
-END
-#endif    // APSTUDIO_INVOKED
-
-
-/////////////////////////////////////////////////////////////////////////////
-//
-// AFX_DIALOG_LAYOUT
-//
-
-IDD_DIALOG1 AFX_DIALOG_LAYOUT
-BEGIN
-    0
-END
-
-
-#ifdef APSTUDIO_INVOKED
-/////////////////////////////////////////////////////////////////////////////
-//
-// TEXTINCLUDE
-//
-
-1 TEXTINCLUDE
-BEGIN
-    "resource.h\0"
-END
-
-2 TEXTINCLUDE
-BEGIN
-    "#include ""winres.h""\r\n"
-    "\0"
-END
-
-3 TEXTINCLUDE
-BEGIN
-    "#include ""..\\config.h""\r\n"
-    "TIGER_FN SVG TIGER_FN\r\n"
-    "ORBS_FN SVG ORBS_FN\r\n"
-    "ROBOTTO_FN TTF ROBOTTO_FN\r\n"
-    "MONTSERRAT_FN TTF MONTSERRAT_FN\r\n"
-    "SMILEY_FN PNG SMILEY_FN\r\n"
-    "\r\n"
-    "\0"
-END
-
-#endif    // APSTUDIO_INVOKED
-
-
-/////////////////////////////////////////////////////////////////////////////
-//
-// Icon
-//
-
-// Icon with lowest ID value placed first to ensure application icon
-// remains consistent on all systems.
-IDI_ICON1               ICON                    "IGraphicsTest.ico"
-
-
-/////////////////////////////////////////////////////////////////////////////
-//
-// Accelerator
-//
-
-IDR_ACCELERATOR1 ACCELERATORS
-BEGIN
-    VK_OEM_COMMA,   ID_PREFERENCES,         VIRTKEY, CONTROL, NOINVERT
-    "B",            ID_SHOW_BOUNDS,         VIRTKEY, CONTROL, NOINVERT
-    "D",            ID_SHOW_DRAWN,          VIRTKEY, CONTROL, NOINVERT
-    "F",            ID_SHOW_FPS,            VIRTKEY, CONTROL, NOINVERT
-    "E",            ID_LIVE_EDIT,           VIRTKEY, CONTROL, NOINVERT
-END
-
-
-/////////////////////////////////////////////////////////////////////////////
-//
-// Version
-//
-
-VS_VERSION_INFO VERSIONINFO
- FILEVERSION 0,0,1,0
- PRODUCTVERSION 0,0,1,0
- FILEFLAGSMASK 0x3fL
-#ifdef _DEBUG
- FILEFLAGS 0x1L
-#else
- FILEFLAGS 0x0L
-#endif
- FILEOS 0x40004L
- FILETYPE 0x1L
- FILESUBTYPE 0x0L
-BEGIN
-    BLOCK "StringFileInfo"
-    BEGIN
-        BLOCK "040004e4"
-        BEGIN
-            VALUE "FileVersion", "0.0.1"
-            VALUE "ProductVersion", "0.0.1"
-            VALUE "FileDescription", "IGraphicsTest"
-            VALUE "InternalName", "IGraphicsTest"
-            VALUE "ProductName", "IGraphicsTest"
-            VALUE "CompanyName", "AcmeInc"
-            VALUE "LegalCopyright", "Copyright 2019 Acme Inc"
-            VALUE "LegalTrademarks", "VST is a trademark of Steinberg Media Technologies GmbH, Audio Unit is a trademark of Apple, Inc."
-        END
-    END
-    BLOCK "VarFileInfo"
-    BEGIN
-        VALUE "Translation", 0x400, 1252
-    END
-END
-
-#endif    // English (United Kingdom) resources
-/////////////////////////////////////////////////////////////////////////////
-
-
-
-#ifndef APSTUDIO_INVOKED
-/////////////////////////////////////////////////////////////////////////////
-//
-// Generated from the TEXTINCLUDE 3 resource.
-//
-#include "..\config.h"
-TIGER_FN SVG TIGER_FN
-ORBS_FN SVG ORBS_FN
 ROBOTTO_FN TTF ROBOTTO_FN
 MONTSERRAT_FN TTF MONTSERRAT_FN
 SMILEY_FN PNG SMILEY_FN
 
 
 /////////////////////////////////////////////////////////////////////////////
-#endif    // not APSTUDIO_INVOKED
->>>>>>> 6043963c
+#endif    // not APSTUDIO_INVOKED