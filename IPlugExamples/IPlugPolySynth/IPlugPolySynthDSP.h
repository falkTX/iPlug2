
#ifndef __IPLUGPOLYSYNTHDSP__
#define __IPLUGPOLYSYNTHDSP__

const double ENV_VALUE_LOW = 0.000001; // -120dB
const double ENV_VALUE_HIGH = 0.999;
const double MIN_ENV_TIME_MS = 0.5;
const double MAX_ENV_TIME_MS = 60000.;

inline double midi2CPS(double pitch)
{
  return 440. * pow(2., (pitch - 69.) / 12.);
}

inline double fastClip(double x, double low, double high)
{
  double x1 = fabs(x-low);
  double x2 = fabs(x-high);
  x = x1+low+high-x2;
  
  return x * 0.5;
}

inline double wrap(double x, double low = 0., double high = 1.)
{
  while (x >= high) x -= high;
  while (x < low)  x += high - low;
  
  return x;
}

inline double lerp(double phase, const double* buffer, unsigned long int mask)
{
  const int intPart = (int) phase;
  const double fracPart = phase-intPart;
  
  const double a = buffer[intPart & mask];
  const double b = buffer[(intPart+1) & mask];
  
  return a + (b - a) * fracPart;
}

inline double calcIncrFromTimeLinear(double timeMS, double sr)
{
  if (timeMS <= 0.) return 0.;
  else return (1./sr) / (timeMS/1000.);
}

struct CWTOscState
{
	double mPhase;        // float phase (goes between 0. and 1.)
	double mPhaseIncr;		// freq * mPhaseStep
	
	CWTOscState()
	{
		mPhase = 0.;
    mPhaseIncr = 0.;
	}
	
} WDL_FIXALIGN;

class CWTOsc 
{	
protected:
	const double* mLUT;           // pointer to waveform lookup table, const because the oscilator doesn't change the table data
	unsigned long int mLUTSize;		// wavetable size
	unsigned long int mLUTSizeM;  // wavetable Mask (size -1)
	double mLUTSizeF;             // float version

public: 	
			
	CWTOsc(const double* LUT, unsigned long int LUTSize) 
	{
		setLUT(LUT, LUTSize);
	} 
	
	~CWTOsc() {}
	
	void setLUT(const double* LUT, unsigned long int LUTSize)
	{
		mLUTSize = LUTSize;
		mLUTSizeM = LUTSize-1;
		mLUTSizeF = (double) LUTSize;
		mLUT = LUT;
	}
	
	inline double process(CWTOscState* pState)
	{
		pState->mPhase = wrap(pState->mPhase, 0., 1.);
		const double output = lerp(pState->mPhase * mLUTSizeF, mLUT, mLUTSizeM);
		pState->mPhase += pState->mPhaseIncr;
		
		return output;
	}
	
} WDL_FIXALIGN;

enum EADSREnvStage 
{ 
  kIdle = 0, 
  kStageAttack, 
  kStageDecay, 
  kStageSustain, 
  kStageRelease,
};

struct CADSREnvLState
{
  double mEnvValue;          // current value of the envelope
  int	mStage;                // idle, attack, decay, sustain, release
  double mLevel;             // envelope depth
  double mPrev;
  double mReleaseLevel;
  
  CADSREnvLState()
  {
    mEnvValue = 0.;
    mStage = kIdle;
    mLevel = 0.;
    mReleaseLevel = 0.;
    mPrev = 0.;
  }
  
} WDL_FIXALIGN;

class CADSREnvL
{
protected:
  double mAttackIncr, mDecayIncr, mReleaseIncr;
  double mSustainLevel, mReleaseLevel;
  double mPrev;
  double mSampleRate;
  
public:
  CADSREnvL()
  {
    mSustainLevel = 1.;
    mReleaseLevel = 0.;
    mPrev = 0.;
    mSampleRate = 44100.;
    
    setStageTime(kStageAttack, 1.);
    setStageTime(kStageDecay, 100.);
    setStageTime(kStageRelease, 20.);
  }
  
<<<<<<< HEAD
  void setStageTime(int stage, double timeMS)
=======
  void setStageTime(UInt16 stage, double timeMS)
>>>>>>> e63a8df5
  {
    const double incr = calcIncrFromTimeLinear(fastClip(timeMS, MIN_ENV_TIME_MS, MAX_ENV_TIME_MS), mSampleRate);
    
    switch(stage)
    {					
      case kStageAttack:
        mAttackIncr = incr;
        break;
      case kStageDecay:
        mDecayIncr = incr;
        break;
      case kStageRelease:
        mReleaseIncr = incr;
        break;
      default:
        //error
        break;
    }
  }
  
  void setSustainLevel(double sustainLevel)
  {
    mSustainLevel = sustainLevel;
  }
  
  virtual void setSampleRate(double sr)
  {
    mSampleRate = sr;
  }
  
  inline double process(CADSREnvLState* pS)
  {
    double result = 0.;
    
    switch(pS->mStage)
    {
      case kIdle:
        result = pS->mEnvValue;
        break;
      case kStageAttack:
        pS->mEnvValue += mAttackIncr;		
        if (pS->mEnvValue > ENV_VALUE_HIGH || mAttackIncr == 0.)
        {
          pS->mStage = kStageDecay;
          pS->mEnvValue = 1.0;
        }
        result = pS->mEnvValue;
        break;
      case kStageDecay:
        pS->mEnvValue -= mDecayIncr;
        result = (pS->mEnvValue * (1.-mSustainLevel)) + mSustainLevel;
        if (pS->mEnvValue < ENV_VALUE_LOW)
        {
          pS->mStage = kStageSustain;
          pS->mEnvValue = 1.;
          result = mSustainLevel;
        }
        break;
      case kStageSustain:
        result = mSustainLevel;
        break;
      case kStageRelease:
        pS->mEnvValue -= mReleaseIncr;
        if(pS->mEnvValue < ENV_VALUE_LOW || mReleaseIncr == 0.)
        {
          pS->mStage = kIdle;
          pS->mEnvValue = 0.0;	
        }
        result = pS->mEnvValue * pS->mReleaseLevel;
        break;
      default:
        result = pS->mEnvValue;
        break;
    }
    
    pS->mPrev = result;
    
    return result * pS->mLevel;
  }
  
} WDL_FIXALIGN ;

// http://www.musicdsp.org/archive.php?classid=3#257

//class CParamSmooth
//{
//public:
//  CParamSmooth() { a = 0.99; b = 1. - a; z = 0.; };
//  ~CParamSmooth() {};
//  inline double Process(double in) { z = (in * b) + (z * a); return z; }
//private:
//  double a, b, z;
//};

struct CVoiceState
{
  CWTOscState mOsc_ctx;
  CADSREnvLState mEnv_ctx;
  //bool mLastBusy;
  int mKey;
  
  CVoiceState()
  {
    mKey = -1;
    //mLastBusy = false;
  }
  
  bool GetBusy()
  {
    if (mEnv_ctx.mStage == kIdle) 
      return false;
    else 
      return true;
  }
};


#endif //__IPLUGPOLYSYNTHDSP__<|MERGE_RESOLUTION|>--- conflicted
+++ resolved
@@ -48,51 +48,51 @@
 
 struct CWTOscState
 {
-	double mPhase;        // float phase (goes between 0. and 1.)
-	double mPhaseIncr;		// freq * mPhaseStep
-	
-	CWTOscState()
-	{
-		mPhase = 0.;
+  double mPhase;        // float phase (goes between 0. and 1.)
+  double mPhaseIncr;    // freq * mPhaseStep
+  
+  CWTOscState()
+  {
+    mPhase = 0.;
     mPhaseIncr = 0.;
-	}
-	
+  }
+  
 } WDL_FIXALIGN;
 
 class CWTOsc 
-{	
+{ 
 protected:
-	const double* mLUT;           // pointer to waveform lookup table, const because the oscilator doesn't change the table data
-	unsigned long int mLUTSize;		// wavetable size
-	unsigned long int mLUTSizeM;  // wavetable Mask (size -1)
-	double mLUTSizeF;             // float version
-
-public: 	
-			
-	CWTOsc(const double* LUT, unsigned long int LUTSize) 
-	{
-		setLUT(LUT, LUTSize);
-	} 
-	
-	~CWTOsc() {}
-	
-	void setLUT(const double* LUT, unsigned long int LUTSize)
-	{
-		mLUTSize = LUTSize;
-		mLUTSizeM = LUTSize-1;
-		mLUTSizeF = (double) LUTSize;
-		mLUT = LUT;
-	}
-	
-	inline double process(CWTOscState* pState)
-	{
-		pState->mPhase = wrap(pState->mPhase, 0., 1.);
-		const double output = lerp(pState->mPhase * mLUTSizeF, mLUT, mLUTSizeM);
-		pState->mPhase += pState->mPhaseIncr;
-		
-		return output;
-	}
-	
+  const double* mLUT;           // pointer to waveform lookup table, const because the oscilator doesn't change the table data
+  unsigned long int mLUTSize;   // wavetable size
+  unsigned long int mLUTSizeM;  // wavetable Mask (size -1)
+  double mLUTSizeF;             // float version
+
+public:   
+      
+  CWTOsc(const double* LUT, unsigned long int LUTSize) 
+  {
+    setLUT(LUT, LUTSize);
+  } 
+  
+  ~CWTOsc() {}
+  
+  void setLUT(const double* LUT, unsigned long int LUTSize)
+  {
+    mLUTSize = LUTSize;
+    mLUTSizeM = LUTSize-1;
+    mLUTSizeF = (double) LUTSize;
+    mLUT = LUT;
+  }
+  
+  inline double process(CWTOscState* pState)
+  {
+    pState->mPhase = wrap(pState->mPhase, 0., 1.);
+    const double output = lerp(pState->mPhase * mLUTSizeF, mLUT, mLUTSizeM);
+    pState->mPhase += pState->mPhaseIncr;
+    
+    return output;
+  }
+  
 } WDL_FIXALIGN;
 
 enum EADSREnvStage 
@@ -107,7 +107,7 @@
 struct CADSREnvLState
 {
   double mEnvValue;          // current value of the envelope
-  int	mStage;                // idle, attack, decay, sustain, release
+  int mStage;                // idle, attack, decay, sustain, release
   double mLevel;             // envelope depth
   double mPrev;
   double mReleaseLevel;
@@ -144,16 +144,12 @@
     setStageTime(kStageRelease, 20.);
   }
   
-<<<<<<< HEAD
   void setStageTime(int stage, double timeMS)
-=======
-  void setStageTime(UInt16 stage, double timeMS)
->>>>>>> e63a8df5
   {
     const double incr = calcIncrFromTimeLinear(fastClip(timeMS, MIN_ENV_TIME_MS, MAX_ENV_TIME_MS), mSampleRate);
     
     switch(stage)
-    {					
+    {         
       case kStageAttack:
         mAttackIncr = incr;
         break;
@@ -189,7 +185,7 @@
         result = pS->mEnvValue;
         break;
       case kStageAttack:
-        pS->mEnvValue += mAttackIncr;		
+        pS->mEnvValue += mAttackIncr;   
         if (pS->mEnvValue > ENV_VALUE_HIGH || mAttackIncr == 0.)
         {
           pS->mStage = kStageDecay;
@@ -215,7 +211,7 @@
         if(pS->mEnvValue < ENV_VALUE_LOW || mReleaseIncr == 0.)
         {
           pS->mStage = kIdle;
-          pS->mEnvValue = 0.0;	
+          pS->mEnvValue = 0.0;  
         }
         result = pS->mEnvValue * pS->mReleaseLevel;
         break;
