//
// Copyright (c) 2013 Mikko Mononen memon@inside.org
//
// This software is provided 'as-is', without any express or implied
// warranty.  In no event will the authors be held liable for any damages
// arising from the use of this software.
// Permission is granted to anyone to use this software for any purpose,
// including commercial applications, and to alter it and redistribute it
// freely, subject to the following restrictions:
// 1. The origin of this software must not be misrepresented; you must not
//    claim that you wrote the original software. If you use this software
//    in a product, an acknowledgment in the product documentation would be
//    appreciated but is not required.
// 2. Altered source versions must be plainly marked as such, and must not be
//    misrepresented as being the original software.
// 3. This notice may not be removed or altered from any source distribution.
//

#include <stdlib.h>
#include <stdio.h>
#include <math.h>
#include <memory.h>

#include "nanovg.h"
#define FONTSTASH_IMPLEMENTATION
#include "fontstash.h"
#define STB_IMAGE_IMPLEMENTATION
#include "stb_image.h"

#ifdef _MSC_VER
#pragma warning(disable: 4100)  // unreferenced formal parameter
#pragma warning(disable: 4127)  // conditional expression is constant
#pragma warning(disable: 4204)  // nonstandard extension used : non-constant aggregate initializer
#pragma warning(disable: 4706)  // assignment within conditional expression
#endif

#define NVG_INIT_FONTIMAGE_SIZE  512
#define NVG_MAX_FONTIMAGE_SIZE   2048
#define NVG_MAX_FONTIMAGES       4

#define NVG_INIT_COMMANDS_SIZE 256
#define NVG_INIT_POINTS_SIZE 128
#define NVG_INIT_PATHS_SIZE 16
#define NVG_INIT_VERTS_SIZE 256
#define NVG_MAX_STATES 32

#define NVG_KAPPA90 0.5522847493f	// Length proportional to radius of a cubic bezier handle for 90deg arcs.

#define NVG_COUNTOF(arr) (sizeof(arr) / sizeof(0[arr]))

enum NVGcommands {
	NVG_MOVETO = 0,
	NVG_LINETO = 1,
	NVG_BEZIERTO = 2,
	NVG_CLOSE = 3,
	NVG_WINDING = 4,
};

enum NVGpointFlags
{
	NVG_PT_CORNER = 0x01,
	NVG_PT_LEFT = 0x02,
	NVG_PT_BEVEL = 0x04,
	NVG_PR_INNERBEVEL = 0x08,
};

struct NVGstate {
	NVGcompositeOperationState compositeOperation;
	int shapeAntiAlias;
	NVGpaint fill;
	NVGpaint stroke;
	float strokeWidth;
	float miterLimit;
	int lineJoin;
	int lineCap;
	float alpha;
	float xform[6];
	NVGscissor scissor;
	float fontSize;
	float letterSpacing;
	float lineHeight;
	float fontBlur;
	int textAlign;
	int fontId;
#if BLUELAB_COLORMAP
  int colormapId;
#endif
};
typedef struct NVGstate NVGstate;

struct NVGpoint {
	float x,y;
	float dx, dy;
	float len;
	float dmx, dmy;
	unsigned char flags;
};
typedef struct NVGpoint NVGpoint;

struct NVGpathCache {
	NVGpoint* points;
	int npoints;
	int cpoints;
	NVGpath* paths;
	int npaths;
	int cpaths;
	NVGvertex* verts;
	int nverts;
	int cverts;
	float bounds[4];
};
typedef struct NVGpathCache NVGpathCache;

struct NVGcontext {
	NVGparams params;
	float* commands;
	int ccommands;
	int ncommands;
	float commandx, commandy;
	NVGstate states[NVG_MAX_STATES];
	int nstates;
	NVGpathCache* cache;
	float tessTol;
	float distTol;
	float fringeWidth;
	float devicePxRatio;
	struct FONScontext* fs;
	int fontImages[NVG_MAX_FONTIMAGES];
	int fontImageIdx;
	int drawCallCount;
	int fillTriCount;
	int strokeTriCount;
	int textTriCount;
};

static float nvg__sqrtf(float a) { return sqrtf(a); }
static float nvg__modf(float a, float b) { return fmodf(a, b); }
static float nvg__sinf(float a) { return sinf(a); }
static float nvg__cosf(float a) { return cosf(a); }
static float nvg__tanf(float a) { return tanf(a); }
static float nvg__atan2f(float a,float b) { return atan2f(a, b); }
static float nvg__acosf(float a) { return acosf(a); }

static int nvg__mini(int a, int b) { return a < b ? a : b; }
static int nvg__maxi(int a, int b) { return a > b ? a : b; }
static int nvg__clampi(int a, int mn, int mx) { return a < mn ? mn : (a > mx ? mx : a); }
static float nvg__minf(float a, float b) { return a < b ? a : b; }
static float nvg__maxf(float a, float b) { return a > b ? a : b; }
static float nvg__absf(float a) { return a >= 0.0f ? a : -a; }
static float nvg__signf(float a) { return a >= 0.0f ? 1.0f : -1.0f; }
static float nvg__clampf(float a, float mn, float mx) { return a < mn ? mn : (a > mx ? mx : a); }
static float nvg__cross(float dx0, float dy0, float dx1, float dy1) { return dx1*dy0 - dx0*dy1; }

static float nvg__normalize(float *x, float* y)
{
	float d = nvg__sqrtf((*x)*(*x) + (*y)*(*y));
	if (d > 1e-6f) {
		float id = 1.0f / d;
		*x *= id;
		*y *= id;
	}
	return d;
}


static void nvg__deletePathCache(NVGpathCache* c)
{
	if (c == NULL) return;
	if (c->points != NULL) free(c->points);
	if (c->paths != NULL) free(c->paths);
	if (c->verts != NULL) free(c->verts);
	free(c);
}

static NVGpathCache* nvg__allocPathCache(void)
{
	NVGpathCache* c = (NVGpathCache*)malloc(sizeof(NVGpathCache));
	if (c == NULL) goto error;
	memset(c, 0, sizeof(NVGpathCache));

	c->points = (NVGpoint*)malloc(sizeof(NVGpoint)*NVG_INIT_POINTS_SIZE);
	if (!c->points) goto error;
	c->npoints = 0;
	c->cpoints = NVG_INIT_POINTS_SIZE;

	c->paths = (NVGpath*)malloc(sizeof(NVGpath)*NVG_INIT_PATHS_SIZE);
	if (!c->paths) goto error;
	c->npaths = 0;
	c->cpaths = NVG_INIT_PATHS_SIZE;

	c->verts = (NVGvertex*)malloc(sizeof(NVGvertex)*NVG_INIT_VERTS_SIZE);
	if (!c->verts) goto error;
	c->nverts = 0;
	c->cverts = NVG_INIT_VERTS_SIZE;

	return c;
error:
	nvg__deletePathCache(c);
	return NULL;
}

static void nvg__setDevicePixelRatio(NVGcontext* ctx, float ratio)
{
	ctx->tessTol = 0.25f / ratio;
	ctx->distTol = 0.01f / ratio;
	ctx->fringeWidth = 1.0f / ratio;
	ctx->devicePxRatio = ratio;
}

static NVGcompositeOperationState nvg__compositeOperationState(int op)
{
	int sfactor, dfactor;

	if (op == NVG_SOURCE_OVER)
	{
		sfactor = NVG_ONE;
		dfactor = NVG_ONE_MINUS_SRC_ALPHA;
	}
	else if (op == NVG_SOURCE_IN)
	{
		sfactor = NVG_DST_ALPHA;
		dfactor = NVG_ZERO;
	}
	else if (op == NVG_SOURCE_OUT)
	{
		sfactor = NVG_ONE_MINUS_DST_ALPHA;
		dfactor = NVG_ZERO;
	}
	else if (op == NVG_ATOP)
	{
		sfactor = NVG_DST_ALPHA;
		dfactor = NVG_ONE_MINUS_SRC_ALPHA;
	}
	else if (op == NVG_DESTINATION_OVER)
	{
		sfactor = NVG_ONE_MINUS_DST_ALPHA;
		dfactor = NVG_ONE;
	}
	else if (op == NVG_DESTINATION_IN)
	{
		sfactor = NVG_ZERO;
		dfactor = NVG_SRC_ALPHA;
	}
	else if (op == NVG_DESTINATION_OUT)
	{
		sfactor = NVG_ZERO;
		dfactor = NVG_ONE_MINUS_SRC_ALPHA;
	}
	else if (op == NVG_DESTINATION_ATOP)
	{
		sfactor = NVG_ONE_MINUS_DST_ALPHA;
		dfactor = NVG_SRC_ALPHA;
	}
	else if (op == NVG_LIGHTER)
	{
		sfactor = NVG_ONE;
		dfactor = NVG_ONE;
	}
	else if (op == NVG_COPY)
	{
		sfactor = NVG_ONE;
		dfactor = NVG_ZERO;
	}
	else if (op == NVG_XOR)
	{
		sfactor = NVG_ONE_MINUS_DST_ALPHA;
		dfactor = NVG_ONE_MINUS_SRC_ALPHA;
	}
	else
	{
		sfactor = NVG_ONE;
		dfactor = NVG_ZERO;
	}

	NVGcompositeOperationState state;
	state.srcRGB = sfactor;
	state.dstRGB = dfactor;
	state.srcAlpha = sfactor;
	state.dstAlpha = dfactor;
	return state;
}

static NVGstate* nvg__getState(NVGcontext* ctx)
{
	return &ctx->states[ctx->nstates-1];
}

void nvgGetStateXfrom(NVGcontext* ctx, float* xform)
{
  if(xform != NULL) {
    memcpy(xform, &(ctx->states[ctx->nstates-1].xform), sizeof(float) * 6);
  }
}

NVGcontext* nvgCreateInternal(NVGparams* params)
{
	FONSparams fontParams;
	NVGcontext* ctx = (NVGcontext*)malloc(sizeof(NVGcontext));
	int i;
	if (ctx == NULL) goto error;
	memset(ctx, 0, sizeof(NVGcontext));

	ctx->params = *params;
	for (i = 0; i < NVG_MAX_FONTIMAGES; i++)
		ctx->fontImages[i] = 0;

	ctx->commands = (float*)malloc(sizeof(float)*NVG_INIT_COMMANDS_SIZE);
	if (!ctx->commands) goto error;
	ctx->ncommands = 0;
	ctx->ccommands = NVG_INIT_COMMANDS_SIZE;

	ctx->cache = nvg__allocPathCache();
	if (ctx->cache == NULL) goto error;

	nvgSave(ctx);
	nvgReset(ctx);

	nvg__setDevicePixelRatio(ctx, 1.0f);

	if (ctx->params.renderCreate(ctx->params.userPtr) == 0) goto error;

	// Init font rendering
	memset(&fontParams, 0, sizeof(fontParams));
	fontParams.width = NVG_INIT_FONTIMAGE_SIZE;
	fontParams.height = NVG_INIT_FONTIMAGE_SIZE;

<<<<<<< HEAD
#if BLUELAB_CHANGES

#ifndef WIN32
	fontParams.flags = FONS_ZERO_BOTTOMLEFT;
#else
  fontParams.flags = FONS_ZERO_TOPLEFT;
#endif

#else
	fontParams.flags = FONS_ZERO_TOPLEFT;
=======
    // Default
    fontParams.flags = FONS_ZERO_TOPLEFT;
    
#if BLUELAB_CHANGES
#ifdef WIN32
    fontParams.flags = FONS_ZERO_TOPLEFT;
#endif

#ifdef __APPLE__
    fontParams.flags = FONS_ZERO_BOTTOMLEFT;
#endif

#ifdef __linux__
    fontParams.flags = FONS_ZERO_TOPLEFT;
#endif
>>>>>>> b72938b4
#endif
	
	fontParams.renderCreate = NULL;
	fontParams.renderUpdate = NULL;
	fontParams.renderDraw = NULL;
	fontParams.renderDelete = NULL;
	fontParams.userPtr = NULL;
	ctx->fs = fonsCreateInternal(&fontParams);
	if (ctx->fs == NULL) goto error;

	// Create font texture
	ctx->fontImages[0] = ctx->params.renderCreateTexture(ctx->params.userPtr, NVG_TEXTURE_ALPHA, fontParams.width, fontParams.height, 0, 0, NULL);
	if (ctx->fontImages[0] == 0) goto error;
	ctx->fontImageIdx = 0;

	return ctx;

error:
	nvgDeleteInternal(ctx);
	return 0;
}

NVGparams* nvgInternalParams(NVGcontext* ctx)
{
	return &ctx->params;
}

void nvgDeleteInternal(NVGcontext* ctx)
{
	int i;
	if (ctx == NULL) return;
	if (ctx->commands != NULL) free(ctx->commands);
	if (ctx->cache != NULL) nvg__deletePathCache(ctx->cache);

	if (ctx->fs)
		fonsDeleteInternal(ctx->fs);

	for (i = 0; i < NVG_MAX_FONTIMAGES; i++) {
		if (ctx->fontImages[i] != 0) {
			nvgDeleteImage(ctx, ctx->fontImages[i]);
			ctx->fontImages[i] = 0;
		}
	}

	if (ctx->params.renderDelete != NULL)
		ctx->params.renderDelete(ctx->params.userPtr);

	free(ctx);
}

void nvgBeginFrameEx(NVGcontext* ctx, float windowWidth, float windowHeight, float devicePixelRatio, int reset)
{
/*	printf("Tris: draws:%d  fill:%d  stroke:%d  text:%d  TOT:%d\n",
		ctx->drawCallCount, ctx->fillTriCount, ctx->strokeTriCount, ctx->textTriCount,
		ctx->fillTriCount+ctx->strokeTriCount+ctx->textTriCount);*/

  if (reset != 0) {
    ctx->nstates = 0;
    nvgSave(ctx);
    nvgReset(ctx);
  }
  
	nvg__setDevicePixelRatio(ctx, devicePixelRatio);

	ctx->params.renderViewport(ctx->params.userPtr, windowWidth, windowHeight, devicePixelRatio);

	ctx->drawCallCount = 0;
	ctx->fillTriCount = 0;
	ctx->strokeTriCount = 0;
	ctx->textTriCount = 0;
}

void nvgBeginFrame(NVGcontext* ctx, float windowWidth, float windowHeight, float devicePixelRatio)
{
	nvgBeginFrameEx(ctx, windowWidth, windowHeight, devicePixelRatio, 1);
}

void nvgCancelFrame(NVGcontext* ctx)
{
	ctx->params.renderCancel(ctx->params.userPtr);
}

void nvgEndFrame(NVGcontext* ctx)
{
	ctx->params.renderFlush(ctx->params.userPtr);
	if (ctx->fontImageIdx != 0) {
		int fontImage = ctx->fontImages[ctx->fontImageIdx];
		int i, j, iw, ih;
		// delete images that smaller than current one
		if (fontImage == 0)
			return;
		nvgImageSize(ctx, fontImage, &iw, &ih);
		for (i = j = 0; i < ctx->fontImageIdx; i++) {
			if (ctx->fontImages[i] != 0) {
				int nw, nh;
				nvgImageSize(ctx, ctx->fontImages[i], &nw, &nh);
				if (nw < iw || nh < ih)
					nvgDeleteImage(ctx, ctx->fontImages[i]);
				else
					ctx->fontImages[j++] = ctx->fontImages[i];
			}
		}
		// make current font image to first
		ctx->fontImages[j++] = ctx->fontImages[0];
		ctx->fontImages[0] = fontImage;
		ctx->fontImageIdx = 0;
		// clear all images after j
		for (i = j; i < NVG_MAX_FONTIMAGES; i++)
			ctx->fontImages[i] = 0;
	}
}

NVGcolor nvgRGB(unsigned char r, unsigned char g, unsigned char b)
{
	return nvgRGBA(r,g,b,255);
}

NVGcolor nvgRGBf(float r, float g, float b)
{
	return nvgRGBAf(r,g,b,1.0f);
}

NVGcolor nvgRGBA(unsigned char r, unsigned char g, unsigned char b, unsigned char a)
{
	NVGcolor color;
	// Use longer initialization to suppress warning.
	color.r = r / 255.0f;
	color.g = g / 255.0f;
	color.b = b / 255.0f;
	color.a = a / 255.0f;
	return color;
}

NVGcolor nvgRGBAf(float r, float g, float b, float a)
{
	NVGcolor color;
	// Use longer initialization to suppress warning.
	color.r = r;
	color.g = g;
	color.b = b;
	color.a = a;
	return color;
}

NVGcolor nvgTransRGBA(NVGcolor c, unsigned char a)
{
	c.a = a / 255.0f;
	return c;
}

NVGcolor nvgTransRGBAf(NVGcolor c, float a)
{
	c.a = a;
	return c;
}

NVGcolor nvgLerpRGBA(NVGcolor c0, NVGcolor c1, float u)
{
	int i;
	float oneminu;
	NVGcolor cint = {{{0}}};

	u = nvg__clampf(u, 0.0f, 1.0f);
	oneminu = 1.0f - u;
	for( i = 0; i <4; i++ )
	{
		cint.rgba[i] = c0.rgba[i] * oneminu + c1.rgba[i] * u;
	}

	return cint;
}

NVGcolor nvgHSL(float h, float s, float l)
{
	return nvgHSLA(h,s,l,255);
}

static float nvg__hue(float h, float m1, float m2)
{
	if (h < 0) h += 1;
	if (h > 1) h -= 1;
	if (h < 1.0f/6.0f)
		return m1 + (m2 - m1) * h * 6.0f;
	else if (h < 3.0f/6.0f)
		return m2;
	else if (h < 4.0f/6.0f)
		return m1 + (m2 - m1) * (2.0f/3.0f - h) * 6.0f;
	return m1;
}

NVGcolor nvgHSLA(float h, float s, float l, unsigned char a)
{
	float m1, m2;
	NVGcolor col;
	h = nvg__modf(h, 1.0f);
	if (h < 0.0f) h += 1.0f;
	s = nvg__clampf(s, 0.0f, 1.0f);
	l = nvg__clampf(l, 0.0f, 1.0f);
	m2 = l <= 0.5f ? (l * (1 + s)) : (l + s - l * s);
	m1 = 2 * l - m2;
	col.r = nvg__clampf(nvg__hue(h + 1.0f/3.0f, m1, m2), 0.0f, 1.0f);
	col.g = nvg__clampf(nvg__hue(h, m1, m2), 0.0f, 1.0f);
	col.b = nvg__clampf(nvg__hue(h - 1.0f/3.0f, m1, m2), 0.0f, 1.0f);
	col.a = a/255.0f;
	return col;
}

void nvgTransformIdentity(float* t)
{
	t[0] = 1.0f; t[1] = 0.0f;
	t[2] = 0.0f; t[3] = 1.0f;
	t[4] = 0.0f; t[5] = 0.0f;
}

void nvgTransformTranslate(float* t, float tx, float ty)
{
	t[0] = 1.0f; t[1] = 0.0f;
	t[2] = 0.0f; t[3] = 1.0f;
	t[4] = tx; t[5] = ty;
}

void nvgTransformScale(float* t, float sx, float sy)
{
	t[0] = sx; t[1] = 0.0f;
	t[2] = 0.0f; t[3] = sy;
	t[4] = 0.0f; t[5] = 0.0f;
}

void nvgTransformRotate(float* t, float a)
{
	float cs = nvg__cosf(a), sn = nvg__sinf(a);
	t[0] = cs; t[1] = sn;
	t[2] = -sn; t[3] = cs;
	t[4] = 0.0f; t[5] = 0.0f;
}

void nvgTransformSkewX(float* t, float a)
{
	t[0] = 1.0f; t[1] = 0.0f;
	t[2] = nvg__tanf(a); t[3] = 1.0f;
	t[4] = 0.0f; t[5] = 0.0f;
}

void nvgTransformSkewY(float* t, float a)
{
	t[0] = 1.0f; t[1] = nvg__tanf(a);
	t[2] = 0.0f; t[3] = 1.0f;
	t[4] = 0.0f; t[5] = 0.0f;
}

void nvgTransformMultiply(float* t, const float* s)
{
	float t0 = t[0] * s[0] + t[1] * s[2];
	float t2 = t[2] * s[0] + t[3] * s[2];
	float t4 = t[4] * s[0] + t[5] * s[2] + s[4];
	t[1] = t[0] * s[1] + t[1] * s[3];
	t[3] = t[2] * s[1] + t[3] * s[3];
	t[5] = t[4] * s[1] + t[5] * s[3] + s[5];
	t[0] = t0;
	t[2] = t2;
	t[4] = t4;
}

void nvgTransformPremultiply(float* t, const float* s)
{
	float s2[6];
	memcpy(s2, s, sizeof(float)*6);
	nvgTransformMultiply(s2, t);
	memcpy(t, s2, sizeof(float)*6);
}

int nvgTransformInverse(float* inv, const float* t)
{
	double invdet, det = (double)t[0] * t[3] - (double)t[2] * t[1];
	if (det > -1e-6 && det < 1e-6) {
		nvgTransformIdentity(inv);
		return 0;
	}
	invdet = 1.0 / det;
	inv[0] = (float)(t[3] * invdet);
	inv[2] = (float)(-t[2] * invdet);
	inv[4] = (float)(((double)t[2] * t[5] - (double)t[3] * t[4]) * invdet);
	inv[1] = (float)(-t[1] * invdet);
	inv[3] = (float)(t[0] * invdet);
	inv[5] = (float)(((double)t[1] * t[4] - (double)t[0] * t[5]) * invdet);
	return 1;
}

void nvgTransformPoint(float* dx, float* dy, const float* t, float sx, float sy)
{
	*dx = sx*t[0] + sy*t[2] + t[4];
	*dy = sx*t[1] + sy*t[3] + t[5];
}

float nvgDegToRad(float deg)
{
	return deg / 180.0f * NVG_PI;
}

float nvgRadToDeg(float rad)
{
	return rad / NVG_PI * 180.0f;
}

static void nvg__setPaintColor(NVGpaint* p, NVGcolor color)
{
	memset(p, 0, sizeof(*p));
	nvgTransformIdentity(p->xform);
	p->radius = 0.0f;
	p->feather = 1.0f;
	p->innerColor = color;
	p->outerColor = color;
}


// State handling
void nvgSave(NVGcontext* ctx)
{
	if (ctx->nstates >= NVG_MAX_STATES)
		return;
	if (ctx->nstates > 0)
		memcpy(&ctx->states[ctx->nstates], &ctx->states[ctx->nstates-1], sizeof(NVGstate));
	ctx->nstates++;
}

void nvgRestore(NVGcontext* ctx)
{
	if (ctx->nstates <= 1)
		return;
	ctx->nstates--;
}

void nvgReset(NVGcontext* ctx)
{
	NVGstate* state = nvg__getState(ctx);
	memset(state, 0, sizeof(*state));

	nvg__setPaintColor(&state->fill, nvgRGBA(255,255,255,255));
	nvg__setPaintColor(&state->stroke, nvgRGBA(0,0,0,255));
	state->compositeOperation = nvg__compositeOperationState(NVG_SOURCE_OVER);
	state->shapeAntiAlias = 1;
	state->strokeWidth = 1.0f;
	state->miterLimit = 10.0f;
	state->lineCap = NVG_BUTT;
	state->lineJoin = NVG_MITER;
	state->alpha = 1.0f;
	nvgTransformIdentity(state->xform);

	state->scissor.extent[0] = -1.0f;
	state->scissor.extent[1] = -1.0f;

	state->fontSize = 16.0f;
	state->letterSpacing = 0.0f;
	state->lineHeight = 1.0f;
	state->fontBlur = 0.0f;
	state->textAlign = NVG_ALIGN_LEFT | NVG_ALIGN_BASELINE;
	state->fontId = 0;

#if BLUELAB_COLORMAP
	state->colormapId = 0;
#endif
}

// State setting
void nvgShapeAntiAlias(NVGcontext* ctx, int enabled)
{
	NVGstate* state = nvg__getState(ctx);
	state->shapeAntiAlias = enabled;
}

void nvgStrokeWidth(NVGcontext* ctx, float width)
{
	NVGstate* state = nvg__getState(ctx);
	state->strokeWidth = width;
}

void nvgMiterLimit(NVGcontext* ctx, float limit)
{
	NVGstate* state = nvg__getState(ctx);
	state->miterLimit = limit;
}

void nvgLineCap(NVGcontext* ctx, int cap)
{
	NVGstate* state = nvg__getState(ctx);
	state->lineCap = cap;
	if(ctx->params.setLineJoin != NULL)
	  {
	    ctx->params.setLineCap(ctx->params.userPtr, cap);
	  }
}

void nvgLineJoin(NVGcontext* ctx, int join)
{
	NVGstate* state = nvg__getState(ctx);
	state->lineJoin = join;
	if(ctx->params.setLineJoin != NULL)
	{
		ctx->params.setLineJoin(ctx->params.userPtr, join);
	}
}

void nvgGlobalAlpha(NVGcontext* ctx, float alpha)
{
	NVGstate* state = nvg__getState(ctx);
	state->alpha = alpha;
}

void nvgTransform(NVGcontext* ctx, float a, float b, float c, float d, float e, float f)
{
	NVGstate* state = nvg__getState(ctx);
	float t[6] = { a, b, c, d, e, f };
	nvgTransformPremultiply(state->xform, t);
}

void nvgResetTransform(NVGcontext* ctx)
{
	NVGstate* state = nvg__getState(ctx);
	nvgTransformIdentity(state->xform);
}

void nvgTranslate(NVGcontext* ctx, float x, float y)
{
	NVGstate* state = nvg__getState(ctx);
	float t[6];
	nvgTransformTranslate(t, x,y);
	nvgTransformPremultiply(state->xform, t);
}

void nvgRotate(NVGcontext* ctx, float angle)
{
	NVGstate* state = nvg__getState(ctx);
	float t[6];
	nvgTransformRotate(t, angle);
	nvgTransformPremultiply(state->xform, t);
}

void nvgSkewX(NVGcontext* ctx, float angle)
{
	NVGstate* state = nvg__getState(ctx);
	float t[6];
	nvgTransformSkewX(t, angle);
	nvgTransformPremultiply(state->xform, t);
}

void nvgSkewY(NVGcontext* ctx, float angle)
{
	NVGstate* state = nvg__getState(ctx);
	float t[6];
	nvgTransformSkewY(t, angle);
	nvgTransformPremultiply(state->xform, t);
}

void nvgScale(NVGcontext* ctx, float x, float y)
{
	NVGstate* state = nvg__getState(ctx);
	float t[6];
	nvgTransformScale(t, x,y);
	nvgTransformPremultiply(state->xform, t);
}

void nvgCurrentTransform(NVGcontext* ctx, float* xform)
{
	NVGstate* state = nvg__getState(ctx);
	if (xform == NULL) return;
	memcpy(xform, state->xform, sizeof(float)*6);
}

void nvgStrokeColor(NVGcontext* ctx, NVGcolor color)
{
	NVGstate* state = nvg__getState(ctx);
	nvg__setPaintColor(&state->stroke, color);
}

void nvgStrokePaint(NVGcontext* ctx, NVGpaint paint)
{
	NVGstate* state = nvg__getState(ctx);
	state->stroke = paint;
	nvgTransformMultiply(state->stroke.xform, state->xform);
}

void nvgFillColor(NVGcontext* ctx, NVGcolor color)
{
	NVGstate* state = nvg__getState(ctx);
	nvg__setPaintColor(&state->fill, color);
}

void nvgFillPaint(NVGcontext* ctx, NVGpaint paint)
{
	NVGstate* state = nvg__getState(ctx);
	state->fill = paint;
	nvgTransformMultiply(state->fill.xform, state->xform);
}

int nvgCreateImage(NVGcontext* ctx, const char* filename, int imageFlags)
{
	int w, h, n, image;
	unsigned char* img;
	stbi_set_unpremultiply_on_load(1);
	stbi_convert_iphone_png_to_rgb(1);
	img = stbi_load(filename, &w, &h, &n, 4);
	if (img == NULL) {
//		printf("Failed to load %s - %s\n", filename, stbi_failure_reason());
		return 0;
	}
	image = nvgCreateImageRGBA(ctx, w, h, imageFlags, img);
	stbi_image_free(img);
	return image;
}

int nvgCreateImageMem(NVGcontext* ctx, int imageFlags, unsigned char* data, int ndata)
{
	int w, h, n, image;
	unsigned char* img = stbi_load_from_memory(data, ndata, &w, &h, &n, 4);
	if (img == NULL) {
//		printf("Failed to load %s - %s\n", filename, stbi_failure_reason());
		return 0;
	}
	image = nvgCreateImageRGBA(ctx, w, h, imageFlags, img);
	stbi_image_free(img);
	return image;
}

int nvgCreateImageRGBA(NVGcontext* ctx, int w, int h, int imageFlags, const unsigned char* data)
{
  return ctx->params.renderCreateTexture(ctx->params.userPtr, NVG_TEXTURE_RGBA, w, h, w*4, imageFlags, data);
}

void nvgUpdateImage(NVGcontext* ctx, int image, const unsigned char* data)
{
	int w, h;
	ctx->params.renderGetTextureSize(ctx->params.userPtr, image, &w, &h);
	ctx->params.renderUpdateTexture(ctx->params.userPtr, image, 0,0, w,h, data);
}

void nvgImageSize(NVGcontext* ctx, int image, int* w, int* h)
{
	ctx->params.renderGetTextureSize(ctx->params.userPtr, image, w, h);
}

void nvgDeleteFontByName(NVGcontext* ctx, const char* name)
{
  if (ctx->fs) {
    fontsDeleteFontByName(ctx->fs, name);
  }
}

void nvgDeleteImage(NVGcontext* ctx, int image)
{
	ctx->params.renderDeleteTexture(ctx->params.userPtr, image);
}

NVGpaint nvgLinearGradient(NVGcontext* ctx,
								  float sx, float sy, float ex, float ey,
								  NVGcolor icol, NVGcolor ocol)
{
	NVGpaint p;
	float dx, dy, d;
	const float large = 1e5;
	NVG_NOTUSED(ctx);
	memset(&p, 0, sizeof(p));

	// Calculate transform aligned to the line
	dx = ex - sx;
	dy = ey - sy;
	d = sqrtf(dx*dx + dy*dy);
	if (d > 0.0001f) {
		dx /= d;
		dy /= d;
	} else {
		dx = 0;
		dy = 1;
	}

	p.xform[0] = dy; p.xform[1] = -dx;
	p.xform[2] = dx; p.xform[3] = dy;
	p.xform[4] = sx - dx*large; p.xform[5] = sy - dy*large;

	p.extent[0] = large;
	p.extent[1] = large + d*0.5f;

	p.radius = 0.0f;

	p.feather = nvg__maxf(1.0f, d);

	p.innerColor = icol;
	p.outerColor = ocol;

	return p;
}

NVGpaint nvgRadialGradient(NVGcontext* ctx,
								  float cx, float cy, float inr, float outr,
								  NVGcolor icol, NVGcolor ocol)
{
	NVGpaint p;
	float r = (inr+outr)*0.5f;
	float f = (outr-inr);
	NVG_NOTUSED(ctx);
	memset(&p, 0, sizeof(p));

	nvgTransformIdentity(p.xform);
	p.xform[4] = cx;
	p.xform[5] = cy;

	p.extent[0] = r;
	p.extent[1] = r;

	p.radius = r;

	p.feather = nvg__maxf(1.0f, f);

	p.innerColor = icol;
	p.outerColor = ocol;

	return p;
}

NVGpaint nvgBoxGradient(NVGcontext* ctx,
							   float x, float y, float w, float h, float r, float f,
							   NVGcolor icol, NVGcolor ocol)
{
	NVGpaint p;
	NVG_NOTUSED(ctx);
	memset(&p, 0, sizeof(p));

	nvgTransformIdentity(p.xform);
	p.xform[4] = x+w*0.5f;
	p.xform[5] = y+h*0.5f;

	p.extent[0] = w*0.5f;
	p.extent[1] = h*0.5f;

	p.radius = r;

	p.feather = nvg__maxf(1.0f, f);

	p.innerColor = icol;
	p.outerColor = ocol;

	return p;
}


NVGpaint nvgImagePattern(NVGcontext* ctx,
								float cx, float cy, float w, float h, float angle,
								int image, float alpha)
{
	NVGpaint p;
	NVG_NOTUSED(ctx);
	memset(&p, 0, sizeof(p));

	nvgTransformRotate(p.xform, angle);
	p.xform[4] = cx;
	p.xform[5] = cy;

	p.extent[0] = w;
	p.extent[1] = h;

	p.image = image;

	p.innerColor = p.outerColor = nvgRGBAf(1,1,1,alpha);

	return p;
}

// Scissoring
void nvgScissor(NVGcontext* ctx, float x, float y, float w, float h)
{
	NVGstate* state = nvg__getState(ctx);

	w = nvg__maxf(0.0f, w);
	h = nvg__maxf(0.0f, h);

	if (w == 0.0f || h == 0.0f) {
	  w = 0.0f;
	  h = 0.0f;
	}
		
	nvgTransformIdentity(state->scissor.xform);
	state->scissor.xform[4] = x+w*0.5f;
	state->scissor.xform[5] = y+h*0.5f;
	nvgTransformMultiply(state->scissor.xform, state->xform);

	state->scissor.extent[0] = w*0.5f;
	state->scissor.extent[1] = h*0.5f;
}

static void nvg__isectRects(float* dst,
							float ax, float ay, float aw, float ah,
							float bx, float by, float bw, float bh)
{
	float minx = nvg__maxf(ax, bx);
	float miny = nvg__maxf(ay, by);
	float maxx = nvg__minf(ax+aw, bx+bw);
	float maxy = nvg__minf(ay+ah, by+bh);
	dst[0] = minx;
	dst[1] = miny;
	dst[2] = nvg__maxf(0.0f, maxx - minx);
	dst[3] = nvg__maxf(0.0f, maxy - miny);
}

void nvgIntersectScissorForOtherRect(NVGcontext* ctx, float x, float y, float w, float h, float dx, float dy, float dw, float dh)
{
	NVGstate* state = nvg__getState(ctx);
	float rect[4];
	float invxorm[6];
	float ex = 0.0f, ey = 0.0f, tex = 0.0f, tey = 0.0f;

	float pxform[6] = { 1.0f, 0.0f, 0.0f, 1.0f, 0.0f, 0.0f };
	ex = dw * 0.5f;
	ey = dh * 0.5f;
	pxform[4] = dx + dw * 0.5f;
	pxform[5] = dy + dh * 0.5f;
	memset(invxorm, 0, sizeof(float) * 6);
	nvgTransformInverse(invxorm, state->xform);
	nvgTransformMultiply(pxform, invxorm);
	tex = ex*nvg__absf(pxform[0]) + ey*nvg__absf(pxform[2]);
	tey = ex*nvg__absf(pxform[1]) + ey*nvg__absf(pxform[3]);

	// Intersect rects.
	nvg__isectRects(rect, pxform[4] - tex, pxform[5] - tey, tex * 2, tey * 2, x, y, w, h);

	nvgScissor(ctx, rect[0], rect[1], rect[2], rect[3]);
}

void nvgIntersectScissor_ex(NVGcontext* ctx, float* x, float* y, float* w, float* h)
{
  NVGstate* state = nvg__getState(ctx);
  float pxform[6], invxorm[6];
  float rect[4];
  float ex, ey, tex, tey;

  // If no previous scissor has been set, set the scissor as current scissor.
  if (state->scissor.extent[0] < 0) {
    nvgScissor(ctx, *x, *y, *w, *h);
    return;
  }
  
  // Transform the current scissor rect into current transform space.
  // If there is difference in rotation, this will be approximation.
  memcpy(pxform, state->scissor.xform, sizeof(float)*6);
  ex = state->scissor.extent[0];
  ey = state->scissor.extent[1];
  nvgTransformInverse(invxorm, state->xform);
  nvgTransformMultiply(pxform, invxorm);
  tex = ex*nvg__absf(pxform[0]) + ey*nvg__absf(pxform[2]);
  tey = ex*nvg__absf(pxform[1]) + ey*nvg__absf(pxform[3]);
  
  // Intersect rects.
  nvg__isectRects(rect, pxform[4]-tex,pxform[5]-tey,tex*2,tey*2, *x, *y, *w, *h);
  
  *x = rect[0];
  *y = rect[1];
  *w = rect[2];
  *h = rect[3];
  
  nvgScissor(ctx, rect[0], rect[1], rect[2], rect[3]);
}

void nvgIntersectScissor(NVGcontext* ctx, float x, float y, float w, float h)
{
	NVGstate* state = nvg__getState(ctx);
	float pxform[6], invxorm[6];
	float rect[4];
	float ex, ey, tex, tey;

	// If no previous scissor has been set, set the scissor as current scissor.
	if (state->scissor.extent[0] < 0) {
		nvgScissor(ctx, x, y, w, h);
		return;
	}

	// Transform the current scissor rect into current transform space.
	// If there is difference in rotation, this will be approximation.
	memcpy(pxform, state->scissor.xform, sizeof(float)*6);
	ex = state->scissor.extent[0];
	ey = state->scissor.extent[1];
	nvgTransformInverse(invxorm, state->xform);
	nvgTransformMultiply(pxform, invxorm);
	tex = ex*nvg__absf(pxform[0]) + ey*nvg__absf(pxform[2]);
	tey = ex*nvg__absf(pxform[1]) + ey*nvg__absf(pxform[3]);

	// Intersect rects.
	nvg__isectRects(rect, pxform[4]-tex,pxform[5]-tey,tex*2,tey*2, x,y,w,h);

	nvgScissor(ctx, rect[0], rect[1], rect[2], rect[3]);
}

void nvgResetScissor(NVGcontext* ctx)
{
	NVGstate* state = nvg__getState(ctx);
	memset(state->scissor.xform, 0, sizeof(state->scissor.xform));
	state->scissor.extent[0] = -1.0f;
	state->scissor.extent[1] = -1.0f;
}

// Global composite operation.
void nvgGlobalCompositeOperation(NVGcontext* ctx, int op)
{
	NVGstate* state = nvg__getState(ctx);
	state->compositeOperation = nvg__compositeOperationState(op);
}

void nvgGlobalCompositeBlendFunc(NVGcontext* ctx, int sfactor, int dfactor)
{
	nvgGlobalCompositeBlendFuncSeparate(ctx, sfactor, dfactor, sfactor, dfactor);
}

void nvgGlobalCompositeBlendFuncSeparate(NVGcontext* ctx, int srcRGB, int dstRGB, int srcAlpha, int dstAlpha)
{
	NVGcompositeOperationState op;
	op.srcRGB = srcRGB;
	op.dstRGB = dstRGB;
	op.srcAlpha = srcAlpha;
	op.dstAlpha = dstAlpha;

	NVGstate* state = nvg__getState(ctx);
	state->compositeOperation = op;
}

static int nvg__ptEquals(float x1, float y1, float x2, float y2, float tol)
{
	float dx = x2 - x1;
	float dy = y2 - y1;
	return dx*dx + dy*dy < tol*tol;
}

static float nvg__distPtSeg(float x, float y, float px, float py, float qx, float qy)
{
	float pqx, pqy, dx, dy, d, t;
	pqx = qx-px;
	pqy = qy-py;
	dx = x-px;
	dy = y-py;
	d = pqx*pqx + pqy*pqy;
	t = pqx*dx + pqy*dy;
	if (d > 0) t /= d;
	if (t < 0) t = 0;
	else if (t > 1) t = 1;
	dx = px + t*pqx - x;
	dy = py + t*pqy - y;
	return dx*dx + dy*dy;
}

static void nvg__appendCommands(NVGcontext* ctx, float* vals, int nvals)
{
	NVGstate* state = nvg__getState(ctx);
	int i;

	if (ctx->ncommands+nvals > ctx->ccommands) {
		float* commands;
		int ccommands = ctx->ncommands+nvals + ctx->ccommands/2;
		commands = (float*)realloc(ctx->commands, sizeof(float)*ccommands);
		if (commands == NULL) return;
		ctx->commands = commands;
		ctx->ccommands = ccommands;
	}

	if ((int)vals[0] != NVG_CLOSE && (int)vals[0] != NVG_WINDING) {
		ctx->commandx = vals[nvals-2];
		ctx->commandy = vals[nvals-1];
	}

	// transform commands
	i = 0;
	while (i < nvals) {
		int cmd = (int)vals[i];
		switch (cmd) {
		case NVG_MOVETO:
			nvgTransformPoint(&vals[i+1],&vals[i+2], state->xform, vals[i+1],vals[i+2]);
			i += 3;
			break;
		case NVG_LINETO:
			nvgTransformPoint(&vals[i+1],&vals[i+2], state->xform, vals[i+1],vals[i+2]);
			i += 3;
			break;
		case NVG_BEZIERTO:
			nvgTransformPoint(&vals[i+1],&vals[i+2], state->xform, vals[i+1],vals[i+2]);
			nvgTransformPoint(&vals[i+3],&vals[i+4], state->xform, vals[i+3],vals[i+4]);
			nvgTransformPoint(&vals[i+5],&vals[i+6], state->xform, vals[i+5],vals[i+6]);
			i += 7;
			break;
		case NVG_CLOSE:
			i++;
			break;
		case NVG_WINDING:
			i += 2;
			break;
		default:
			i++;
		}
	}

	memcpy(&ctx->commands[ctx->ncommands], vals, nvals*sizeof(float));

	ctx->ncommands += nvals;
}


static void nvg__clearPathCache(NVGcontext* ctx)
{
	ctx->cache->npoints = 0;
	ctx->cache->npaths = 0;
}

static NVGpath* nvg__lastPath(NVGcontext* ctx)
{
	if (ctx->cache->npaths > 0)
		return &ctx->cache->paths[ctx->cache->npaths-1];
	return NULL;
}

static void nvg__addPath(NVGcontext* ctx)
{
	NVGpath* path;
	if (ctx->cache->npaths+1 > ctx->cache->cpaths) {
		NVGpath* paths;
		int cpaths = ctx->cache->npaths+1 + ctx->cache->cpaths/2;
		paths = (NVGpath*)realloc(ctx->cache->paths, sizeof(NVGpath)*cpaths);
		if (paths == NULL) return;
		ctx->cache->paths = paths;
		ctx->cache->cpaths = cpaths;
	}
	path = &ctx->cache->paths[ctx->cache->npaths];
	memset(path, 0, sizeof(*path));
	path->first = ctx->cache->npoints;
	path->winding = NVG_CCW;

	ctx->cache->npaths++;
}

static NVGpoint* nvg__lastPoint(NVGcontext* ctx)
{
	if (ctx->cache->npoints > 0)
		return &ctx->cache->points[ctx->cache->npoints-1];
	return NULL;
}

static void nvg__addPoint(NVGcontext* ctx, float x, float y, int flags)
{
	NVGpath* path = nvg__lastPath(ctx);
	NVGpoint* pt;
	if (path == NULL) return;

	if (path->count > 0 && ctx->cache->npoints > 0) {
		pt = nvg__lastPoint(ctx);
		if (nvg__ptEquals(pt->x,pt->y, x,y, ctx->distTol)) {
			pt->flags |= flags;
			return;
		}
	}

	if (ctx->cache->npoints+1 > ctx->cache->cpoints) {
		NVGpoint* points;
		int cpoints = ctx->cache->npoints+1 + ctx->cache->cpoints/2;
		points = (NVGpoint*)realloc(ctx->cache->points, sizeof(NVGpoint)*cpoints);
		if (points == NULL) return;
		ctx->cache->points = points;
		ctx->cache->cpoints = cpoints;
	}

	pt = &ctx->cache->points[ctx->cache->npoints];
	memset(pt, 0, sizeof(*pt));
	pt->x = x;
	pt->y = y;
	pt->flags = (unsigned char)flags;

	ctx->cache->npoints++;
	path->count++;
}

static void nvg__closePath(NVGcontext* ctx)
{
	NVGpath* path = nvg__lastPath(ctx);
	if (path == NULL) return;
	path->closed = 1;
}

static void nvg__pathWinding(NVGcontext* ctx, int winding)
{
	NVGpath* path = nvg__lastPath(ctx);
	if (path == NULL) return;
	path->winding = winding;
}

static float nvg__getAverageScale(float *t)
{
	float sx = sqrtf(t[0]*t[0] + t[2]*t[2]);
	float sy = sqrtf(t[1]*t[1] + t[3]*t[3]);
	return (sx + sy) * 0.5f;
}

static NVGvertex* nvg__allocTempVerts(NVGcontext* ctx, int nverts)
{
	if (nverts > ctx->cache->cverts) {
		NVGvertex* verts;
		int cverts = (nverts + 0xff) & ~0xff; // Round up to prevent allocations when things change just slightly.
		verts = (NVGvertex*)realloc(ctx->cache->verts, sizeof(NVGvertex)*cverts);
		if (verts == NULL) return NULL;
		ctx->cache->verts = verts;
		ctx->cache->cverts = cverts;
	}

	return ctx->cache->verts;
}

static float nvg__triarea2(float ax, float ay, float bx, float by, float cx, float cy)
{
	float abx = bx - ax;
	float aby = by - ay;
	float acx = cx - ax;
	float acy = cy - ay;
	return acx*aby - abx*acy;
}

static float nvg__polyArea(NVGpoint* pts, int npts)
{
	int i;
	float area = 0;
	for (i = 2; i < npts; i++) {
		NVGpoint* a = &pts[0];
		NVGpoint* b = &pts[i-1];
		NVGpoint* c = &pts[i];
		area += nvg__triarea2(a->x,a->y, b->x,b->y, c->x,c->y);
	}
	return area * 0.5f;
}

static void nvg__polyReverse(NVGpoint* pts, int npts)
{
	NVGpoint tmp;
	int i = 0, j = npts-1;
	while (i < j) {
		tmp = pts[i];
		pts[i] = pts[j];
		pts[j] = tmp;
		i++;
		j--;
	}
}


static void nvg__vset(NVGvertex* vtx, float x, float y, float u, float v)
{
	vtx->x = x;
	vtx->y = y;
	vtx->u = u;
	vtx->v = v;
}

static void nvg__tesselateBezier(NVGcontext* ctx,
								 float x1, float y1, float x2, float y2,
								 float x3, float y3, float x4, float y4,
								 int level, int type)
{
	float x12,y12,x23,y23,x34,y34,x123,y123,x234,y234,x1234,y1234;
	float dx,dy,d2,d3;

	if (level > 10) return;

	x12 = (x1+x2)*0.5f;
	y12 = (y1+y2)*0.5f;
	x23 = (x2+x3)*0.5f;
	y23 = (y2+y3)*0.5f;
	x34 = (x3+x4)*0.5f;
	y34 = (y3+y4)*0.5f;
	x123 = (x12+x23)*0.5f;
	y123 = (y12+y23)*0.5f;

	dx = x4 - x1;
	dy = y4 - y1;
	d2 = nvg__absf(((x2 - x4) * dy - (y2 - y4) * dx));
	d3 = nvg__absf(((x3 - x4) * dy - (y3 - y4) * dx));

	if ((d2 + d3)*(d2 + d3) < ctx->tessTol * (dx*dx + dy*dy)) {
		nvg__addPoint(ctx, x4, y4, type);
		return;
	}

/*	if (nvg__absf(x1+x3-x2-x2) + nvg__absf(y1+y3-y2-y2) + nvg__absf(x2+x4-x3-x3) + nvg__absf(y2+y4-y3-y3) < ctx->tessTol) {
		nvg__addPoint(ctx, x4, y4, type);
		return;
	}*/

	x234 = (x23+x34)*0.5f;
	y234 = (y23+y34)*0.5f;
	x1234 = (x123+x234)*0.5f;
	y1234 = (y123+y234)*0.5f;

	nvg__tesselateBezier(ctx, x1,y1, x12,y12, x123,y123, x1234,y1234, level+1, 0);
	nvg__tesselateBezier(ctx, x1234,y1234, x234,y234, x34,y34, x4,y4, level+1, type);
}

static void nvg__flattenPaths(NVGcontext* ctx)
{
	NVGpathCache* cache = ctx->cache;
//	NVGstate* state = nvg__getState(ctx);
	NVGpoint* last;
	NVGpoint* p0;
	NVGpoint* p1;
	NVGpoint* pts;
	NVGpath* path;
	int i, j;
	float* cp1;
	float* cp2;
	float* p;
	float area;

	if (cache->npaths > 0)
		return;

	// Flatten
	i = 0;
	while (i < ctx->ncommands) {
		int cmd = (int)ctx->commands[i];
		switch (cmd) {
		case NVG_MOVETO:
			nvg__addPath(ctx);
			p = &ctx->commands[i+1];
			nvg__addPoint(ctx, p[0], p[1], NVG_PT_CORNER);
			i += 3;
			break;
		case NVG_LINETO:
			p = &ctx->commands[i+1];
			nvg__addPoint(ctx, p[0], p[1], NVG_PT_CORNER);
			i += 3;
			break;
		case NVG_BEZIERTO:
			last = nvg__lastPoint(ctx);
			if (last != NULL) {
				cp1 = &ctx->commands[i+1];
				cp2 = &ctx->commands[i+3];
				p = &ctx->commands[i+5];
				nvg__tesselateBezier(ctx, last->x,last->y, cp1[0],cp1[1], cp2[0],cp2[1], p[0],p[1], 0, NVG_PT_CORNER);
			}
			i += 7;
			break;
		case NVG_CLOSE:
			nvg__closePath(ctx);
			i++;
			break;
		case NVG_WINDING:
			nvg__pathWinding(ctx, (int)ctx->commands[i+1]);
			i += 2;
			break;
		default:
			i++;
		}
	}

	cache->bounds[0] = cache->bounds[1] = 1e6f;
	cache->bounds[2] = cache->bounds[3] = -1e6f;

	// Calculate the direction and length of line segments.
	for (j = 0; j < cache->npaths; j++) {
		path = &cache->paths[j];
		pts = &cache->points[path->first];

		// If the first and last points are the same, remove the last, mark as closed path.
		p0 = &pts[path->count-1];
		p1 = &pts[0];
		if (nvg__ptEquals(p0->x,p0->y, p1->x,p1->y, ctx->distTol)) {
			path->count--;
			p0 = &pts[path->count-1];
			path->closed = 1;
		}

		// Enforce winding.
		if (path->count > 2) {
			area = nvg__polyArea(pts, path->count);
			if (path->winding == NVG_CCW && area < 0.0f)
				nvg__polyReverse(pts, path->count);
			if (path->winding == NVG_CW && area > 0.0f)
				nvg__polyReverse(pts, path->count);
		}

		for(i = 0; i < path->count; i++) {
			// Calculate segment direction and length
			p0->dx = p1->x - p0->x;
			p0->dy = p1->y - p0->y;
			p0->len = nvg__normalize(&p0->dx, &p0->dy);
			// Update bounds
			cache->bounds[0] = nvg__minf(cache->bounds[0], p0->x);
			cache->bounds[1] = nvg__minf(cache->bounds[1], p0->y);
			cache->bounds[2] = nvg__maxf(cache->bounds[2], p0->x);
			cache->bounds[3] = nvg__maxf(cache->bounds[3], p0->y);
			// Advance
			p0 = p1++;
		}
	}
}

static int nvg__curveDivs(float r, float arc, float tol)
{
	float da = acosf(r / (r + tol)) * 2.0f;
	return nvg__maxi(2, (int)ceilf(arc / da));
}

static void nvg__chooseBevel(int bevel, NVGpoint* p0, NVGpoint* p1, float w,
							float* x0, float* y0, float* x1, float* y1)
{
	if (bevel) {
		*x0 = p1->x + p0->dy * w;
		*y0 = p1->y - p0->dx * w;
		*x1 = p1->x + p1->dy * w;
		*y1 = p1->y - p1->dx * w;
	} else {
		*x0 = p1->x + p1->dmx * w;
		*y0 = p1->y + p1->dmy * w;
		*x1 = p1->x + p1->dmx * w;
		*y1 = p1->y + p1->dmy * w;
	}
}

static NVGvertex* nvg__roundJoin(NVGvertex* dst, NVGpoint* p0, NVGpoint* p1,
								 float lw, float rw, float lu, float ru, int ncap,
								 float fringe)
{
	int i, n;
	float dlx0 = p0->dy;
	float dly0 = -p0->dx;
	float dlx1 = p1->dy;
	float dly1 = -p1->dx;
	NVG_NOTUSED(fringe);

	if (p1->flags & NVG_PT_LEFT) {
		float lx0,ly0,lx1,ly1,a0,a1;
		nvg__chooseBevel(p1->flags & NVG_PR_INNERBEVEL, p0, p1, lw, &lx0,&ly0, &lx1,&ly1);
		a0 = atan2f(-dly0, -dlx0);
		a1 = atan2f(-dly1, -dlx1);
		if (a1 > a0) a1 -= NVG_PI*2;

		nvg__vset(dst, lx0, ly0, lu,1); dst++;
		nvg__vset(dst, p1->x - dlx0*rw, p1->y - dly0*rw, ru,1); dst++;

		n = nvg__clampi((int)ceilf(((a0 - a1) / NVG_PI) * ncap), 2, ncap);
		for (i = 0; i < n; i++) {
			float u = i/(float)(n-1);
			float a = a0 + u*(a1-a0);
			float rx = p1->x + cosf(a) * rw;
			float ry = p1->y + sinf(a) * rw;
			nvg__vset(dst, p1->x, p1->y, 0.5f,1); dst++;
			nvg__vset(dst, rx, ry, ru,1); dst++;
		}

		nvg__vset(dst, lx1, ly1, lu,1); dst++;
		nvg__vset(dst, p1->x - dlx1*rw, p1->y - dly1*rw, ru,1); dst++;

	} else {
		float rx0,ry0,rx1,ry1,a0,a1;
		nvg__chooseBevel(p1->flags & NVG_PR_INNERBEVEL, p0, p1, -rw, &rx0,&ry0, &rx1,&ry1);
		a0 = atan2f(dly0, dlx0);
		a1 = atan2f(dly1, dlx1);
		if (a1 < a0) a1 += NVG_PI*2;

		nvg__vset(dst, p1->x + dlx0*rw, p1->y + dly0*rw, lu,1); dst++;
		nvg__vset(dst, rx0, ry0, ru,1); dst++;

		n = nvg__clampi((int)ceilf(((a1 - a0) / NVG_PI) * ncap), 2, ncap);
		for (i = 0; i < n; i++) {
			float u = i/(float)(n-1);
			float a = a0 + u*(a1-a0);
			float lx = p1->x + cosf(a) * lw;
			float ly = p1->y + sinf(a) * lw;
			nvg__vset(dst, lx, ly, lu,1); dst++;
			nvg__vset(dst, p1->x, p1->y, 0.5f,1); dst++;
		}

		nvg__vset(dst, p1->x + dlx1*rw, p1->y + dly1*rw, lu,1); dst++;
		nvg__vset(dst, rx1, ry1, ru,1); dst++;

	}
	return dst;
}

static NVGvertex* nvg__bevelJoin(NVGvertex* dst, NVGpoint* p0, NVGpoint* p1,
										float lw, float rw, float lu, float ru, float fringe)
{
	float rx0,ry0,rx1,ry1;
	float lx0,ly0,lx1,ly1;
	float dlx0 = p0->dy;
	float dly0 = -p0->dx;
	float dlx1 = p1->dy;
	float dly1 = -p1->dx;
	NVG_NOTUSED(fringe);

	if (p1->flags & NVG_PT_LEFT) {
		nvg__chooseBevel(p1->flags & NVG_PR_INNERBEVEL, p0, p1, lw, &lx0,&ly0, &lx1,&ly1);

		nvg__vset(dst, lx0, ly0, lu,1); dst++;
		nvg__vset(dst, p1->x - dlx0*rw, p1->y - dly0*rw, ru,1); dst++;

		if (p1->flags & NVG_PT_BEVEL) {
			nvg__vset(dst, lx0, ly0, lu,1); dst++;
			nvg__vset(dst, p1->x - dlx0*rw, p1->y - dly0*rw, ru,1); dst++;

			nvg__vset(dst, lx1, ly1, lu,1); dst++;
			nvg__vset(dst, p1->x - dlx1*rw, p1->y - dly1*rw, ru,1); dst++;
		} else {
			rx0 = p1->x - p1->dmx * rw;
			ry0 = p1->y - p1->dmy * rw;

			nvg__vset(dst, p1->x, p1->y, 0.5f,1); dst++;
			nvg__vset(dst, p1->x - dlx0*rw, p1->y - dly0*rw, ru,1); dst++;

			nvg__vset(dst, rx0, ry0, ru,1); dst++;
			nvg__vset(dst, rx0, ry0, ru,1); dst++;

			nvg__vset(dst, p1->x, p1->y, 0.5f,1); dst++;
			nvg__vset(dst, p1->x - dlx1*rw, p1->y - dly1*rw, ru,1); dst++;
		}

		nvg__vset(dst, lx1, ly1, lu,1); dst++;
		nvg__vset(dst, p1->x - dlx1*rw, p1->y - dly1*rw, ru,1); dst++;

	} else {
		nvg__chooseBevel(p1->flags & NVG_PR_INNERBEVEL, p0, p1, -rw, &rx0,&ry0, &rx1,&ry1);

		nvg__vset(dst, p1->x + dlx0*lw, p1->y + dly0*lw, lu,1); dst++;
		nvg__vset(dst, rx0, ry0, ru,1); dst++;

		if (p1->flags & NVG_PT_BEVEL) {
			nvg__vset(dst, p1->x + dlx0*lw, p1->y + dly0*lw, lu,1); dst++;
			nvg__vset(dst, rx0, ry0, ru,1); dst++;

			nvg__vset(dst, p1->x + dlx1*lw, p1->y + dly1*lw, lu,1); dst++;
			nvg__vset(dst, rx1, ry1, ru,1); dst++;
		} else {
			lx0 = p1->x + p1->dmx * lw;
			ly0 = p1->y + p1->dmy * lw;

			nvg__vset(dst, p1->x + dlx0*lw, p1->y + dly0*lw, lu,1); dst++;
			nvg__vset(dst, p1->x, p1->y, 0.5f,1); dst++;

			nvg__vset(dst, lx0, ly0, lu,1); dst++;
			nvg__vset(dst, lx0, ly0, lu,1); dst++;

			nvg__vset(dst, p1->x + dlx1*lw, p1->y + dly1*lw, lu,1); dst++;
			nvg__vset(dst, p1->x, p1->y, 0.5f,1); dst++;
		}

		nvg__vset(dst, p1->x + dlx1*lw, p1->y + dly1*lw, lu,1); dst++;
		nvg__vset(dst, rx1, ry1, ru,1); dst++;
	}

	return dst;
}

static NVGvertex* nvg__buttCapStart(NVGvertex* dst, NVGpoint* p,
									float dx, float dy, float w, float d,
									float aa, float u0, float u1)
{
	float px = p->x - dx*d;
	float py = p->y - dy*d;
	float dlx = dy;
	float dly = -dx;
	nvg__vset(dst, px + dlx*w - dx*aa, py + dly*w - dy*aa, u0,0); dst++;
	nvg__vset(dst, px - dlx*w - dx*aa, py - dly*w - dy*aa, u1,0); dst++;
	nvg__vset(dst, px + dlx*w, py + dly*w, u0,1); dst++;
	nvg__vset(dst, px - dlx*w, py - dly*w, u1,1); dst++;
	return dst;
}

static NVGvertex* nvg__buttCapEnd(NVGvertex* dst, NVGpoint* p,
								  float dx, float dy, float w, float d,
								  float aa, float u0, float u1)
{
	float px = p->x + dx*d;
	float py = p->y + dy*d;
	float dlx = dy;
	float dly = -dx;
	nvg__vset(dst, px + dlx*w, py + dly*w, u0,1); dst++;
	nvg__vset(dst, px - dlx*w, py - dly*w, u1,1); dst++;
	nvg__vset(dst, px + dlx*w + dx*aa, py + dly*w + dy*aa, u0,0); dst++;
	nvg__vset(dst, px - dlx*w + dx*aa, py - dly*w + dy*aa, u1,0); dst++;
	return dst;
}


static NVGvertex* nvg__roundCapStart(NVGvertex* dst, NVGpoint* p,
									 float dx, float dy, float w, int ncap,
									 float aa, float u0, float u1)
{
	int i;
	float px = p->x;
	float py = p->y;
	float dlx = dy;
	float dly = -dx;
	NVG_NOTUSED(aa);
	for (i = 0; i < ncap; i++) {
		float a = i/(float)(ncap-1)*NVG_PI;
		float ax = cosf(a) * w, ay = sinf(a) * w;
		nvg__vset(dst, px - dlx*ax - dx*ay, py - dly*ax - dy*ay, u0,1); dst++;
		nvg__vset(dst, px, py, 0.5f,1); dst++;
	}
	nvg__vset(dst, px + dlx*w, py + dly*w, u0,1); dst++;
	nvg__vset(dst, px - dlx*w, py - dly*w, u1,1); dst++;
	return dst;
}

static NVGvertex* nvg__roundCapEnd(NVGvertex* dst, NVGpoint* p,
								   float dx, float dy, float w, int ncap,
								   float aa, float u0, float u1)
{
	int i;
	float px = p->x;
	float py = p->y;
	float dlx = dy;
	float dly = -dx;
	NVG_NOTUSED(aa);
	nvg__vset(dst, px + dlx*w, py + dly*w, u0,1); dst++;
	nvg__vset(dst, px - dlx*w, py - dly*w, u1,1); dst++;
	for (i = 0; i < ncap; i++) {
		float a = i/(float)(ncap-1)*NVG_PI;
		float ax = cosf(a) * w, ay = sinf(a) * w;
		nvg__vset(dst, px, py, 0.5f,1); dst++;
		nvg__vset(dst, px - dlx*ax + dx*ay, py - dly*ax + dy*ay, u0,1); dst++;
	}
	return dst;
}


static void nvg__calculateJoins(NVGcontext* ctx, float w, int lineJoin, float miterLimit)
{
	NVGpathCache* cache = ctx->cache;
	int i, j;
	float iw = 0.0f;

	if (w > 0.0f) iw = 1.0f / w;

	// Calculate which joins needs extra vertices to append, and gather vertex count.
	for (i = 0; i < cache->npaths; i++) {
		NVGpath* path = &cache->paths[i];
		NVGpoint* pts = &cache->points[path->first];
		NVGpoint* p0 = &pts[path->count-1];
		NVGpoint* p1 = &pts[0];
		int nleft = 0;

		path->nbevel = 0;

		for (j = 0; j < path->count; j++) {
			float dlx0, dly0, dlx1, dly1, dmr2, cross, limit;
			dlx0 = p0->dy;
			dly0 = -p0->dx;
			dlx1 = p1->dy;
			dly1 = -p1->dx;
			// Calculate extrusions
			p1->dmx = (dlx0 + dlx1) * 0.5f;
			p1->dmy = (dly0 + dly1) * 0.5f;
			dmr2 = p1->dmx*p1->dmx + p1->dmy*p1->dmy;
			if (dmr2 > 0.000001f) {
				float scale = 1.0f / dmr2;
				if (scale > 600.0f) {
					scale = 600.0f;
				}
				p1->dmx *= scale;
				p1->dmy *= scale;
			}

			// Clear flags, but keep the corner.
			p1->flags = (p1->flags & NVG_PT_CORNER) ? NVG_PT_CORNER : 0;

			// Keep track of left turns.
			cross = p1->dx * p0->dy - p0->dx * p1->dy;
			if (cross > 0.0f) {
				nleft++;
				p1->flags |= NVG_PT_LEFT;
			}

			// Calculate if we should use bevel or miter for inner join.
			limit = nvg__maxf(1.01f, nvg__minf(p0->len, p1->len) * iw);
			if ((dmr2 * limit*limit) < 1.0f)
				p1->flags |= NVG_PR_INNERBEVEL;

			// Check to see if the corner needs to be beveled.
			if (p1->flags & NVG_PT_CORNER) {
				if ((dmr2 * miterLimit*miterLimit) < 1.0f || lineJoin == NVG_BEVEL || lineJoin == NVG_ROUND) {
					p1->flags |= NVG_PT_BEVEL;
				}
			}

			if ((p1->flags & (NVG_PT_BEVEL | NVG_PR_INNERBEVEL)) != 0)
				path->nbevel++;

			p0 = p1++;
		}

		path->convex = (nleft == path->count) ? 1 : 0;
	}
}


static int nvg__expandStroke(NVGcontext* ctx, float w, float fringe, int lineCap, int lineJoin, float miterLimit)
{
	NVGpathCache* cache = ctx->cache;
	NVGvertex* verts;
	NVGvertex* dst;
	int cverts, i, j;
	float aa = fringe;//ctx->fringeWidth;
	float u0 = 0.0f, u1 = 1.0f;
	int ncap = nvg__curveDivs(w, NVG_PI, ctx->tessTol);	// Calculate divisions per half circle.

	w += aa * 0.5f;

	// Disable the gradient used for antialiasing when antialiasing is not used.
	if (aa == 0.0f) {
		u0 = 0.5f;
		u1 = 0.5f;
	}

	nvg__calculateJoins(ctx, w, lineJoin, miterLimit);

	// Calculate max vertex usage.
	cverts = 0;
	for (i = 0; i < cache->npaths; i++) {
		NVGpath* path = &cache->paths[i];
		int loop = (path->closed == 0) ? 0 : 1;
		if (lineJoin == NVG_ROUND)
			cverts += (path->count + path->nbevel*(ncap+2) + 1) * 2; // plus one for loop
		else
			cverts += (path->count + path->nbevel*5 + 1) * 2; // plus one for loop
		if (loop == 0) {
			// space for caps
			if (lineCap == NVG_ROUND) {
				cverts += (ncap*2 + 2)*2;
			} else {
				cverts += (3+3)*2;
			}
		}
	}

	verts = nvg__allocTempVerts(ctx, cverts);
	if (verts == NULL) return 0;

	for (i = 0; i < cache->npaths; i++) {
		NVGpath* path = &cache->paths[i];
		NVGpoint* pts = &cache->points[path->first];
		NVGpoint* p0;
		NVGpoint* p1;
		int s, e, loop;
		float dx, dy;

		path->fill = 0;
		path->nfill = 0;

		// Calculate fringe or stroke
		loop = (path->closed == 0) ? 0 : 1;
		dst = verts;
		path->stroke = dst;

		if (loop) {
			// Looping
			p0 = &pts[path->count-1];
			p1 = &pts[0];
			s = 0;
			e = path->count;
		} else {
			// Add cap
			p0 = &pts[0];
			p1 = &pts[1];
			s = 1;
			e = path->count-1;
		}

		if (loop == 0) {
			// Add cap
			dx = p1->x - p0->x;
			dy = p1->y - p0->y;
			nvg__normalize(&dx, &dy);
			if (lineCap == NVG_BUTT)
				dst = nvg__buttCapStart(dst, p0, dx, dy, w, -aa*0.5f, aa, u0, u1);
			else if (lineCap == NVG_BUTT || lineCap == NVG_SQUARE)
				dst = nvg__buttCapStart(dst, p0, dx, dy, w, w-aa, aa, u0, u1);
			else if (lineCap == NVG_ROUND)
				dst = nvg__roundCapStart(dst, p0, dx, dy, w, ncap, aa, u0, u1);
		}

		for (j = s; j < e; ++j) {
			if ((p1->flags & (NVG_PT_BEVEL | NVG_PR_INNERBEVEL)) != 0) {
				if (lineJoin == NVG_ROUND) {
					dst = nvg__roundJoin(dst, p0, p1, w, w, u0, u1, ncap, aa);
				} else {
					dst = nvg__bevelJoin(dst, p0, p1, w, w, u0, u1, aa);
				}
			} else {
				nvg__vset(dst, p1->x + (p1->dmx * w), p1->y + (p1->dmy * w), u0,1); dst++;
				nvg__vset(dst, p1->x - (p1->dmx * w), p1->y - (p1->dmy * w), u1,1); dst++;
			}
			p0 = p1++;
		}

		if (loop) {
			// Loop it
			nvg__vset(dst, verts[0].x, verts[0].y, u0,1); dst++;
			nvg__vset(dst, verts[1].x, verts[1].y, u1,1); dst++;
		} else {
			// Add cap
			dx = p1->x - p0->x;
			dy = p1->y - p0->y;
			nvg__normalize(&dx, &dy);
			if (lineCap == NVG_BUTT)
				dst = nvg__buttCapEnd(dst, p1, dx, dy, w, -aa*0.5f, aa, u0, u1);
			else if (lineCap == NVG_BUTT || lineCap == NVG_SQUARE)
				dst = nvg__buttCapEnd(dst, p1, dx, dy, w, w-aa, aa, u0, u1);
			else if (lineCap == NVG_ROUND)
				dst = nvg__roundCapEnd(dst, p1, dx, dy, w, ncap, aa, u0, u1);
		}

		path->nstroke = (int)(dst - verts);

		verts = dst;
	}

	return 1;
}

static int nvg__expandFill(NVGcontext* ctx, float w, int lineJoin, float miterLimit)
{
	NVGpathCache* cache = ctx->cache;
	NVGvertex* verts;
	NVGvertex* dst;
	int cverts, convex, i, j;
	float aa = ctx->fringeWidth;
	int fringe = w > 0.0f;

	nvg__calculateJoins(ctx, w, lineJoin, miterLimit);

	// Calculate max vertex usage.
	cverts = 0;
	for (i = 0; i < cache->npaths; i++) {
		NVGpath* path = &cache->paths[i];
		cverts += path->count + path->nbevel + 1;
		if (fringe)
			cverts += (path->count + path->nbevel*5 + 1) * 2; // plus one for loop
	}

	verts = nvg__allocTempVerts(ctx, cverts);
	if (verts == NULL) return 0;

	convex = cache->npaths == 1 && cache->paths[0].convex;

	for (i = 0; i < cache->npaths; i++) {
		NVGpath* path = &cache->paths[i];
		NVGpoint* pts = &cache->points[path->first];
		NVGpoint* p0;
		NVGpoint* p1;
		float rw, lw, woff;
		float ru, lu;

		// Calculate shape vertices.
		woff = 0.5f*aa;
		dst = verts;
		path->fill = dst;

		if (fringe) {
			// Looping
			p0 = &pts[path->count-1];
			p1 = &pts[0];
			for (j = 0; j < path->count; ++j) {
				if (p1->flags & NVG_PT_BEVEL) {
					float dlx0 = p0->dy;
					float dly0 = -p0->dx;
					float dlx1 = p1->dy;
					float dly1 = -p1->dx;
					if (p1->flags & NVG_PT_LEFT) {
						float lx = p1->x + p1->dmx * woff;
						float ly = p1->y + p1->dmy * woff;
						nvg__vset(dst, lx, ly, 0.5f,1); dst++;
					} else {
						float lx0 = p1->x + dlx0 * woff;
						float ly0 = p1->y + dly0 * woff;
						float lx1 = p1->x + dlx1 * woff;
						float ly1 = p1->y + dly1 * woff;
						nvg__vset(dst, lx0, ly0, 0.5f,1); dst++;
						nvg__vset(dst, lx1, ly1, 0.5f,1); dst++;
					}
				} else {
					nvg__vset(dst, p1->x + (p1->dmx * woff), p1->y + (p1->dmy * woff), 0.5f,1); dst++;
				}
				p0 = p1++;
			}
		} else {
			for (j = 0; j < path->count; ++j) {
				nvg__vset(dst, pts[j].x, pts[j].y, 0.5f,1);
				dst++;
			}
		}

		path->nfill = (int)(dst - verts);
		verts = dst;

		// Calculate fringe
		if (fringe) {
			lw = w + woff;
			rw = w - woff;
			lu = 0;
			ru = 1;
			dst = verts;
			path->stroke = dst;

			// Create only half a fringe for convex shapes so that
			// the shape can be rendered without stenciling.
			if (convex) {
				lw = woff;	// This should generate the same vertex as fill inset above.
				lu = 0.5f;	// Set outline fade at middle.
			}

			// Looping
			p0 = &pts[path->count-1];
			p1 = &pts[0];

			for (j = 0; j < path->count; ++j) {
				if ((p1->flags & (NVG_PT_BEVEL | NVG_PR_INNERBEVEL)) != 0) {
					dst = nvg__bevelJoin(dst, p0, p1, lw, rw, lu, ru, ctx->fringeWidth);
				} else {
					nvg__vset(dst, p1->x + (p1->dmx * lw), p1->y + (p1->dmy * lw), lu,1); dst++;
					nvg__vset(dst, p1->x - (p1->dmx * rw), p1->y - (p1->dmy * rw), ru,1); dst++;
				}
				p0 = p1++;
			}

			// Loop it
			nvg__vset(dst, verts[0].x, verts[0].y, lu,1); dst++;
			nvg__vset(dst, verts[1].x, verts[1].y, ru,1); dst++;

			path->nstroke = (int)(dst - verts);
			verts = dst;
		} else {
			path->stroke = NULL;
			path->nstroke = 0;
		}
	}

	return 1;
}


// Draw
void nvgBeginPath(NVGcontext* ctx)
{
	ctx->ncommands = 0;
	nvg__clearPathCache(ctx);
}

void nvgMoveTo(NVGcontext* ctx, float x, float y)
{
	float vals[] = { NVG_MOVETO, x, y };
	nvg__appendCommands(ctx, vals, NVG_COUNTOF(vals));
}

void nvgLineTo(NVGcontext* ctx, float x, float y)
{
	float vals[] = { NVG_LINETO, x, y };
	nvg__appendCommands(ctx, vals, NVG_COUNTOF(vals));
}

void nvgBezierTo(NVGcontext* ctx, float c1x, float c1y, float c2x, float c2y, float x, float y)
{
	float vals[] = { NVG_BEZIERTO, c1x, c1y, c2x, c2y, x, y };
	nvg__appendCommands(ctx, vals, NVG_COUNTOF(vals));
}

void nvgQuadTo(NVGcontext* ctx, float cx, float cy, float x, float y)
{
	float x0 = ctx->commandx;
	float y0 = ctx->commandy;
	float vals[] = { NVG_BEZIERTO,
		x0 + 2.0f/3.0f*(cx - x0), y0 + 2.0f/3.0f*(cy - y0),
		x + 2.0f/3.0f*(cx - x), y + 2.0f/3.0f*(cy - y),
		x, y };
	nvg__appendCommands(ctx, vals, NVG_COUNTOF(vals));
}

void nvgArcTo(NVGcontext* ctx, float x1, float y1, float x2, float y2, float radius)
{
	float x0 = ctx->commandx;
	float y0 = ctx->commandy;
	float dx0,dy0, dx1,dy1, a, d, cx,cy, a0,a1;
	int dir;

	if (ctx->ncommands == 0) {
		return;
	}

	// Handle degenerate cases.
	if (nvg__ptEquals(x0,y0, x1,y1, ctx->distTol) ||
		nvg__ptEquals(x1,y1, x2,y2, ctx->distTol) ||
		nvg__distPtSeg(x1,y1, x0,y0, x2,y2) < ctx->distTol*ctx->distTol ||
		radius < ctx->distTol) {
		nvgLineTo(ctx, x1,y1);
		return;
	}

	// Calculate tangential circle to lines (x0,y0)-(x1,y1) and (x1,y1)-(x2,y2).
	dx0 = x0-x1;
	dy0 = y0-y1;
	dx1 = x2-x1;
	dy1 = y2-y1;
	nvg__normalize(&dx0,&dy0);
	nvg__normalize(&dx1,&dy1);
	a = nvg__acosf(dx0*dx1 + dy0*dy1);
	d = radius / nvg__tanf(a/2.0f);

//	printf("a=%f° d=%f\n", a/NVG_PI*180.0f, d);

	if (d > 10000.0f) {
		nvgLineTo(ctx, x1,y1);
		return;
	}

	if (nvg__cross(dx0,dy0, dx1,dy1) > 0.0f) {
		cx = x1 + dx0*d + dy0*radius;
		cy = y1 + dy0*d + -dx0*radius;
		a0 = nvg__atan2f(dx0, -dy0);
		a1 = nvg__atan2f(-dx1, dy1);
		dir = NVG_CW;
//		printf("CW c=(%f, %f) a0=%f° a1=%f°\n", cx, cy, a0/NVG_PI*180.0f, a1/NVG_PI*180.0f);
	} else {
		cx = x1 + dx0*d + -dy0*radius;
		cy = y1 + dy0*d + dx0*radius;
		a0 = nvg__atan2f(-dx0, dy0);
		a1 = nvg__atan2f(dx1, -dy1);
		dir = NVG_CCW;
//		printf("CCW c=(%f, %f) a0=%f° a1=%f°\n", cx, cy, a0/NVG_PI*180.0f, a1/NVG_PI*180.0f);
	}

	nvgArc(ctx, cx, cy, radius, a0, a1, dir);
}

void nvgClosePath(NVGcontext* ctx)
{
	float vals[] = { NVG_CLOSE };
	nvg__appendCommands(ctx, vals, NVG_COUNTOF(vals));
}

void nvgPathWinding(NVGcontext* ctx, int dir)
{
	float vals[] = { NVG_WINDING, (float)dir };
	nvg__appendCommands(ctx, vals, NVG_COUNTOF(vals));
}

void nvgArc(NVGcontext* ctx, float cx, float cy, float r, float a0, float a1, int dir)
{
	float a = 0, da = 0, hda = 0, kappa = 0;
	float dx = 0, dy = 0, x = 0, y = 0, tanx = 0, tany = 0;
	float px = 0, py = 0, ptanx = 0, ptany = 0;
	float vals[3 + 5*7 + 100];
	int i, ndivs, nvals;
	int move = ctx->ncommands > 0 ? NVG_LINETO : NVG_MOVETO;

	// Clamp angles
	da = a1 - a0;
	if (dir == NVG_CW) {
		if (nvg__absf(da) >= NVG_PI*2) {
			da = NVG_PI*2;
		} else {
			while (da < 0.0f) da += NVG_PI*2;
		}
	} else {
		if (nvg__absf(da) >= NVG_PI*2) {
			da = -NVG_PI*2;
		} else {
			while (da > 0.0f) da -= NVG_PI*2;
		}
	}

	// Split arc into max 90 degree segments.
	ndivs = nvg__maxi(1, nvg__mini((int)(nvg__absf(da) / (NVG_PI*0.5f) + 0.5f), 5));
	hda = (da / (float)ndivs) / 2.0f;
	kappa = nvg__absf(4.0f / 3.0f * (1.0f - nvg__cosf(hda)) / nvg__sinf(hda));

	if (dir == NVG_CCW)
		kappa = -kappa;

	nvals = 0;
	for (i = 0; i <= ndivs; i++) {
		a = a0 + da * (i/(float)ndivs);
		dx = nvg__cosf(a);
		dy = nvg__sinf(a);
		x = cx + dx*r;
		y = cy + dy*r;
		tanx = -dy*r*kappa;
		tany = dx*r*kappa;

		if (i == 0) {
			vals[nvals++] = (float)move;
			vals[nvals++] = x;
			vals[nvals++] = y;
		} else {
			vals[nvals++] = NVG_BEZIERTO;
			vals[nvals++] = px+ptanx;
			vals[nvals++] = py+ptany;
			vals[nvals++] = x-tanx;
			vals[nvals++] = y-tany;
			vals[nvals++] = x;
			vals[nvals++] = y;
		}
		px = x;
		py = y;
		ptanx = tanx;
		ptany = tany;
	}

	nvg__appendCommands(ctx, vals, nvals);
}

void nvgRect(NVGcontext* ctx, float x, float y, float w, float h)
{
	float vals[] = {
		NVG_MOVETO, x,y,
		NVG_LINETO, x,y+h,
		NVG_LINETO, x+w,y+h,
		NVG_LINETO, x+w,y,
		NVG_CLOSE
	};
	nvg__appendCommands(ctx, vals, NVG_COUNTOF(vals));
}

void nvgRoundedRect(NVGcontext* ctx, float x, float y, float w, float h, float r)
{
	nvgRoundedRectVarying(ctx, x, y, w, h, r, r, r, r);
}

void nvgRoundedRectVarying(NVGcontext* ctx, float x, float y, float w, float h, float radTopLeft, float radTopRight, float radBottomRight, float radBottomLeft)
{
	if(radTopLeft < 0.1f && radTopRight < 0.1f && radBottomRight < 0.1f && radBottomLeft < 0.1f) {
		nvgRect(ctx, x, y, w, h);
		return;
	} else {
		float halfw = nvg__absf(w)*0.5f;
		float halfh = nvg__absf(h)*0.5f;
		float rxBL = nvg__minf(radBottomLeft, halfw) * nvg__signf(w), ryBL = nvg__minf(radBottomLeft, halfh) * nvg__signf(h);
		float rxBR = nvg__minf(radBottomRight, halfw) * nvg__signf(w), ryBR = nvg__minf(radBottomRight, halfh) * nvg__signf(h);
		float rxTR = nvg__minf(radTopRight, halfw) * nvg__signf(w), ryTR = nvg__minf(radTopRight, halfh) * nvg__signf(h);
		float rxTL = nvg__minf(radTopLeft, halfw) * nvg__signf(w), ryTL = nvg__minf(radTopLeft, halfh) * nvg__signf(h);
		float vals[] = {
			NVG_MOVETO, x, y + ryTL,
			NVG_LINETO, x, y + h - ryBL,
			NVG_BEZIERTO, x, y + h - ryBL*(1 - NVG_KAPPA90), x + rxBL*(1 - NVG_KAPPA90), y + h, x + rxBL, y + h,
			NVG_LINETO, x + w - rxBR, y + h,
			NVG_BEZIERTO, x + w - rxBR*(1 - NVG_KAPPA90), y + h, x + w, y + h - ryBR*(1 - NVG_KAPPA90), x + w, y + h - ryBR,
			NVG_LINETO, x + w, y + ryTR,
			NVG_BEZIERTO, x + w, y + ryTR*(1 - NVG_KAPPA90), x + w - rxTR*(1 - NVG_KAPPA90), y, x + w - rxTR, y,
			NVG_LINETO, x + rxTL, y,
			NVG_BEZIERTO, x + rxTL*(1 - NVG_KAPPA90), y, x, y + ryTL*(1 - NVG_KAPPA90), x, y + ryTL,
			NVG_CLOSE
		};
		nvg__appendCommands(ctx, vals, NVG_COUNTOF(vals));
	}
}

void nvgEllipse(NVGcontext* ctx, float cx, float cy, float rx, float ry)
{
	float vals[] = {
		NVG_MOVETO, cx-rx, cy,
		NVG_BEZIERTO, cx-rx, cy+ry*NVG_KAPPA90, cx-rx*NVG_KAPPA90, cy+ry, cx, cy+ry,
		NVG_BEZIERTO, cx+rx*NVG_KAPPA90, cy+ry, cx+rx, cy+ry*NVG_KAPPA90, cx+rx, cy,
		NVG_BEZIERTO, cx+rx, cy-ry*NVG_KAPPA90, cx+rx*NVG_KAPPA90, cy-ry, cx, cy-ry,
		NVG_BEZIERTO, cx-rx*NVG_KAPPA90, cy-ry, cx-rx, cy-ry*NVG_KAPPA90, cx-rx, cy,
		NVG_CLOSE
	};
	nvg__appendCommands(ctx, vals, NVG_COUNTOF(vals));
}

void nvgCircle(NVGcontext* ctx, float cx, float cy, float r)
{
	nvgEllipse(ctx, cx,cy, r,r);
}

int nvgClearCache(NVGcontext* ctx) {
  if(ctx->params.clearCache != NULL) {
    ctx->params.clearCache(ctx->params.userPtr);
  }
  return 0;
}

void nvgDebugDumpPathCache(NVGcontext* ctx)
{
	const NVGpath* path;
	int i, j;

	printf("Dumping %d cached paths\n", ctx->cache->npaths);
	for (i = 0; i < ctx->cache->npaths; i++) {
		path = &ctx->cache->paths[i];
		printf(" - Path %d\n", i);
		if (path->nfill) {
			printf("   - fill: %d\n", path->nfill);
			for (j = 0; j < path->nfill; j++)
				printf("%f\t%f\n", path->fill[j].x, path->fill[j].y);
		}
		if (path->nstroke) {
			printf("   - stroke: %d\n", path->nstroke);
			for (j = 0; j < path->nstroke; j++)
				printf("%f\t%f\n", path->stroke[j].x, path->stroke[j].y);
		}
	}
}

void nvgFill(NVGcontext* ctx)
{
	NVGstate* state = nvg__getState(ctx);
	const NVGpath* path;
	NVGpaint fillPaint = state->fill;
	int i;

	nvg__flattenPaths(ctx);
	if (ctx->params.edgeAntiAlias && state->shapeAntiAlias)
		nvg__expandFill(ctx, ctx->fringeWidth, NVG_MITER, 2.4f);
	else
		nvg__expandFill(ctx, 0.0f, NVG_MITER, 2.4f);

	// Apply global alpha
	fillPaint.innerColor.a *= state->alpha;
	fillPaint.outerColor.a *= state->alpha;

<<<<<<< HEAD
=======
	if(ctx->params.setStateXfrom != NULL) {
	  ctx->params.setStateXfrom(ctx->params.userPtr, state->xform);
	}
	
>>>>>>> b72938b4
	//ctx->params.renderFill(ctx->params.userPtr, &fillPaint, state->compositeOperation, &state->scissor, ctx->fringeWidth, ctx->cache->bounds, ctx->cache->paths, ctx->cache->npaths);
#if !BLUELAB_COLORMAP
	ctx->params.renderFill(ctx->params.userPtr, &fillPaint, state->compositeOperation, &state->scissor, ctx->fringeWidth,
			       ctx->cache->bounds, ctx->cache->paths, ctx->cache->npaths);
#else
	int colormapId = state->colormapId;
	ctx->params.renderFill(ctx->params.userPtr, &fillPaint, state->compositeOperation, &state->scissor, ctx->fringeWidth,
			       ctx->cache->bounds, ctx->cache->paths, ctx->cache->npaths,
			       colormapId);
#endif

	// Count triangles
	for (i = 0; i < ctx->cache->npaths; i++) {
		path = &ctx->cache->paths[i];
		ctx->fillTriCount += path->nfill-2;
		ctx->fillTriCount += path->nstroke-2;
		ctx->drawCallCount += 2;
	}
}

void nvgStroke(NVGcontext* ctx)
{
	NVGstate* state = nvg__getState(ctx);
	float scale = nvg__getAverageScale(state->xform);
	float strokeWidth = nvg__clampf(state->strokeWidth * scale, 0.0f, 200.0f);
	NVGpaint strokePaint = state->stroke;
	const NVGpath* path;
	int i;


	if (strokeWidth < ctx->fringeWidth) {
		// If the stroke width is less than pixel size, use alpha to emulate coverage.
		// Since coverage is area, scale by alpha*alpha.
		float alpha = nvg__clampf(strokeWidth / ctx->fringeWidth, 0.0f, 1.0f);
		strokePaint.innerColor.a *= alpha*alpha;
		strokePaint.outerColor.a *= alpha*alpha;
		strokeWidth = ctx->fringeWidth;
	}

	// Apply global alpha
	strokePaint.innerColor.a *= state->alpha;
	strokePaint.outerColor.a *= state->alpha;

	nvg__flattenPaths(ctx);

	if (ctx->params.edgeAntiAlias && state->shapeAntiAlias)
		nvg__expandStroke(ctx, strokeWidth*0.5f, ctx->fringeWidth, state->lineCap, state->lineJoin, state->miterLimit);
	else
		nvg__expandStroke(ctx, strokeWidth*0.5f, 0.0f, state->lineCap, state->lineJoin, state->miterLimit);

	if(ctx->params.setStateXfrom != NULL) {
	  ctx->params.setStateXfrom(ctx->params.userPtr, state->xform);
	}
	
	ctx->params.renderStroke(ctx->params.userPtr, &strokePaint, state->compositeOperation, &state->scissor, ctx->fringeWidth,
							 strokeWidth, ctx->cache->paths, ctx->cache->npaths);

	// Count triangles
	for (i = 0; i < ctx->cache->npaths; i++) {
		path = &ctx->cache->paths[i];
		ctx->strokeTriCount += path->nstroke-2;
		ctx->drawCallCount++;
	}
}

// Add fonts
int nvgCreateFont(NVGcontext* ctx, const char* name, const char* path)
{
  // awtk
  //return fonsAddFont(ctx->fs, name, path);
  return nvgCreateFontFace(ctx, name, path, 0);
}

// awtk
/*int nvgCreateFontFace(NVGcontext* ctx, const char* name, const char* path, int faceIdx)
{
	return fonsAddFont(ctx->fs, name, path, faceIdx);
}*/

int nvgCreateFontFace(NVGcontext* ctx, const char* name, const char* path, int faceIdx)
{
	return fonsAddFont(ctx->fs, name, path, faceIdx);
}

int nvgCreateFontMem(NVGcontext* ctx, const char* name, unsigned char* data, int ndata, int freeData)
{
  // awtk
  //return fonsAddFontMem(ctx->fs, name, data, ndata, freeData);
  
  return nvgCreateFontFaceMem(ctx, name, data, ndata, 0, freeData);
}

// awtk
/*int nvgCreateFontFaceMem(NVGcontext* ctx, const char* name, unsigned char* data, int ndata, int faceIdx, int freeData)
  {
  return fonsAddFontMem(ctx->fs, name, data, ndata, faceIdx, freeData);
  }*/
int nvgCreateFontFaceMem(NVGcontext* ctx, const char* name, unsigned char* data, int ndata, int faceIdx, int freeData)
{
  return fonsAddFontMem(ctx->fs, name, data, ndata, faceIdx, freeData);
}

int nvgFindFont(NVGcontext* ctx, const char* name)
{
	if (name == NULL) return -1;
	return fonsGetFontByName(ctx->fs, name);
}


int nvgAddFallbackFontId(NVGcontext* ctx, int baseFont, int fallbackFont)
{
	if(baseFont == -1 || fallbackFont == -1) return 0;
	return fonsAddFallbackFont(ctx->fs, baseFont, fallbackFont);
}

int nvgAddFallbackFont(NVGcontext* ctx, const char* baseFont, const char* fallbackFont)
{
	return nvgAddFallbackFontId(ctx, nvgFindFont(ctx, baseFont), nvgFindFont(ctx, fallbackFont));
}

// State setting
void nvgFontSize(NVGcontext* ctx, float size)
{
	NVGstate* state = nvg__getState(ctx);
	state->fontSize = size;
}

void nvgFontBlur(NVGcontext* ctx, float blur)
{
	NVGstate* state = nvg__getState(ctx);
	state->fontBlur = blur;
}

void nvgTextLetterSpacing(NVGcontext* ctx, float spacing)
{
	NVGstate* state = nvg__getState(ctx);
	state->letterSpacing = spacing;
}

void nvgTextLineHeight(NVGcontext* ctx, float lineHeight)
{
	NVGstate* state = nvg__getState(ctx);
	state->lineHeight = lineHeight;
}

void nvgTextAlign(NVGcontext* ctx, int align)
{
	NVGstate* state = nvg__getState(ctx);
	state->textAlign = align;
}

void nvgFontFaceId(NVGcontext* ctx, int font)
{
	NVGstate* state = nvg__getState(ctx);
	state->fontId = font;
}

void nvgFontFace(NVGcontext* ctx, const char* font)
{
	NVGstate* state = nvg__getState(ctx);
	state->fontId = fonsGetFontByName(ctx->fs, font);
}

static float nvg__quantize(float a, float d)
{
	return ((int)(a / d + 0.5f)) * d;
}

static float nvg__getFontScale(NVGstate* state)
{
	return nvg__minf(nvg__quantize(nvg__getAverageScale(state->xform), 0.01f), 4.0f);
}

static void nvg__flushTextTexture(NVGcontext* ctx)
{
	int dirty[4];

	if (fonsValidateTexture(ctx->fs, dirty)) {
		int fontImage = ctx->fontImages[ctx->fontImageIdx];
		// Update texture
		if (fontImage != 0) {
			int iw, ih;
			const unsigned char* data = fonsGetTextureData(ctx->fs, &iw, &ih);
			int x = dirty[0];
			int y = dirty[1];
			int w = dirty[2] - dirty[0];
			int h = dirty[3] - dirty[1];
			ctx->params.renderUpdateTexture(ctx->params.userPtr, fontImage, x,y, w,h, data);
		}
	}
}

static int nvg__allocTextAtlas(NVGcontext* ctx)
{
	int iw, ih;
	nvg__flushTextTexture(ctx);
	if (ctx->fontImageIdx >= NVG_MAX_FONTIMAGES-1)
		return 0;
	// if next fontImage already have a texture
	if (ctx->fontImages[ctx->fontImageIdx+1] != 0)
		nvgImageSize(ctx, ctx->fontImages[ctx->fontImageIdx+1], &iw, &ih);
	else { // calculate the new font image size and create it.
		nvgImageSize(ctx, ctx->fontImages[ctx->fontImageIdx], &iw, &ih);
		if (iw > ih)
			ih *= 2;
		else
			iw *= 2;
		if (iw > NVG_MAX_FONTIMAGE_SIZE || ih > NVG_MAX_FONTIMAGE_SIZE)
			iw = ih = NVG_MAX_FONTIMAGE_SIZE;
		ctx->fontImages[ctx->fontImageIdx+1] = ctx->params.renderCreateTexture(ctx->params.userPtr, NVG_TEXTURE_ALPHA, iw, ih, 0, 0, NULL);
	}
	++ctx->fontImageIdx;
	fonsResetAtlas(ctx->fs, iw, ih);
	return 1;
}

static void nvg__renderText(NVGcontext* ctx, NVGvertex* verts, int nverts)
{
	NVGstate* state = nvg__getState(ctx);
	NVGpaint paint = state->fill;

	// Render triangles.
	paint.image = ctx->fontImages[ctx->fontImageIdx];

	// Apply global alpha
	paint.innerColor.a *= state->alpha;
	paint.outerColor.a *= state->alpha;

	ctx->params.renderTriangles(ctx->params.userPtr, &paint, state->compositeOperation, &state->scissor, verts, nverts, ctx->fringeWidth);

	ctx->drawCallCount++;
	ctx->textTriCount += nverts/3;
}

float nvgText(NVGcontext* ctx, float x, float y, const char* string, const char* end)
{
	NVGstate* state = nvg__getState(ctx);
	FONStextIter iter, prevIter;
	FONSquad q;
	NVGvertex* verts;
	float scale = nvg__getFontScale(state) * ctx->devicePxRatio;
	float invscale = 1.0f / scale;
	int cverts = 0;
	int nverts = 0;

	if (end == NULL)
		end = string + strlen(string);

	if (state->fontId == FONS_INVALID) return x;

	fonsSetSize(ctx->fs, state->fontSize*scale);
	fonsSetSpacing(ctx->fs, state->letterSpacing*scale);
	fonsSetBlur(ctx->fs, state->fontBlur*scale);
	fonsSetAlign(ctx->fs, state->textAlign);
	fonsSetFont(ctx->fs, state->fontId);

	cverts = nvg__maxi(2, (int)(end - string)) * 6; // conservative estimate.
	verts = nvg__allocTempVerts(ctx, cverts);
	if (verts == NULL) return x;

	fonsTextIterInit(ctx->fs, &iter, x*scale, y*scale, string, end, FONS_GLYPH_BITMAP_REQUIRED);
	prevIter = iter;
	while (fonsTextIterNext(ctx->fs, &iter, &q)) {
		float c[4*2];
		if (iter.prevGlyphIndex == -1) { // can not retrieve glyph?
			if (nverts != 0) {
				nvg__renderText(ctx, verts, nverts);
				nverts = 0;
			}
			if (!nvg__allocTextAtlas(ctx))
				break; // no memory :(
			iter = prevIter;
			fonsTextIterNext(ctx->fs, &iter, &q); // try again
			if (iter.prevGlyphIndex == -1) // still can not find glyph?
				break;
		}
		prevIter = iter;
		// Transform corners.
		nvgTransformPoint(&c[0],&c[1], state->xform, q.x0*invscale, q.y0*invscale);
		nvgTransformPoint(&c[2],&c[3], state->xform, q.x1*invscale, q.y0*invscale);
		nvgTransformPoint(&c[4],&c[5], state->xform, q.x1*invscale, q.y1*invscale);
		nvgTransformPoint(&c[6],&c[7], state->xform, q.x0*invscale, q.y1*invscale);
		// Create triangles
		if (nverts+6 <= cverts) {
#if BLUELAB_CHANGES
		  if (ctx->fs->params.flags == FONS_ZERO_TOPLEFT)
		    {
		      nvg__vset(&verts[nverts], c[0], c[1], q.s0, q.t0); nverts++;
		      nvg__vset(&verts[nverts], c[4], c[5], q.s1, q.t1); nverts++;
		      nvg__vset(&verts[nverts], c[2], c[3], q.s1, q.t0); nverts++;
		      nvg__vset(&verts[nverts], c[0], c[1], q.s0, q.t0); nverts++;
		      nvg__vset(&verts[nverts], c[6], c[7], q.s0, q.t1); nverts++;
		      nvg__vset(&verts[nverts], c[4], c[5], q.s1, q.t1); nverts++;
		    }
		  else
		    //FONS_ZERO_BOTTOMLEFT
		    {
		      // Reverse windind
		      nvg__vset(&verts[nverts], c[0], c[1], q.s0, q.t0); nverts++;
		      nvg__vset(&verts[nverts], c[2], c[3], q.s1, q.t0); nverts++;
		      nvg__vset(&verts[nverts], c[4], c[5], q.s1, q.t1); nverts++;
		      
		      nvg__vset(&verts[nverts], c[0], c[1], q.s0, q.t0); nverts++;
		      nvg__vset(&verts[nverts], c[4], c[5], q.s1, q.t1); nverts++;
		      nvg__vset(&verts[nverts], c[6], c[7], q.s0, q.t1); nverts++;
		    }
#else // Original
		  nvg__vset(&verts[nverts], c[0], c[1], q.s0, q.t0); nverts++;
		  nvg__vset(&verts[nverts], c[4], c[5], q.s1, q.t1); nverts++;
		  nvg__vset(&verts[nverts], c[2], c[3], q.s1, q.t0); nverts++;
		  nvg__vset(&verts[nverts], c[0], c[1], q.s0, q.t0); nverts++;
		  nvg__vset(&verts[nverts], c[6], c[7], q.s0, q.t1); nverts++;
		  nvg__vset(&verts[nverts], c[4], c[5], q.s1, q.t1); nverts++;
#endif
		}
	}

	// TODO: add back-end bit to do this just once per frame.
	nvg__flushTextTexture(ctx);

	nvg__renderText(ctx, verts, nverts);

	return iter.nextx / scale;
}

void nvgTextBox(NVGcontext* ctx, float x, float y, float breakRowWidth, const char* string, const char* end)
{
	NVGstate* state = nvg__getState(ctx);
	NVGtextRow rows[2];
	int nrows = 0, i;
	int oldAlign = state->textAlign;
	int haling = state->textAlign & (NVG_ALIGN_LEFT | NVG_ALIGN_CENTER | NVG_ALIGN_RIGHT);
	int valign = state->textAlign & (NVG_ALIGN_TOP | NVG_ALIGN_MIDDLE | NVG_ALIGN_BOTTOM | NVG_ALIGN_BASELINE);
	float lineh = 0;

	if (state->fontId == FONS_INVALID) return;

	nvgTextMetrics(ctx, NULL, NULL, &lineh);

	state->textAlign = NVG_ALIGN_LEFT | valign;

	while ((nrows = nvgTextBreakLines(ctx, string, end, breakRowWidth, rows, 2))) {
		for (i = 0; i < nrows; i++) {
			NVGtextRow* row = &rows[i];
			if (haling & NVG_ALIGN_LEFT)
				nvgText(ctx, x, y, row->start, row->end);
			else if (haling & NVG_ALIGN_CENTER)
				nvgText(ctx, x + breakRowWidth*0.5f - row->width*0.5f, y, row->start, row->end);
			else if (haling & NVG_ALIGN_RIGHT)
				nvgText(ctx, x + breakRowWidth - row->width, y, row->start, row->end);
			y += lineh * state->lineHeight;
		}
		string = rows[nrows-1].next;
	}

	state->textAlign = oldAlign;
}

int nvgTextGlyphPositions(NVGcontext* ctx, float x, float y, const char* string, const char* end, NVGglyphPosition* positions, int maxPositions)
{
	NVGstate* state = nvg__getState(ctx);
	float scale = nvg__getFontScale(state) * ctx->devicePxRatio;
	float invscale = 1.0f / scale;
	FONStextIter iter, prevIter;
	FONSquad q;
	int npos = 0;

	if (state->fontId == FONS_INVALID) return 0;

	if (end == NULL)
		end = string + strlen(string);

	if (string == end)
		return 0;

	fonsSetSize(ctx->fs, state->fontSize*scale);
	fonsSetSpacing(ctx->fs, state->letterSpacing*scale);
	fonsSetBlur(ctx->fs, state->fontBlur*scale);
	fonsSetAlign(ctx->fs, state->textAlign);
	fonsSetFont(ctx->fs, state->fontId);

	fonsTextIterInit(ctx->fs, &iter, x*scale, y*scale, string, end, FONS_GLYPH_BITMAP_OPTIONAL);
	prevIter = iter;
	while (fonsTextIterNext(ctx->fs, &iter, &q)) {
		if (iter.prevGlyphIndex < 0 && nvg__allocTextAtlas(ctx)) { // can not retrieve glyph?
			iter = prevIter;
			fonsTextIterNext(ctx->fs, &iter, &q); // try again
		}
		prevIter = iter;
		positions[npos].str = iter.str;
		positions[npos].x = iter.x * invscale;
		positions[npos].minx = nvg__minf(iter.x, q.x0) * invscale;
		positions[npos].maxx = nvg__maxf(iter.nextx, q.x1) * invscale;
		npos++;
		if (npos >= maxPositions)
			break;
	}

	return npos;
}

enum NVGcodepointType {
	NVG_SPACE,
	NVG_NEWLINE,
	NVG_CHAR,
	NVG_CJK_CHAR,
};

int nvgTextBreakLines(NVGcontext* ctx, const char* string, const char* end, float breakRowWidth, NVGtextRow* rows, int maxRows)
{
	NVGstate* state = nvg__getState(ctx);
	float scale = nvg__getFontScale(state) * ctx->devicePxRatio;
	float invscale = 1.0f / scale;
	FONStextIter iter, prevIter;
	FONSquad q;
	int nrows = 0;
	float rowStartX = 0;
	float rowWidth = 0;
	float rowMinX = 0;
	float rowMaxX = 0;
	const char* rowStart = NULL;
	const char* rowEnd = NULL;
	const char* wordStart = NULL;
	float wordStartX = 0;
	float wordMinX = 0;
	const char* breakEnd = NULL;
	float breakWidth = 0;
	float breakMaxX = 0;
	int type = NVG_SPACE, ptype = NVG_SPACE;
	unsigned int pcodepoint = 0;

	if (maxRows == 0) return 0;
	if (state->fontId == FONS_INVALID) return 0;

	if (end == NULL)
		end = string + strlen(string);

	if (string == end) return 0;

	fonsSetSize(ctx->fs, state->fontSize*scale);
	fonsSetSpacing(ctx->fs, state->letterSpacing*scale);
	fonsSetBlur(ctx->fs, state->fontBlur*scale);
	fonsSetAlign(ctx->fs, state->textAlign);
	fonsSetFont(ctx->fs, state->fontId);

	breakRowWidth *= scale;

	fonsTextIterInit(ctx->fs, &iter, 0, 0, string, end, FONS_GLYPH_BITMAP_OPTIONAL);
	prevIter = iter;
	while (fonsTextIterNext(ctx->fs, &iter, &q)) {
		if (iter.prevGlyphIndex < 0 && nvg__allocTextAtlas(ctx)) { // can not retrieve glyph?
			iter = prevIter;
			fonsTextIterNext(ctx->fs, &iter, &q); // try again
		}
		prevIter = iter;
		switch (iter.codepoint) {
			case 9:			// \t
			case 11:		// \v
			case 12:		// \f
			case 32:		// space
			case 0x00a0:	// NBSP
				type = NVG_SPACE;
				break;
			case 10:		// \n
				type = pcodepoint == 13 ? NVG_SPACE : NVG_NEWLINE;
				break;
			case 13:		// \r
				type = pcodepoint == 10 ? NVG_SPACE : NVG_NEWLINE;
				break;
			case 0x0085:	// NEL
				type = NVG_NEWLINE;
				break;
			default:
				if ((iter.codepoint >= 0x4E00 && iter.codepoint <= 0x9FFF) ||
					(iter.codepoint >= 0x3000 && iter.codepoint <= 0x30FF) ||
					(iter.codepoint >= 0xFF00 && iter.codepoint <= 0xFFEF) ||
					(iter.codepoint >= 0x1100 && iter.codepoint <= 0x11FF) ||
					(iter.codepoint >= 0x3130 && iter.codepoint <= 0x318F) ||
					(iter.codepoint >= 0xAC00 && iter.codepoint <= 0xD7AF))
					type = NVG_CJK_CHAR;
				else
					type = NVG_CHAR;
				break;
		}

		if (type == NVG_NEWLINE) {
			// Always handle new lines.
			rows[nrows].start = rowStart != NULL ? rowStart : iter.str;
			rows[nrows].end = rowEnd != NULL ? rowEnd : iter.str;
			rows[nrows].width = rowWidth * invscale;
			rows[nrows].minx = rowMinX * invscale;
			rows[nrows].maxx = rowMaxX * invscale;
			rows[nrows].next = iter.next;
			nrows++;
			if (nrows >= maxRows)
				return nrows;
			// Set null break point
			breakEnd = rowStart;
			breakWidth = 0.0;
			breakMaxX = 0.0;
			// Indicate to skip the white space at the beginning of the row.
			rowStart = NULL;
			rowEnd = NULL;
			rowWidth = 0;
			rowMinX = rowMaxX = 0;
		} else {
			if (rowStart == NULL) {
				// Skip white space until the beginning of the line
				if (type == NVG_CHAR || type == NVG_CJK_CHAR) {
					// The current char is the row so far
					rowStartX = iter.x;
					rowStart = iter.str;
					rowEnd = iter.next;
					rowWidth = iter.nextx - rowStartX; // q.x1 - rowStartX;
					rowMinX = q.x0 - rowStartX;
					rowMaxX = q.x1 - rowStartX;
					wordStart = iter.str;
					wordStartX = iter.x;
					wordMinX = q.x0 - rowStartX;
					// Set null break point
					breakEnd = rowStart;
					breakWidth = 0.0;
					breakMaxX = 0.0;
				}
			} else {
				float nextWidth = iter.nextx - rowStartX;

				// track last non-white space character
				if (type == NVG_CHAR || type == NVG_CJK_CHAR) {
					rowEnd = iter.next;
					rowWidth = iter.nextx - rowStartX;
					rowMaxX = q.x1 - rowStartX;
				}
				// track last end of a word
				if (((ptype == NVG_CHAR || ptype == NVG_CJK_CHAR) && type == NVG_SPACE) || type == NVG_CJK_CHAR) {
					breakEnd = iter.str;
					breakWidth = rowWidth;
					breakMaxX = rowMaxX;
				}
				// track last beginning of a word
				if ((ptype == NVG_SPACE && (type == NVG_CHAR || type == NVG_CJK_CHAR)) || type == NVG_CJK_CHAR) {
					wordStart = iter.str;
					wordStartX = iter.x;
					wordMinX = q.x0 - rowStartX;
				}

				// Break to new line when a character is beyond break width.
				if ((type == NVG_CHAR || type == NVG_CJK_CHAR) && nextWidth > breakRowWidth) {
					// The run length is too long, need to break to new line.
					if (breakEnd == rowStart) {
						// The current word is longer than the row length, just break it from here.
						rows[nrows].start = rowStart;
						rows[nrows].end = iter.str;
						rows[nrows].width = rowWidth * invscale;
						rows[nrows].minx = rowMinX * invscale;
						rows[nrows].maxx = rowMaxX * invscale;
						rows[nrows].next = iter.str;
						nrows++;
						if (nrows >= maxRows)
							return nrows;
						rowStartX = iter.x;
						rowStart = iter.str;
						rowEnd = iter.next;
						rowWidth = iter.nextx - rowStartX;
						rowMinX = q.x0 - rowStartX;
						rowMaxX = q.x1 - rowStartX;
						wordStart = iter.str;
						wordStartX = iter.x;
						wordMinX = q.x0 - rowStartX;
					} else {
						// Break the line from the end of the last word, and start new line from the beginning of the new.
						rows[nrows].start = rowStart;
						rows[nrows].end = breakEnd;
						rows[nrows].width = breakWidth * invscale;
						rows[nrows].minx = rowMinX * invscale;
						rows[nrows].maxx = breakMaxX * invscale;
						rows[nrows].next = wordStart;
						nrows++;
						if (nrows >= maxRows)
							return nrows;
						rowStartX = wordStartX;
						rowStart = wordStart;
						rowEnd = iter.next;
						rowWidth = iter.nextx - rowStartX;
						rowMinX = wordMinX;
						rowMaxX = q.x1 - rowStartX;
						// No change to the word start
					}
					// Set null break point
					breakEnd = rowStart;
					breakWidth = 0.0;
					breakMaxX = 0.0;
				}
			}
		}

		pcodepoint = iter.codepoint;
		ptype = type;
	}

	// Break the line from the end of the last word, and start new line from the beginning of the new.
	if (rowStart != NULL) {
		rows[nrows].start = rowStart;
		rows[nrows].end = rowEnd;
		rows[nrows].width = rowWidth * invscale;
		rows[nrows].minx = rowMinX * invscale;
		rows[nrows].maxx = rowMaxX * invscale;
		rows[nrows].next = end;
		nrows++;
	}

	return nrows;
}

float nvgTextBounds(NVGcontext* ctx, float x, float y, const char* string, const char* end, float* bounds)
{
	NVGstate* state = nvg__getState(ctx);
	float scale = nvg__getFontScale(state) * ctx->devicePxRatio;
	float invscale = 1.0f / scale;
	float width;

	if (state->fontId == FONS_INVALID) return 0;

	fonsSetSize(ctx->fs, state->fontSize*scale);
	fonsSetSpacing(ctx->fs, state->letterSpacing*scale);
	fonsSetBlur(ctx->fs, state->fontBlur*scale);
	fonsSetAlign(ctx->fs, state->textAlign);
	fonsSetFont(ctx->fs, state->fontId);

	width = fonsTextBounds(ctx->fs, x*scale, y*scale, string, end, bounds);
	if (bounds != NULL) {
		// Use line bounds for height.
		fonsLineBounds(ctx->fs, y*scale, &bounds[1], &bounds[3]);
		bounds[0] *= invscale;
		bounds[1] *= invscale;
		bounds[2] *= invscale;
		bounds[3] *= invscale;
	}
	return width * invscale;
}

void nvgTextBoxBounds(NVGcontext* ctx, float x, float y, float breakRowWidth, const char* string, const char* end, float* bounds)
{
	NVGstate* state = nvg__getState(ctx);
	NVGtextRow rows[2];
	float scale = nvg__getFontScale(state) * ctx->devicePxRatio;
	float invscale = 1.0f / scale;
	int nrows = 0, i;
	int oldAlign = state->textAlign;
	int haling = state->textAlign & (NVG_ALIGN_LEFT | NVG_ALIGN_CENTER | NVG_ALIGN_RIGHT);
	int valign = state->textAlign & (NVG_ALIGN_TOP | NVG_ALIGN_MIDDLE | NVG_ALIGN_BOTTOM | NVG_ALIGN_BASELINE);
	float lineh = 0, rminy = 0, rmaxy = 0;
	float minx, miny, maxx, maxy;

	if (state->fontId == FONS_INVALID) {
		if (bounds != NULL)
			bounds[0] = bounds[1] = bounds[2] = bounds[3] = 0.0f;
		return;
	}

	nvgTextMetrics(ctx, NULL, NULL, &lineh);

	state->textAlign = NVG_ALIGN_LEFT | valign;

	minx = maxx = x;
	miny = maxy = y;

	fonsSetSize(ctx->fs, state->fontSize*scale);
	fonsSetSpacing(ctx->fs, state->letterSpacing*scale);
	fonsSetBlur(ctx->fs, state->fontBlur*scale);
	fonsSetAlign(ctx->fs, state->textAlign);
	fonsSetFont(ctx->fs, state->fontId);
	fonsLineBounds(ctx->fs, 0, &rminy, &rmaxy);
	rminy *= invscale;
	rmaxy *= invscale;

	while ((nrows = nvgTextBreakLines(ctx, string, end, breakRowWidth, rows, 2))) {
		for (i = 0; i < nrows; i++) {
			NVGtextRow* row = &rows[i];
			float rminx, rmaxx, dx = 0;
			// Horizontal bounds
			if (haling & NVG_ALIGN_LEFT)
				dx = 0;
			else if (haling & NVG_ALIGN_CENTER)
				dx = breakRowWidth*0.5f - row->width*0.5f;
			else if (haling & NVG_ALIGN_RIGHT)
				dx = breakRowWidth - row->width;
			rminx = x + row->minx + dx;
			rmaxx = x + row->maxx + dx;
			minx = nvg__minf(minx, rminx);
			maxx = nvg__maxf(maxx, rmaxx);
			// Vertical bounds.
			miny = nvg__minf(miny, y + rminy);
			maxy = nvg__maxf(maxy, y + rmaxy);

			y += lineh * state->lineHeight;
		}
		string = rows[nrows-1].next;
	}

	state->textAlign = oldAlign;

	if (bounds != NULL) {
		bounds[0] = minx;
		bounds[1] = miny;
		bounds[2] = maxx;
		bounds[3] = maxy;
	}
}

void nvgTextMetrics(NVGcontext* ctx, float* ascender, float* descender, float* lineh)
{
	NVGstate* state = nvg__getState(ctx);
	float scale = nvg__getFontScale(state) * ctx->devicePxRatio;
	float invscale = 1.0f / scale;

	if (state->fontId == FONS_INVALID) return;

	fonsSetSize(ctx->fs, state->fontSize*scale);
	fonsSetSpacing(ctx->fs, state->letterSpacing*scale);
	fonsSetBlur(ctx->fs, state->fontBlur*scale);
	fonsSetAlign(ctx->fs, state->textAlign);
	fonsSetFont(ctx->fs, state->fontId);

	fonsVertMetrics(ctx->fs, ascender, descender, lineh);
	if (ascender != NULL)
		*ascender *= invscale;
	if (descender != NULL)
		*descender *= invscale;
	if (lineh != NULL)
		*lineh *= invscale;
}
<<<<<<< HEAD
=======

NVGparams* nvgGetParams(NVGcontext* ctx) {
  return &(ctx->params);
}

int nvgCreateImageRaw(NVGcontext* ctx, int w, int h, int format, int stride, int imageFlags, const unsigned char* data)
{
  return ctx->params.renderCreateTexture(ctx->params.userPtr, format, w, h, stride, imageFlags, data);
}

int nvgFindTextureRaw(NVGcontext* ctx, const void* data)
{
  if(ctx->params.findTexture != NULL) {
    return ctx->params.findTexture(ctx->params.userPtr, data);
  }
  return -1;
}

>>>>>>> b72938b4
// vim: ft=c nu noet ts=4

#if BLUELAB_COLORMAP
void nvgSetColormap(NVGcontext* ctx, int colormapId)
{
  NVGstate* state = nvg__getState(ctx);
  
  state->colormapId = colormapId;
}
#endif

#if BLUELAB_RENDER_QUAD
// Same as nvg__renderText (almost...)
static void nvg__renderQuad(NVGcontext* ctx, NVGvertex* verts, int nverts, int image)
{
  NVGstate* state = nvg__getState(ctx);
  NVGpaint paint = state->fill;
  
  // Render triangles.
  if (image >= 0)
    paint.image = image;
  
  // Apply global alpha
  paint.innerColor.a *= state->alpha;
  paint.outerColor.a *= state->alpha;
  
  ctx->params.renderTriangles(ctx->params.userPtr, &paint, state->compositeOperation, &state->scissor, verts, nverts, ctx->fringeWidth);
  
  ctx->drawCallCount++;
  ctx->textTriCount += nverts/3;
}

void
nvgQuad(NVGcontext* ctx, float corners[4][2], int image)
{
  NVGstate* state = nvg__getState(ctx);
  
  NVGvertex* verts;
  int cverts = 6;
  
  verts = nvg__allocTempVerts(ctx, cverts);
  if (verts == NULL) return;
  
  float c[4*2] = { corners[0][0], corners[0][1],
		   corners[1][0], corners[1][1],
		   corners[2][0], corners[2][1],
		   corners[3][0], corners[3][1], };
  
  float t[4*2] = { 0.0, 0.0,
		   1.0, 0.0,
		   1.0, 1.0,
		   0.0, 1.0 };
  
  // Transform corners.
  nvgTransformPoint(&c[0],&c[1], state->xform, c[0], c[1]);
  nvgTransformPoint(&c[2],&c[3], state->xform, c[2], c[3]);
  nvgTransformPoint(&c[4],&c[5], state->xform, c[4], c[5]);
  nvgTransformPoint(&c[6],&c[7], state->xform, c[6], c[7]);
  
  int nverts = 0;
  
  // Create triangles
#if 1
  nvg__vset(&verts[nverts], c[0], c[1], t[0], t[1]); nverts++;
  nvg__vset(&verts[nverts], c[4], c[5], t[4], t[5]); nverts++;
  nvg__vset(&verts[nverts], c[2], c[3], t[2], t[3]); nverts++;
  nvg__vset(&verts[nverts], c[0], c[1], t[0], t[1]); nverts++;
  nvg__vset(&verts[nverts], c[6], c[7], t[6], t[7]); nverts++;
  nvg__vset(&verts[nverts], c[4], c[5], t[4], t[5]); nverts++;
#endif
    
  nvg__renderQuad(ctx, verts, nverts, image);
}

// Render several quads at the same time
void
nvgQuads(NVGcontext* ctx, float *centers, int nQuads, float size, int image)
{
  NVGstate* state = nvg__getState(ctx);
  NVGpaint paint = state->fill;
  
  // Render triangles.
  if (image >= 0)
    paint.image = image;
  
  // Apply global alpha
  paint.innerColor.a *= state->alpha;
  paint.outerColor.a *= state->alpha;
  
  //
  
  //int nverts = nQuads*8;
  int nverts = nQuads*6;
  
  NVGvertex* verts;
  verts = nvg__allocTempVerts(ctx, nverts);
  if (verts == NULL) return;
  
  //
  float p[2];
  
  float t[8] = { 0.0, 0.0,
		 1.0, 0.0,
		 1.0, 1.0,
		 0.0, 1.0 };
  
  float halfSize = size*0.5;
  
  float corners[4][2];
  int n = 0;
  //for (int i = 0; i < nQuads*2; i += 2)
  for (int i = 0; i < nQuads; i++)
    {
      p[0] = centers[i*2];
      p[1] = centers[i*2 + 1];
      
      nvgTransformPoint(&p[0],&p[1], state->xform, p[0], p[1]);
      
      //
      corners[0][0] = p[0] - halfSize;
      corners[0][1] = p[1] - halfSize;
      
      corners[1][0] = p[0] + halfSize;
      corners[1][1] = p[1] - halfSize;
      
      corners[2][0] = p[0] + halfSize;
      corners[2][1] = p[1] + halfSize;
      
      corners[3][0] = p[0] - halfSize;
      corners[3][1] = p[1] + halfSize;
      
      //
      nvg__vset(&verts[n++], corners[0][0], corners[0][1], t[0], t[1]);
      nvg__vset(&verts[n++], corners[2][0], corners[2][1], t[4], t[5]);
      nvg__vset(&verts[n++], corners[1][0], corners[1][1], t[2], t[3]);
      
      nvg__vset(&verts[n++], corners[0][0], corners[0][1], t[0], t[1]);
      nvg__vset(&verts[n++], corners[3][0], corners[3][1], t[6], t[7]);
      nvg__vset(&verts[n++], corners[2][0], corners[2][1], t[4], t[5]);
    }
  
  //
  ctx->params.renderTriangles(ctx->params.userPtr, &paint, state->compositeOperation, &state->scissor, verts, nverts, ctx->fringeWidth);
  
  ctx->drawCallCount++;
  ctx->textTriCount += nQuads*2;
}
#endif<|MERGE_RESOLUTION|>--- conflicted
+++ resolved
@@ -324,18 +324,6 @@
 	fontParams.width = NVG_INIT_FONTIMAGE_SIZE;
 	fontParams.height = NVG_INIT_FONTIMAGE_SIZE;
 
-<<<<<<< HEAD
-#if BLUELAB_CHANGES
-
-#ifndef WIN32
-	fontParams.flags = FONS_ZERO_BOTTOMLEFT;
-#else
-  fontParams.flags = FONS_ZERO_TOPLEFT;
-#endif
-
-#else
-	fontParams.flags = FONS_ZERO_TOPLEFT;
-=======
     // Default
     fontParams.flags = FONS_ZERO_TOPLEFT;
     
@@ -351,7 +339,6 @@
 #ifdef __linux__
     fontParams.flags = FONS_ZERO_TOPLEFT;
 #endif
->>>>>>> b72938b4
 #endif
 	
 	fontParams.renderCreate = NULL;
@@ -2368,13 +2355,10 @@
 	fillPaint.innerColor.a *= state->alpha;
 	fillPaint.outerColor.a *= state->alpha;
 
-<<<<<<< HEAD
-=======
 	if(ctx->params.setStateXfrom != NULL) {
 	  ctx->params.setStateXfrom(ctx->params.userPtr, state->xform);
 	}
 	
->>>>>>> b72938b4
 	//ctx->params.renderFill(ctx->params.userPtr, &fillPaint, state->compositeOperation, &state->scissor, ctx->fringeWidth, ctx->cache->bounds, ctx->cache->paths, ctx->cache->npaths);
 #if !BLUELAB_COLORMAP
 	ctx->params.renderFill(ctx->params.userPtr, &fillPaint, state->compositeOperation, &state->scissor, ctx->fringeWidth,
@@ -3107,8 +3091,6 @@
 	if (lineh != NULL)
 		*lineh *= invscale;
 }
-<<<<<<< HEAD
-=======
 
 NVGparams* nvgGetParams(NVGcontext* ctx) {
   return &(ctx->params);
@@ -3127,7 +3109,6 @@
   return -1;
 }
 
->>>>>>> b72938b4
 // vim: ft=c nu noet ts=4
 
 #if BLUELAB_COLORMAP
