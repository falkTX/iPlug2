--- conflicted
+++ resolved
@@ -448,13 +448,7 @@
   fi
   echo "Unpacking..."
   tar -xf $CAIRO_VERSION.tar.xz
-<<<<<<< HEAD
   ls -la
-=======
-  cd $(CAIRO_VERSION)
-  ls -la
-  cd ..
->>>>>>> da4b24bb
   mv $CAIRO_VERSION "$SRC_DIR/cairo"
 
   cd "$SRC_DIR/cairo"
