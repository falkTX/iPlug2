--- conflicted
+++ resolved
@@ -1,4 +1,4 @@
-﻿<?xml version="1.0" encoding="utf-8"?>
+<?xml version="1.0" encoding="utf-8"?>
 <Project ToolsVersion="4.0" xmlns="http://schemas.microsoft.com/developer/msbuild/2003">
   <ItemGroup>
     <ClCompile Include="..\IPlugEffect.cpp" />
@@ -44,13 +44,11 @@
     <ClCompile Include="..\..\..\IPlug\IPlugProcessor.cpp">
       <Filter>IPlug</Filter>
     </ClCompile>
-<<<<<<< HEAD
+    <ClCompile Include="..\..\..\IPlug\VST2\IPlugVST2.cpp">
+      <Filter>IPlug\VST2</Filter>
+    </ClCompile>
     <ClCompile Include="..\..\..\IPlug\IGraphics\IControls\IVMeterControl.cpp">
       <Filter>IGraphics</Filter>
-=======
-    <ClCompile Include="..\..\..\IPlug\VST2\IPlugVST2.cpp">
-      <Filter>IPlug\VST2</Filter>
->>>>>>> 098af0b5
     </ClCompile>
   </ItemGroup>
   <ItemGroup>
@@ -153,16 +151,6 @@
     <ClInclude Include="..\..\..\IPlug\IPlugDelegate.h">
       <Filter>IPlug</Filter>
     </ClInclude>
-<<<<<<< HEAD
-    <ClInclude Include="..\..\..\IPlug\IGraphics\IControls\IVDropDownListControl.h">
-      <Filter>IGraphics</Filter>
-    </ClInclude>
-    <ClInclude Include="..\..\..\IPlug\IGraphics\IControls\IVKeyboardControl.h">
-      <Filter>IGraphics</Filter>
-    </ClInclude>
-    <ClInclude Include="..\..\..\IPlug\IGraphics\IControls\IVMeterControl.h">
-      <Filter>IGraphics</Filter>
-=======
     <ClInclude Include="..\..\..\Dependencies\IPlug\VST2_SDK\aeffect.h">
       <Filter>IPlug\VST2</Filter>
     </ClInclude>
@@ -171,7 +159,6 @@
     </ClInclude>
     <ClInclude Include="..\..\..\IPlug\VST2\IPlugVST2.h">
       <Filter>IPlug\VST2</Filter>
->>>>>>> 098af0b5
     </ClInclude>
   </ItemGroup>
   <ItemGroup>
