--- conflicted
+++ resolved
@@ -204,9 +204,6 @@
            if (!rp) return 0;
 
            struct stat sb;
-<<<<<<< HEAD
-           int ret = !stat(rp,&sb) && (sb.st_mode & S_IFMT) == S_IFDIR;
-=======
            int ret = (!stat(rp,&sb) && (sb.st_mode & S_IFMT) == S_IFDIR) ? 2 : 0;
            if (ret)
            {
@@ -221,7 +218,6 @@
                  && (m_leading_path.Get()[rpl] == '/' || m_leading_path.Get()[rpl] == 0)
                  ) ret = 4;
            }
->>>>>>> 85e599e7
            free(rp);
            return ret;
          }
