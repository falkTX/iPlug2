/* adler32.c -- compute the Adler-32 checksum of a data stream
<<<<<<< HEAD
 * Copyright (C) 1995-2007 Mark Adler
=======
 * Copyright (C) 1995-2011 Mark Adler
>>>>>>> 7cf02ded
 * For conditions of distribution and use, see copyright notice in zlib.h
 */

/* @(#) $Id$ */

#include "zutil.h"

#define local static

<<<<<<< HEAD
local uLong adler32_combine_(uLong adler1, uLong adler2, z_off64_t len2);

#define BASE 65521UL    /* largest prime smaller than 65536 */
=======
local uLong adler32_combine_ OF((uLong adler1, uLong adler2, z_off64_t len2));

#define BASE 65521      /* largest prime smaller than 65536 */
>>>>>>> 7cf02ded
#define NMAX 5552
/* NMAX is the largest n such that 255n(n+1)/2 + (n+1)(BASE-1) <= 2^32-1 */

#define DO1(buf,i)  {adler += (buf)[i]; sum2 += adler;}
#define DO2(buf,i)  DO1(buf,i); DO1(buf,i+1);
#define DO4(buf,i)  DO2(buf,i); DO2(buf,i+2);
#define DO8(buf,i)  DO4(buf,i); DO4(buf,i+4);
#define DO16(buf)   DO8(buf,0); DO8(buf,8);

<<<<<<< HEAD
/* use NO_DIVIDE if your processor does not do division in hardware */
#ifdef NO_DIVIDE
#  define MOD(a) \
    do { \
        if (a >= (BASE << 16)) a -= (BASE << 16); \
        if (a >= (BASE << 15)) a -= (BASE << 15); \
        if (a >= (BASE << 14)) a -= (BASE << 14); \
        if (a >= (BASE << 13)) a -= (BASE << 13); \
        if (a >= (BASE << 12)) a -= (BASE << 12); \
        if (a >= (BASE << 11)) a -= (BASE << 11); \
        if (a >= (BASE << 10)) a -= (BASE << 10); \
        if (a >= (BASE << 9)) a -= (BASE << 9); \
        if (a >= (BASE << 8)) a -= (BASE << 8); \
        if (a >= (BASE << 7)) a -= (BASE << 7); \
        if (a >= (BASE << 6)) a -= (BASE << 6); \
        if (a >= (BASE << 5)) a -= (BASE << 5); \
        if (a >= (BASE << 4)) a -= (BASE << 4); \
        if (a >= (BASE << 3)) a -= (BASE << 3); \
        if (a >= (BASE << 2)) a -= (BASE << 2); \
        if (a >= (BASE << 1)) a -= (BASE << 1); \
        if (a >= BASE) a -= BASE; \
    } while (0)
#  define MOD4(a) \
    do { \
        if (a >= (BASE << 4)) a -= (BASE << 4); \
        if (a >= (BASE << 3)) a -= (BASE << 3); \
        if (a >= (BASE << 2)) a -= (BASE << 2); \
        if (a >= (BASE << 1)) a -= (BASE << 1); \
=======
/* use NO_DIVIDE if your processor does not do division in hardware --
   try it both ways to see which is faster */
#ifdef NO_DIVIDE
/* note that this assumes BASE is 65521, where 65536 % 65521 == 15
   (thank you to John Reiser for pointing this out) */
#  define CHOP(a) \
    do { \
        unsigned long tmp = a >> 16; \
        a &= 0xffffUL; \
        a += (tmp << 4) - tmp; \
    } while (0)
#  define MOD28(a) \
    do { \
        CHOP(a); \
        if (a >= BASE) a -= BASE; \
    } while (0)
#  define MOD(a) \
    do { \
        CHOP(a); \
        MOD28(a); \
    } while (0)
#  define MOD63(a) \
    do { /* this assumes a is not negative */ \
        z_off64_t tmp = a >> 32; \
        a &= 0xffffffffL; \
        a += (tmp << 8) - (tmp << 5) + tmp; \
        tmp = a >> 16; \
        a &= 0xffffL; \
        a += (tmp << 4) - tmp; \
        tmp = a >> 16; \
        a &= 0xffffL; \
        a += (tmp << 4) - tmp; \
>>>>>>> 7cf02ded
        if (a >= BASE) a -= BASE; \
    } while (0)
#else
#  define MOD(a) a %= BASE
<<<<<<< HEAD
#  define MOD4(a) a %= BASE
=======
#  define MOD28(a) a %= BASE
#  define MOD63(a) a %= BASE
>>>>>>> 7cf02ded
#endif

/* ========================================================================= */
uLong ZEXPORT adler32(adler, buf, len)
    uLong adler;
    const Bytef *buf;
    uInt len;
{
    unsigned long sum2;
    unsigned n;

    /* split Adler-32 into component sums */
    sum2 = (adler >> 16) & 0xffff;
    adler &= 0xffff;

    /* in case user likes doing a byte at a time, keep it fast */
    if (len == 1) {
        adler += buf[0];
        if (adler >= BASE)
            adler -= BASE;
        sum2 += adler;
        if (sum2 >= BASE)
            sum2 -= BASE;
        return adler | (sum2 << 16);
    }

    /* initial Adler-32 value (deferred check for len == 1 speed) */
    if (buf == Z_NULL)
        return 1L;

    /* in case short lengths are provided, keep it somewhat fast */
    if (len < 16) {
        while (len--) {
            adler += *buf++;
            sum2 += adler;
        }
        if (adler >= BASE)
            adler -= BASE;
<<<<<<< HEAD
        MOD4(sum2);             /* only added so many BASE's */
=======
        MOD28(sum2);            /* only added so many BASE's */
>>>>>>> 7cf02ded
        return adler | (sum2 << 16);
    }

    /* do length NMAX blocks -- requires just one modulo operation */
    while (len >= NMAX) {
        len -= NMAX;
        n = NMAX / 16;          /* NMAX is divisible by 16 */
        do {
            DO16(buf);          /* 16 sums unrolled */
            buf += 16;
        } while (--n);
        MOD(adler);
        MOD(sum2);
    }

    /* do remaining bytes (less than NMAX, still just one modulo) */
    if (len) {                  /* avoid modulos if none remaining */
        while (len >= 16) {
            len -= 16;
            DO16(buf);
            buf += 16;
        }
        while (len--) {
            adler += *buf++;
            sum2 += adler;
        }
        MOD(adler);
        MOD(sum2);
    }

    /* return recombined sums */
    return adler | (sum2 << 16);
}

/* ========================================================================= */
local uLong adler32_combine_(adler1, adler2, len2)
    uLong adler1;
    uLong adler2;
    z_off64_t len2;
{
    unsigned long sum1;
    unsigned long sum2;
    unsigned rem;

<<<<<<< HEAD
    /* the derivation of this formula is left as an exercise for the reader */
    rem = (unsigned)(len2 % BASE);
=======
    /* for negative len, return invalid adler32 as a clue for debugging */
    if (len2 < 0)
        return 0xffffffffUL;

    /* the derivation of this formula is left as an exercise for the reader */
    MOD63(len2);                /* assumes len2 >= 0 */
    rem = (unsigned)len2;
>>>>>>> 7cf02ded
    sum1 = adler1 & 0xffff;
    sum2 = rem * sum1;
    MOD(sum2);
    sum1 += (adler2 & 0xffff) + BASE - 1;
    sum2 += ((adler1 >> 16) & 0xffff) + ((adler2 >> 16) & 0xffff) + BASE - rem;
    if (sum1 >= BASE) sum1 -= BASE;
    if (sum1 >= BASE) sum1 -= BASE;
    if (sum2 >= (BASE << 1)) sum2 -= (BASE << 1);
    if (sum2 >= BASE) sum2 -= BASE;
    return sum1 | (sum2 << 16);
}

/* ========================================================================= */
uLong ZEXPORT adler32_combine(adler1, adler2, len2)
    uLong adler1;
    uLong adler2;
    z_off_t len2;
{
    return adler32_combine_(adler1, adler2, len2);
}

uLong ZEXPORT adler32_combine64(adler1, adler2, len2)
    uLong adler1;
    uLong adler2;
    z_off64_t len2;
{
    return adler32_combine_(adler1, adler2, len2);
}<|MERGE_RESOLUTION|>--- conflicted
+++ resolved
@@ -1,9 +1,5 @@
 /* adler32.c -- compute the Adler-32 checksum of a data stream
-<<<<<<< HEAD
- * Copyright (C) 1995-2007 Mark Adler
-=======
  * Copyright (C) 1995-2011 Mark Adler
->>>>>>> 7cf02ded
  * For conditions of distribution and use, see copyright notice in zlib.h
  */
 
@@ -13,15 +9,9 @@
 
 #define local static
 
-<<<<<<< HEAD
-local uLong adler32_combine_(uLong adler1, uLong adler2, z_off64_t len2);
-
-#define BASE 65521UL    /* largest prime smaller than 65536 */
-=======
 local uLong adler32_combine_ OF((uLong adler1, uLong adler2, z_off64_t len2));
 
 #define BASE 65521      /* largest prime smaller than 65536 */
->>>>>>> 7cf02ded
 #define NMAX 5552
 /* NMAX is the largest n such that 255n(n+1)/2 + (n+1)(BASE-1) <= 2^32-1 */
 
@@ -31,36 +21,6 @@
 #define DO8(buf,i)  DO4(buf,i); DO4(buf,i+4);
 #define DO16(buf)   DO8(buf,0); DO8(buf,8);
 
-<<<<<<< HEAD
-/* use NO_DIVIDE if your processor does not do division in hardware */
-#ifdef NO_DIVIDE
-#  define MOD(a) \
-    do { \
-        if (a >= (BASE << 16)) a -= (BASE << 16); \
-        if (a >= (BASE << 15)) a -= (BASE << 15); \
-        if (a >= (BASE << 14)) a -= (BASE << 14); \
-        if (a >= (BASE << 13)) a -= (BASE << 13); \
-        if (a >= (BASE << 12)) a -= (BASE << 12); \
-        if (a >= (BASE << 11)) a -= (BASE << 11); \
-        if (a >= (BASE << 10)) a -= (BASE << 10); \
-        if (a >= (BASE << 9)) a -= (BASE << 9); \
-        if (a >= (BASE << 8)) a -= (BASE << 8); \
-        if (a >= (BASE << 7)) a -= (BASE << 7); \
-        if (a >= (BASE << 6)) a -= (BASE << 6); \
-        if (a >= (BASE << 5)) a -= (BASE << 5); \
-        if (a >= (BASE << 4)) a -= (BASE << 4); \
-        if (a >= (BASE << 3)) a -= (BASE << 3); \
-        if (a >= (BASE << 2)) a -= (BASE << 2); \
-        if (a >= (BASE << 1)) a -= (BASE << 1); \
-        if (a >= BASE) a -= BASE; \
-    } while (0)
-#  define MOD4(a) \
-    do { \
-        if (a >= (BASE << 4)) a -= (BASE << 4); \
-        if (a >= (BASE << 3)) a -= (BASE << 3); \
-        if (a >= (BASE << 2)) a -= (BASE << 2); \
-        if (a >= (BASE << 1)) a -= (BASE << 1); \
-=======
 /* use NO_DIVIDE if your processor does not do division in hardware --
    try it both ways to see which is faster */
 #ifdef NO_DIVIDE
@@ -93,17 +53,12 @@
         tmp = a >> 16; \
         a &= 0xffffL; \
         a += (tmp << 4) - tmp; \
->>>>>>> 7cf02ded
         if (a >= BASE) a -= BASE; \
     } while (0)
 #else
 #  define MOD(a) a %= BASE
-<<<<<<< HEAD
-#  define MOD4(a) a %= BASE
-=======
 #  define MOD28(a) a %= BASE
 #  define MOD63(a) a %= BASE
->>>>>>> 7cf02ded
 #endif
 
 /* ========================================================================= */
@@ -142,11 +97,7 @@
         }
         if (adler >= BASE)
             adler -= BASE;
-<<<<<<< HEAD
-        MOD4(sum2);             /* only added so many BASE's */
-=======
         MOD28(sum2);            /* only added so many BASE's */
->>>>>>> 7cf02ded
         return adler | (sum2 << 16);
     }
 
@@ -191,10 +142,6 @@
     unsigned long sum2;
     unsigned rem;
 
-<<<<<<< HEAD
-    /* the derivation of this formula is left as an exercise for the reader */
-    rem = (unsigned)(len2 % BASE);
-=======
     /* for negative len, return invalid adler32 as a clue for debugging */
     if (len2 < 0)
         return 0xffffffffUL;
@@ -202,7 +149,6 @@
     /* the derivation of this formula is left as an exercise for the reader */
     MOD63(len2);                /* assumes len2 >= 0 */
     rem = (unsigned)len2;
->>>>>>> 7cf02ded
     sum1 = adler1 & 0xffff;
     sum2 = rem * sum1;
     MOD(sum2);
