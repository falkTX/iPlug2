--- conflicted
+++ resolved
@@ -2,11 +2,7 @@
  * Generated automatically by crc32.c
  */
 
-<<<<<<< HEAD
-local const unsigned long FAR crc_table[TBLS][256] =
-=======
 local const crc_table_t FAR crc_table[TBLS][256] =
->>>>>>> 7cf02ded
 {
   {
     0x00000000UL, 0x77073096UL, 0xee0e612cUL, 0x990951baUL, 0x076dc419UL,
