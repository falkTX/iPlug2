--- conflicted
+++ resolved
@@ -1,9 +1,5 @@
 /* infback.c -- inflate using a call-back interface
-<<<<<<< HEAD
- * Copyright (C) 1995-2009 Mark Adler
-=======
  * Copyright (C) 1995-2011 Mark Adler
->>>>>>> 7cf02ded
  * For conditions of distribution and use, see copyright notice in zlib.h
  */
 
@@ -46,12 +42,6 @@
         return Z_STREAM_ERROR;
     strm->msg = Z_NULL;                 /* in case we return an error */
     if (strm->zalloc == (alloc_func)0) {
-<<<<<<< HEAD
-        strm->zalloc = zcalloc;
-        strm->opaque = (voidpf)0;
-    }
-    if (strm->zfree == (free_func)0) strm->zfree = zcfree;
-=======
 #ifdef Z_SOLO
         return Z_STREAM_ERROR;
 #else
@@ -65,7 +55,6 @@
 #else
     strm->zfree = zcfree;
 #endif
->>>>>>> 7cf02ded
     state = (struct inflate_state FAR *)ZALLOC(strm, 1,
                                                sizeof(struct inflate_state));
     if (state == Z_NULL) return Z_MEM_ERROR;
@@ -414,10 +403,6 @@
                     PULLBYTE();
                 }
                 if (here.val < 16) {
-<<<<<<< HEAD
-                    NEEDBITS(here.bits);
-=======
->>>>>>> 7cf02ded
                     DROPBITS(here.bits);
                     state->lens[state->have++] = here.val;
                 }
