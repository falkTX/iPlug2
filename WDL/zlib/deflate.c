--- conflicted
+++ resolved
@@ -1,9 +1,5 @@
 /* deflate.c -- compress data using the deflation algorithm
-<<<<<<< HEAD
- * Copyright (C) 1995-2010 Jean-loup Gailly and Mark Adler
-=======
  * Copyright (C) 1995-2012 Jean-loup Gailly and Mark Adler
->>>>>>> 7cf02ded
  * For conditions of distribution and use, see copyright notice in zlib.h
  */
 
@@ -41,11 +37,7 @@
  *  REFERENCES
  *
  *      Deutsch, L.P.,"DEFLATE Compressed Data Format Specification".
-<<<<<<< HEAD
- *      Available in http://www.ietf.org/rfc/rfc1951.txt
-=======
  *      Available in http://tools.ietf.org/html/rfc1951
->>>>>>> 7cf02ded
  *
  *      A description of the Rabin and Karp algorithm is given in the book
  *         "Algorithms" by R. Sedgewick, Addison-Wesley, p252.
@@ -60,11 +52,7 @@
 #include "deflate.h"
 
 const char deflate_copyright[] =
-<<<<<<< HEAD
-   " deflate 1.2.5 Copyright 1995-2010 Jean-loup Gailly and Mark Adler ";
-=======
    " deflate 1.2.6 Copyright 1995-2012 Jean-loup Gailly and Mark Adler ";
->>>>>>> 7cf02ded
 /*
   If you use the zlib library in a product, an acknowledgment is welcome
   in the documentation of your product. If for some reason you cannot
@@ -167,12 +155,9 @@
 struct static_tree_desc_s {int dummy;}; /* for buggy compilers */
 #endif
 
-<<<<<<< HEAD
-=======
 /* rank Z_BLOCK between Z_NO_FLUSH and Z_PARTIAL_FLUSH */
 #define RANK(f) (((f) << 1) - ((f) > 4 ? 9 : 0))
 
->>>>>>> 7cf02ded
 /* ===========================================================================
  * Update a hash value with the given input byte
  * IN  assertion: all calls to to UPDATE_HASH are made with consecutive
@@ -253,12 +238,6 @@
 
     strm->msg = Z_NULL;
     if (strm->zalloc == (alloc_func)0) {
-<<<<<<< HEAD
-        strm->zalloc = zcalloc;
-        strm->opaque = (voidpf)0;
-    }
-    if (strm->zfree == (free_func)0) strm->zfree = zcfree;
-=======
 #ifdef Z_SOLO
         return Z_STREAM_ERROR;
 #else
@@ -272,7 +251,6 @@
 #else
         strm->zfree = zcfree;
 #endif
->>>>>>> 7cf02ded
 
 #ifdef FASTEST
     if (level != 0) level = 1;
@@ -348,40 +326,6 @@
     uInt  dictLength;
 {
     deflate_state *s;
-<<<<<<< HEAD
-    uInt length = dictLength;
-    uInt n;
-    IPos hash_head = 0;
-
-    if (strm == Z_NULL || strm->state == Z_NULL || dictionary == Z_NULL ||
-        strm->state->wrap == 2 ||
-        (strm->state->wrap == 1 && strm->state->status != INIT_STATE))
-        return Z_STREAM_ERROR;
-
-    s = strm->state;
-    if (s->wrap)
-        strm->adler = adler32(strm->adler, dictionary, dictLength);
-
-    if (length < MIN_MATCH) return Z_OK;
-    if (length > s->w_size) {
-        length = s->w_size;
-        dictionary += dictLength - length; /* use the tail of the dictionary */
-    }
-    zmemcpy(s->window, dictionary, length);
-    s->strstart = length;
-    s->block_start = (long)length;
-
-    /* Insert all strings in the hash table (except for the last two bytes).
-     * s->lookahead stays null, so s->ins_h will be recomputed at the next
-     * call of fill_window.
-     */
-    s->ins_h = s->window[0];
-    UPDATE_HASH(s, s->ins_h, s->window[1]);
-    for (n = 0; n <= length - MIN_MATCH; n++) {
-        INSERT_STRING(s, n, hash_head);
-    }
-    if (hash_head) hash_head = 0;  /* to make compiler happy */
-=======
     uInt str, n;
     int wrap;
     unsigned avail;
@@ -441,16 +385,11 @@
     strm->next_in = next;
     strm->avail_in = avail;
     s->wrap = wrap;
->>>>>>> 7cf02ded
     return Z_OK;
 }
 
 /* ========================================================================= */
-<<<<<<< HEAD
-int ZEXPORT deflateReset (strm)
-=======
 int ZEXPORT deflateResetKeep (strm)
->>>>>>> 7cf02ded
     z_streamp strm;
 {
     deflate_state *s;
@@ -480,17 +419,11 @@
     s->last_flush = Z_NO_FLUSH;
 
     _tr_init(s);
-<<<<<<< HEAD
-    lm_init(s);
-=======
->>>>>>> 7cf02ded
 
     return Z_OK;
 }
 
 /* ========================================================================= */
-<<<<<<< HEAD
-=======
 int ZEXPORT deflateReset (strm)
     z_streamp strm;
 {
@@ -503,7 +436,6 @@
 }
 
 /* ========================================================================= */
->>>>>>> 7cf02ded
 int ZEXPORT deflateSetHeader (strm, head)
     z_streamp strm;
     gz_headerp head;
@@ -515,8 +447,6 @@
 }
 
 /* ========================================================================= */
-<<<<<<< HEAD
-=======
 int ZEXPORT deflatePending (strm, pending, bits)
     unsigned *pending;
     int *bits;
@@ -531,17 +461,11 @@
 }
 
 /* ========================================================================= */
->>>>>>> 7cf02ded
 int ZEXPORT deflatePrime (strm, bits, value)
     z_streamp strm;
     int bits;
     int value;
 {
-<<<<<<< HEAD
-    if (strm == Z_NULL || strm->state == Z_NULL) return Z_STREAM_ERROR;
-    strm->state->bi_valid = bits;
-    strm->state->bi_buf = (ush)(value & ((1 << bits) - 1));
-=======
     deflate_state *s;
     int put;
 
@@ -559,7 +483,6 @@
         value >>= put;
         bits -= put;
     } while (bits);
->>>>>>> 7cf02ded
     return Z_OK;
 }
 
@@ -717,21 +640,6 @@
 local void flush_pending(strm)
     z_streamp strm;
 {
-<<<<<<< HEAD
-    unsigned len = strm->state->pending;
-
-    if (len > strm->avail_out) len = strm->avail_out;
-    if (len == 0) return;
-
-    zmemcpy(strm->next_out, strm->state->pending_out, len);
-    strm->next_out  += len;
-    strm->state->pending_out  += len;
-    strm->total_out += len;
-    strm->avail_out  -= len;
-    strm->state->pending -= len;
-    if (strm->state->pending == 0) {
-        strm->state->pending_out = strm->state->pending_buf;
-=======
     unsigned len;
     deflate_state *s = strm->state;
 
@@ -748,7 +656,6 @@
     s->pending -= len;
     if (s->pending == 0) {
         s->pending_out = s->pending_buf;
->>>>>>> 7cf02ded
     }
 }
 
@@ -975,11 +882,7 @@
      * flushes. For repeated and useless calls with Z_FINISH, we keep
      * returning Z_STREAM_END instead of Z_BUF_ERROR.
      */
-<<<<<<< HEAD
-    } else if (strm->avail_in == 0 && flush <= old_flush &&
-=======
     } else if (strm->avail_in == 0 && RANK(flush) <= RANK(old_flush) &&
->>>>>>> 7cf02ded
                flush != Z_FINISH) {
         ERR_RETURN(strm, Z_BUF_ERROR);
     }
@@ -1028,10 +931,7 @@
                     if (s->lookahead == 0) {
                         s->strstart = 0;
                         s->block_start = 0L;
-<<<<<<< HEAD
-=======
                         s->insert = 0;
->>>>>>> 7cf02ded
                     }
                 }
             }
@@ -1127,20 +1027,12 @@
 
     ss = source->state;
 
-<<<<<<< HEAD
-    zmemcpy(dest, source, sizeof(z_stream));
-=======
     zmemcpy((voidpf)dest, (voidpf)source, sizeof(z_stream));
->>>>>>> 7cf02ded
 
     ds = (deflate_state *) ZALLOC(dest, 1, sizeof(deflate_state));
     if (ds == Z_NULL) return Z_MEM_ERROR;
     dest->state = (struct internal_state FAR *) ds;
-<<<<<<< HEAD
-    zmemcpy(ds, ss, sizeof(deflate_state));
-=======
     zmemcpy((voidpf)ds, (voidpf)ss, sizeof(deflate_state));
->>>>>>> 7cf02ded
     ds->strm = dest;
 
     ds->window = (Bytef *) ZALLOC(dest, ds->w_size, 2*sizeof(Byte));
@@ -1156,13 +1048,8 @@
     }
     /* following zmemcpy do not work for 16-bit MSDOS */
     zmemcpy(ds->window, ss->window, ds->w_size * 2 * sizeof(Byte));
-<<<<<<< HEAD
-    zmemcpy(ds->prev, ss->prev, ds->w_size * sizeof(Pos));
-    zmemcpy(ds->head, ss->head, ds->hash_size * sizeof(Pos));
-=======
     zmemcpy((voidpf)ds->prev, (voidpf)ss->prev, ds->w_size * sizeof(Pos));
     zmemcpy((voidpf)ds->head, (voidpf)ss->head, ds->hash_size * sizeof(Pos));
->>>>>>> 7cf02ded
     zmemcpy(ds->pending_buf, ss->pending_buf, (uInt)ds->pending_buf_size);
 
     ds->pending_out = ds->pending_buf + (ss->pending_out - ss->pending_buf);
@@ -1196,17 +1083,6 @@
 
     strm->avail_in  -= len;
 
-<<<<<<< HEAD
-    if (strm->state->wrap == 1) {
-        strm->adler = adler32(strm->adler, strm->next_in, len);
-    }
-#ifdef GZIP
-    else if (strm->state->wrap == 2) {
-        strm->adler = crc32(strm->adler, strm->next_in, len);
-    }
-#endif
-    zmemcpy(buf, strm->next_in, len);
-=======
     zmemcpy(buf, strm->next_in, len);
     if (strm->state->wrap == 1) {
         strm->adler = adler32(strm->adler, buf, len);
@@ -1216,7 +1092,6 @@
         strm->adler = crc32(strm->adler, buf, len);
     }
 #endif
->>>>>>> 7cf02ded
     strm->next_in  += len;
     strm->total_in += len;
 
@@ -1243,10 +1118,7 @@
     s->strstart = 0;
     s->block_start = 0L;
     s->lookahead = 0;
-<<<<<<< HEAD
-=======
     s->insert = 0;
->>>>>>> 7cf02ded
     s->match_length = s->prev_length = MIN_MATCH-1;
     s->match_available = 0;
     s->ins_h = 0;
@@ -1521,11 +1393,8 @@
     unsigned more;    /* Amount of free space at the end of the window. */
     uInt wsize = s->w_size;
 
-<<<<<<< HEAD
-=======
     Assert(s->lookahead < MIN_LOOKAHEAD, "already enough lookahead");
 
->>>>>>> 7cf02ded
     do {
         more = (unsigned)(s->window_size -(ulg)s->lookahead -(ulg)s->strstart);
 
@@ -1578,11 +1447,7 @@
 #endif
             more += wsize;
         }
-<<<<<<< HEAD
-        if (s->strm->avail_in == 0) return;
-=======
         if (s->strm->avail_in == 0) break;
->>>>>>> 7cf02ded
 
         /* If there was no sliding:
          *    strstart <= WSIZE+MAX_DIST-1 && lookahead <= MIN_LOOKAHEAD - 1 &&
@@ -1601,14 +1466,6 @@
         s->lookahead += n;
 
         /* Initialize the hash value now that we have some input: */
-<<<<<<< HEAD
-        if (s->lookahead >= MIN_MATCH) {
-            s->ins_h = s->window[s->strstart];
-            UPDATE_HASH(s, s->ins_h, s->window[s->strstart+1]);
-#if MIN_MATCH != 3
-            Call UPDATE_HASH() MIN_MATCH-3 more times
-#endif
-=======
         if (s->lookahead + s->insert >= MIN_MATCH) {
             uInt str = s->strstart - s->insert;
             s->ins_h = s->window[str];
@@ -1627,7 +1484,6 @@
                 if (s->lookahead + s->insert < MIN_MATCH)
                     break;
             }
->>>>>>> 7cf02ded
         }
         /* If the whole input has less than MIN_MATCH bytes, ins_h is garbage,
          * but this is not important since only literal bytes will be emitted.
@@ -1668,12 +1524,9 @@
             s->high_water += init;
         }
     }
-<<<<<<< HEAD
-=======
 
     Assert((ulg)s->strstart <= s->window_size - MIN_LOOKAHEAD,
            "not enough room for search");
->>>>>>> 7cf02ded
 }
 
 /* ===========================================================================
@@ -1753,10 +1606,6 @@
             FLUSH_BLOCK(s, 0);
         }
     }
-<<<<<<< HEAD
-    FLUSH_BLOCK(s, flush == Z_FINISH);
-    return flush == Z_FINISH ? finish_done : block_done;
-=======
     s->insert = 0;
     if (flush == Z_FINISH) {
         FLUSH_BLOCK(s, 1);
@@ -1765,7 +1614,6 @@
     if ((long)s->strstart > s->block_start)
         FLUSH_BLOCK(s, 0);
     return block_done;
->>>>>>> 7cf02ded
 }
 
 /* ===========================================================================
@@ -1861,10 +1709,6 @@
         }
         if (bflush) FLUSH_BLOCK(s, 0);
     }
-<<<<<<< HEAD
-    FLUSH_BLOCK(s, flush == Z_FINISH);
-    return flush == Z_FINISH ? finish_done : block_done;
-=======
     s->insert = s->strstart < MIN_MATCH-1 ? s->strstart : MIN_MATCH-1;
     if (flush == Z_FINISH) {
         FLUSH_BLOCK(s, 1);
@@ -1873,7 +1717,6 @@
     if (s->last_lit)
         FLUSH_BLOCK(s, 0);
     return block_done;
->>>>>>> 7cf02ded
 }
 
 #ifndef FASTEST
@@ -1997,10 +1840,6 @@
         _tr_tally_lit(s, s->window[s->strstart-1], bflush);
         s->match_available = 0;
     }
-<<<<<<< HEAD
-    FLUSH_BLOCK(s, flush == Z_FINISH);
-    return flush == Z_FINISH ? finish_done : block_done;
-=======
     s->insert = s->strstart < MIN_MATCH-1 ? s->strstart : MIN_MATCH-1;
     if (flush == Z_FINISH) {
         FLUSH_BLOCK(s, 1);
@@ -2009,7 +1848,6 @@
     if (s->last_lit)
         FLUSH_BLOCK(s, 0);
     return block_done;
->>>>>>> 7cf02ded
 }
 #endif /* FASTEST */
 
@@ -2029,19 +1867,11 @@
     for (;;) {
         /* Make sure that we always have enough lookahead, except
          * at the end of the input file. We need MAX_MATCH bytes
-<<<<<<< HEAD
-         * for the longest encodable run.
-         */
-        if (s->lookahead < MAX_MATCH) {
-            fill_window(s);
-            if (s->lookahead < MAX_MATCH && flush == Z_NO_FLUSH) {
-=======
          * for the longest run, plus one for the unrolled loop.
          */
         if (s->lookahead <= MAX_MATCH) {
             fill_window(s);
             if (s->lookahead <= MAX_MATCH && flush == Z_NO_FLUSH) {
->>>>>>> 7cf02ded
                 return need_more;
             }
             if (s->lookahead == 0) break; /* flush the current block */
@@ -2064,10 +1894,7 @@
                 if (s->match_length > s->lookahead)
                     s->match_length = s->lookahead;
             }
-<<<<<<< HEAD
-=======
             Assert(scan <= s->window+(uInt)(s->window_size-1), "wild scan");
->>>>>>> 7cf02ded
         }
 
         /* Emit match if have run of MIN_MATCH or longer, else emit literal */
@@ -2088,10 +1915,6 @@
         }
         if (bflush) FLUSH_BLOCK(s, 0);
     }
-<<<<<<< HEAD
-    FLUSH_BLOCK(s, flush == Z_FINISH);
-    return flush == Z_FINISH ? finish_done : block_done;
-=======
     s->insert = 0;
     if (flush == Z_FINISH) {
         FLUSH_BLOCK(s, 1);
@@ -2100,7 +1923,6 @@
     if (s->last_lit)
         FLUSH_BLOCK(s, 0);
     return block_done;
->>>>>>> 7cf02ded
 }
 
 /* ===========================================================================
@@ -2132,10 +1954,6 @@
         s->strstart++;
         if (bflush) FLUSH_BLOCK(s, 0);
     }
-<<<<<<< HEAD
-    FLUSH_BLOCK(s, flush == Z_FINISH);
-    return flush == Z_FINISH ? finish_done : block_done;
-=======
     s->insert = 0;
     if (flush == Z_FINISH) {
         FLUSH_BLOCK(s, 1);
@@ -2144,5 +1962,4 @@
     if (s->last_lit)
         FLUSH_BLOCK(s, 0);
     return block_done;
->>>>>>> 7cf02ded
 }