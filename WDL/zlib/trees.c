/* trees.c -- output deflated data using Huffman coding
<<<<<<< HEAD
 * Copyright (C) 1995-2010 Jean-loup Gailly
=======
 * Copyright (C) 1995-2012 Jean-loup Gailly
>>>>>>> 7cf02ded
 * detect_data_type() function provided freely by Cosmin Truta, 2006
 * For conditions of distribution and use, see copyright notice in zlib.h
 */

/*
 *  ALGORITHM
 *
 *      The "deflation" process uses several Huffman trees. The more
 *      common source values are represented by shorter bit sequences.
 *
 *      Each code tree is stored in a compressed form which is itself
 * a Huffman encoding of the lengths of all the code strings (in
 * ascending order by source values).  The actual code strings are
 * reconstructed from the lengths in the inflate process, as described
 * in the deflate specification.
 *
 *  REFERENCES
 *
 *      Deutsch, L.P.,"'Deflate' Compressed Data Format Specification".
 *      Available in ftp.uu.net:/pub/archiving/zip/doc/deflate-1.1.doc
 *
 *      Storer, James A.
 *          Data Compression:  Methods and Theory, pp. 49-50.
 *          Computer Science Press, 1988.  ISBN 0-7167-8156-5.
 *
 *      Sedgewick, R.
 *          Algorithms, p290.
 *          Addison-Wesley, 1983. ISBN 0-201-06672-6.
 */

/* @(#) $Id$ */

/* #define GEN_TREES_H */

#include "deflate.h"

#ifdef DEBUG
#  include <ctype.h>
#endif

/* ===========================================================================
 * Constants
 */

#define MAX_BL_BITS 7
/* Bit length codes must not exceed MAX_BL_BITS bits */

#define END_BLOCK 256
/* end of block literal code */

#define REP_3_6      16
/* repeat previous bit length 3-6 times (2 bits of repeat count) */

#define REPZ_3_10    17
/* repeat a zero length 3-10 times  (3 bits of repeat count) */

#define REPZ_11_138  18
/* repeat a zero length 11-138 times  (7 bits of repeat count) */

local const int extra_lbits[LENGTH_CODES] /* extra bits for each length code */
   = {0,0,0,0,0,0,0,0,1,1,1,1,2,2,2,2,3,3,3,3,4,4,4,4,5,5,5,5,0};

local const int extra_dbits[D_CODES] /* extra bits for each distance code */
   = {0,0,0,0,1,1,2,2,3,3,4,4,5,5,6,6,7,7,8,8,9,9,10,10,11,11,12,12,13,13};

local const int extra_blbits[BL_CODES]/* extra bits for each bit length code */
   = {0,0,0,0,0,0,0,0,0,0,0,0,0,0,0,0,2,3,7};

local const uch bl_order[BL_CODES]
   = {16,17,18,0,8,7,9,6,10,5,11,4,12,3,13,2,14,1,15};
/* The lengths of the bit length codes are sent in order of decreasing
 * probability, to avoid transmitting the lengths for unused bit length codes.
 */

<<<<<<< HEAD
#define Buf_size (8 * 2*sizeof(char))
/* Number of bits used within bi_buf. (bi_buf might be implemented on
 * more than 16 bits on some systems.)
 */

=======
>>>>>>> 7cf02ded
/* ===========================================================================
 * Local data. These are initialized only once.
 */

#define DIST_CODE_LEN  512 /* see definition of array dist_code below */

#if defined(GEN_TREES_H) || !defined(STDC)
/* non ANSI compilers may not accept trees.h */

local ct_data static_ltree[L_CODES+2];
/* The static literal tree. Since the bit lengths are imposed, there is no
 * need for the L_CODES extra codes used during heap construction. However
 * The codes 286 and 287 are needed to build a canonical tree (see _tr_init
 * below).
 */

local ct_data static_dtree[D_CODES];
/* The static distance tree. (Actually a trivial tree since all codes use
 * 5 bits.)
 */

uch _dist_code[DIST_CODE_LEN];
/* Distance codes. The first 256 values correspond to the distances
 * 3 .. 258, the last 256 values correspond to the top 8 bits of
 * the 15 bit distances.
 */

uch _length_code[MAX_MATCH-MIN_MATCH+1];
/* length code for each normalized match length (0 == MIN_MATCH) */

local int base_length[LENGTH_CODES];
/* First normalized length for each code (0 = MIN_MATCH) */

local int base_dist[D_CODES];
/* First normalized distance for each code (0 = distance of 1) */

#else
#  include "trees.h"
#endif /* GEN_TREES_H */

struct static_tree_desc_s {
    const ct_data *static_tree;  /* static tree or NULL */
    const intf *extra_bits;      /* extra bits for each code or NULL */
    int     extra_base;          /* base index for extra_bits */
    int     elems;               /* max number of elements in the tree */
    int     max_length;          /* max bit length for the codes */
};

local static_tree_desc  static_l_desc =
{static_ltree, extra_lbits, LITERALS+1, L_CODES, MAX_BITS};

local static_tree_desc  static_d_desc =
{static_dtree, extra_dbits, 0,          D_CODES, MAX_BITS};

local static_tree_desc  static_bl_desc =
{(const ct_data *)0, extra_blbits, 0,   BL_CODES, MAX_BL_BITS};

/* ===========================================================================
 * Local (static) routines in this file.
 */

local void tr_static_init OF((void));
local void init_block     OF((deflate_state *s));
local void pqdownheap     OF((deflate_state *s, ct_data *tree, int k));
local void gen_bitlen     OF((deflate_state *s, tree_desc *desc));
local void gen_codes      OF((ct_data *tree, int max_code, ushf *bl_count));
local void build_tree     OF((deflate_state *s, tree_desc *desc));
local void scan_tree      OF((deflate_state *s, ct_data *tree, int max_code));
local void send_tree      OF((deflate_state *s, ct_data *tree, int max_code));
local int  build_bl_tree  OF((deflate_state *s));
local void send_all_trees OF((deflate_state *s, int lcodes, int dcodes,
                              int blcodes));
local void compress_block OF((deflate_state *s, ct_data *ltree,
                              ct_data *dtree));
local int  detect_data_type OF((deflate_state *s));
local unsigned bi_reverse OF((unsigned value, int length));
local void bi_windup      OF((deflate_state *s));
local void bi_flush       OF((deflate_state *s));
local void copy_block     OF((deflate_state *s, charf *buf, unsigned len,
                              int header));

#ifdef GEN_TREES_H
local void gen_trees_header OF((void));
#endif

#ifndef DEBUG
#  define send_code(s, c, tree) send_bits(s, tree[c].Code, tree[c].Len)
   /* Send a code of the given tree. c and tree must not have side effects */

#else /* DEBUG */
#  define send_code(s, c, tree) \
     { if (z_verbose>2) fprintf(stderr,"\ncd %3d ",(c)); \
       send_bits(s, tree[c].Code, tree[c].Len); }
#endif

/* ===========================================================================
 * Output a short LSB first on the stream.
 * IN assertion: there is enough room in pendingBuf.
 */
#define put_short(s, w) { \
    put_byte(s, (uch)((w) & 0xff)); \
    put_byte(s, (uch)((ush)(w) >> 8)); \
}

/* ===========================================================================
 * Send a value on a given number of bits.
 * IN assertion: length <= 16 and value fits in length bits.
 */
#ifdef DEBUG
local void send_bits      OF((deflate_state *s, int value, int length));

local void send_bits(s, value, length)
    deflate_state *s;
    int value;  /* value to send */
    int length; /* number of bits */
{
    Tracevv((stderr," l %2d v %4x ", length, value));
    Assert(length > 0 && length <= 15, "invalid length");
    s->bits_sent += (ulg)length;

    /* If not enough room in bi_buf, use (valid) bits from bi_buf and
     * (16 - bi_valid) bits from value, leaving (width - (16-bi_valid))
     * unused bits in value.
     */
    if (s->bi_valid > (int)Buf_size - length) {
        s->bi_buf |= (ush)value << s->bi_valid;
        put_short(s, s->bi_buf);
        s->bi_buf = (ush)value >> (Buf_size - s->bi_valid);
        s->bi_valid += length - Buf_size;
    } else {
        s->bi_buf |= (ush)value << s->bi_valid;
        s->bi_valid += length;
    }
}
#else /* !DEBUG */

#define send_bits(s, value, length) \
{ int len = length;\
  if (s->bi_valid > (int)Buf_size - len) {\
    int val = value;\
    s->bi_buf |= (ush)val << s->bi_valid;\
    put_short(s, s->bi_buf);\
    s->bi_buf = (ush)val >> (Buf_size - s->bi_valid);\
    s->bi_valid += len - Buf_size;\
  } else {\
    s->bi_buf |= (ush)(value) << s->bi_valid;\
    s->bi_valid += len;\
  }\
}
#endif /* DEBUG */


/* the arguments must not have side effects */

/* ===========================================================================
 * Initialize the various 'constant' tables.
 */
local void tr_static_init()
{
#if defined(GEN_TREES_H) || !defined(STDC)
    static int static_init_done = 0;
    int n;        /* iterates over tree elements */
    int bits;     /* bit counter */
    int length;   /* length value */
    int code;     /* code value */
    int dist;     /* distance index */
    ush bl_count[MAX_BITS+1];
    /* number of codes at each bit length for an optimal tree */

    if (static_init_done) return;

    /* For some embedded targets, global variables are not initialized: */
#ifdef NO_INIT_GLOBAL_POINTERS
    static_l_desc.static_tree = static_ltree;
    static_l_desc.extra_bits = extra_lbits;
    static_d_desc.static_tree = static_dtree;
    static_d_desc.extra_bits = extra_dbits;
    static_bl_desc.extra_bits = extra_blbits;
#endif

    /* Initialize the mapping length (0..255) -> length code (0..28) */
    length = 0;
    for (code = 0; code < LENGTH_CODES-1; code++) {
        base_length[code] = length;
        for (n = 0; n < (1<<extra_lbits[code]); n++) {
            _length_code[length++] = (uch)code;
        }
    }
    Assert (length == 256, "tr_static_init: length != 256");
    /* Note that the length 255 (match length 258) can be represented
     * in two different ways: code 284 + 5 bits or code 285, so we
     * overwrite length_code[255] to use the best encoding:
     */
    _length_code[length-1] = (uch)code;

    /* Initialize the mapping dist (0..32K) -> dist code (0..29) */
    dist = 0;
    for (code = 0 ; code < 16; code++) {
        base_dist[code] = dist;
        for (n = 0; n < (1<<extra_dbits[code]); n++) {
            _dist_code[dist++] = (uch)code;
        }
    }
    Assert (dist == 256, "tr_static_init: dist != 256");
    dist >>= 7; /* from now on, all distances are divided by 128 */
    for ( ; code < D_CODES; code++) {
        base_dist[code] = dist << 7;
        for (n = 0; n < (1<<(extra_dbits[code]-7)); n++) {
            _dist_code[256 + dist++] = (uch)code;
        }
    }
    Assert (dist == 256, "tr_static_init: 256+dist != 512");

    /* Construct the codes of the static literal tree */
    for (bits = 0; bits <= MAX_BITS; bits++) bl_count[bits] = 0;
    n = 0;
    while (n <= 143) static_ltree[n++].Len = 8, bl_count[8]++;
    while (n <= 255) static_ltree[n++].Len = 9, bl_count[9]++;
    while (n <= 279) static_ltree[n++].Len = 7, bl_count[7]++;
    while (n <= 287) static_ltree[n++].Len = 8, bl_count[8]++;
    /* Codes 286 and 287 do not exist, but we must include them in the
     * tree construction to get a canonical Huffman tree (longest code
     * all ones)
     */
    gen_codes((ct_data *)static_ltree, L_CODES+1, bl_count);

    /* The static distance tree is trivial: */
    for (n = 0; n < D_CODES; n++) {
        static_dtree[n].Len = 5;
        static_dtree[n].Code = bi_reverse((unsigned)n, 5);
    }
    static_init_done = 1;

#  ifdef GEN_TREES_H
    gen_trees_header();
#  endif
#endif /* defined(GEN_TREES_H) || !defined(STDC) */
}

/* ===========================================================================
 * Genererate the file trees.h describing the static trees.
 */
#ifdef GEN_TREES_H
#  ifndef DEBUG
#    include <stdio.h>
#  endif

#  define SEPARATOR(i, last, width) \
      ((i) == (last)? "\n};\n\n" :    \
       ((i) % (width) == (width)-1 ? ",\n" : ", "))

void gen_trees_header()
{
    FILE *header = fopen("trees.h", "w");
    int i;

    Assert (header != NULL, "Can't open trees.h");
    fprintf(header,
            "/* header created automatically with -DGEN_TREES_H */\n\n");

    fprintf(header, "local const ct_data static_ltree[L_CODES+2] = {\n");
    for (i = 0; i < L_CODES+2; i++) {
        fprintf(header, "{{%3u},{%3u}}%s", static_ltree[i].Code,
                static_ltree[i].Len, SEPARATOR(i, L_CODES+1, 5));
    }

    fprintf(header, "local const ct_data static_dtree[D_CODES] = {\n");
    for (i = 0; i < D_CODES; i++) {
        fprintf(header, "{{%2u},{%2u}}%s", static_dtree[i].Code,
                static_dtree[i].Len, SEPARATOR(i, D_CODES-1, 5));
    }

    fprintf(header, "const uch ZLIB_INTERNAL _dist_code[DIST_CODE_LEN] = {\n");
    for (i = 0; i < DIST_CODE_LEN; i++) {
        fprintf(header, "%2u%s", _dist_code[i],
                SEPARATOR(i, DIST_CODE_LEN-1, 20));
    }

    fprintf(header,
        "const uch ZLIB_INTERNAL _length_code[MAX_MATCH-MIN_MATCH+1]= {\n");
    for (i = 0; i < MAX_MATCH-MIN_MATCH+1; i++) {
        fprintf(header, "%2u%s", _length_code[i],
                SEPARATOR(i, MAX_MATCH-MIN_MATCH, 20));
    }

    fprintf(header, "local const int base_length[LENGTH_CODES] = {\n");
    for (i = 0; i < LENGTH_CODES; i++) {
        fprintf(header, "%1u%s", base_length[i],
                SEPARATOR(i, LENGTH_CODES-1, 20));
    }

    fprintf(header, "local const int base_dist[D_CODES] = {\n");
    for (i = 0; i < D_CODES; i++) {
        fprintf(header, "%5u%s", base_dist[i],
                SEPARATOR(i, D_CODES-1, 10));
    }

    fclose(header);
}
#endif /* GEN_TREES_H */

/* ===========================================================================
 * Initialize the tree data structures for a new zlib stream.
 */
void ZLIB_INTERNAL _tr_init(s)
    deflate_state *s;
{
    tr_static_init();

    s->l_desc.dyn_tree = s->dyn_ltree;
    s->l_desc.stat_desc = &static_l_desc;

    s->d_desc.dyn_tree = s->dyn_dtree;
    s->d_desc.stat_desc = &static_d_desc;

    s->bl_desc.dyn_tree = s->bl_tree;
    s->bl_desc.stat_desc = &static_bl_desc;

    s->bi_buf = 0;
    s->bi_valid = 0;
<<<<<<< HEAD
    s->last_eob_len = 8; /* enough lookahead for inflate */
=======
>>>>>>> 7cf02ded
#ifdef DEBUG
    s->compressed_len = 0L;
    s->bits_sent = 0L;
#endif

    /* Initialize the first block of the first file: */
    init_block(s);
}

/* ===========================================================================
 * Initialize a new block.
 */
local void init_block(s)
    deflate_state *s;
{
    int n; /* iterates over tree elements */

    /* Initialize the trees. */
    for (n = 0; n < L_CODES;  n++) s->dyn_ltree[n].Freq = 0;
    for (n = 0; n < D_CODES;  n++) s->dyn_dtree[n].Freq = 0;
    for (n = 0; n < BL_CODES; n++) s->bl_tree[n].Freq = 0;

    s->dyn_ltree[END_BLOCK].Freq = 1;
    s->opt_len = s->static_len = 0L;
    s->last_lit = s->matches = 0;
}

#define SMALLEST 1
/* Index within the heap array of least frequent node in the Huffman tree */


/* ===========================================================================
 * Remove the smallest element from the heap and recreate the heap with
 * one less element. Updates heap and heap_len.
 */
#define pqremove(s, tree, top) \
{\
    top = s->heap[SMALLEST]; \
    s->heap[SMALLEST] = s->heap[s->heap_len--]; \
    pqdownheap(s, tree, SMALLEST); \
}

/* ===========================================================================
 * Compares to subtrees, using the tree depth as tie breaker when
 * the subtrees have equal frequency. This minimizes the worst case length.
 */
#define smaller(tree, n, m, depth) \
   (tree[n].Freq < tree[m].Freq || \
   (tree[n].Freq == tree[m].Freq && depth[n] <= depth[m]))

/* ===========================================================================
 * Restore the heap property by moving down the tree starting at node k,
 * exchanging a node with the smallest of its two sons if necessary, stopping
 * when the heap property is re-established (each father smaller than its
 * two sons).
 */
local void pqdownheap(s, tree, k)
    deflate_state *s;
    ct_data *tree;  /* the tree to restore */
    int k;               /* node to move down */
{
    int v = s->heap[k];
    int j = k << 1;  /* left son of k */
    while (j <= s->heap_len) {
        /* Set j to the smallest of the two sons: */
        if (j < s->heap_len &&
            smaller(tree, s->heap[j+1], s->heap[j], s->depth)) {
            j++;
        }
        /* Exit if v is smaller than both sons */
        if (smaller(tree, v, s->heap[j], s->depth)) break;

        /* Exchange v with the smallest son */
        s->heap[k] = s->heap[j];  k = j;

        /* And continue down the tree, setting j to the left son of k */
        j <<= 1;
    }
    s->heap[k] = v;
}

/* ===========================================================================
 * Compute the optimal bit lengths for a tree and update the total bit length
 * for the current block.
 * IN assertion: the fields freq and dad are set, heap[heap_max] and
 *    above are the tree nodes sorted by increasing frequency.
 * OUT assertions: the field len is set to the optimal bit length, the
 *     array bl_count contains the frequencies for each bit length.
 *     The length opt_len is updated; static_len is also updated if stree is
 *     not null.
 */
local void gen_bitlen(s, desc)
    deflate_state *s;
    tree_desc *desc;    /* the tree descriptor */
{
    ct_data *tree        = desc->dyn_tree;
    int max_code         = desc->max_code;
    const ct_data *stree = desc->stat_desc->static_tree;
    const intf *extra    = desc->stat_desc->extra_bits;
    int base             = desc->stat_desc->extra_base;
    int max_length       = desc->stat_desc->max_length;
    int h;              /* heap index */
    int n, m;           /* iterate over the tree elements */
    int bits;           /* bit length */
    int xbits;          /* extra bits */
    ush f;              /* frequency */
    int overflow = 0;   /* number of elements with bit length too large */

    for (bits = 0; bits <= MAX_BITS; bits++) s->bl_count[bits] = 0;

    /* In a first pass, compute the optimal bit lengths (which may
     * overflow in the case of the bit length tree).
     */
    tree[s->heap[s->heap_max]].Len = 0; /* root of the heap */

    for (h = s->heap_max+1; h < HEAP_SIZE; h++) {
        n = s->heap[h];
        bits = tree[tree[n].Dad].Len + 1;
        if (bits > max_length) bits = max_length, overflow++;
        tree[n].Len = (ush)bits;
        /* We overwrite tree[n].Dad which is no longer needed */

        if (n > max_code) continue; /* not a leaf node */

        s->bl_count[bits]++;
        xbits = 0;
        if (n >= base) xbits = extra[n-base];
        f = tree[n].Freq;
        s->opt_len += (ulg)f * (bits + xbits);
        if (stree) s->static_len += (ulg)f * (stree[n].Len + xbits);
    }
    if (overflow == 0) return;

    Trace((stderr,"\nbit length overflow\n"));
    /* This happens for example on obj2 and pic of the Calgary corpus */

    /* Find the first bit length which could increase: */
    do {
        bits = max_length-1;
        while (s->bl_count[bits] == 0) bits--;
        s->bl_count[bits]--;      /* move one leaf down the tree */
        s->bl_count[bits+1] += 2; /* move one overflow item as its brother */
        s->bl_count[max_length]--;
        /* The brother of the overflow item also moves one step up,
         * but this does not affect bl_count[max_length]
         */
        overflow -= 2;
    } while (overflow > 0);

    /* Now recompute all bit lengths, scanning in increasing frequency.
     * h is still equal to HEAP_SIZE. (It is simpler to reconstruct all
     * lengths instead of fixing only the wrong ones. This idea is taken
     * from 'ar' written by Haruhiko Okumura.)
     */
    for (bits = max_length; bits != 0; bits--) {
        n = s->bl_count[bits];
        while (n != 0) {
            m = s->heap[--h];
            if (m > max_code) continue;
            if ((unsigned) tree[m].Len != (unsigned) bits) {
                Trace((stderr,"code %d bits %d->%d\n", m, tree[m].Len, bits));
                s->opt_len += ((long)bits - (long)tree[m].Len)
                              *(long)tree[m].Freq;
                tree[m].Len = (ush)bits;
            }
            n--;
        }
    }
}

/* ===========================================================================
 * Generate the codes for a given tree and bit counts (which need not be
 * optimal).
 * IN assertion: the array bl_count contains the bit length statistics for
 * the given tree and the field len is set for all tree elements.
 * OUT assertion: the field code is set for all tree elements of non
 *     zero code length.
 */
local void gen_codes (tree, max_code, bl_count)
    ct_data *tree;             /* the tree to decorate */
    int max_code;              /* largest code with non zero frequency */
    ushf *bl_count;            /* number of codes at each bit length */
{
    ush next_code[MAX_BITS+1]; /* next code value for each bit length */
    ush code = 0;              /* running code value */
    int bits;                  /* bit index */
    int n;                     /* code index */

    /* The distribution counts are first used to generate the code values
     * without bit reversal.
     */
    for (bits = 1; bits <= MAX_BITS; bits++) {
        next_code[bits] = code = (code + bl_count[bits-1]) << 1;
    }
    /* Check that the bit counts in bl_count are consistent. The last code
     * must be all ones.
     */
    Assert (code + bl_count[MAX_BITS]-1 == (1<<MAX_BITS)-1,
            "inconsistent bit counts");
    Tracev((stderr,"\ngen_codes: max_code %d ", max_code));

    for (n = 0;  n <= max_code; n++) {
        int len = tree[n].Len;
        if (len == 0) continue;
        /* Now reverse the bits */
        tree[n].Code = bi_reverse(next_code[len]++, len);

        Tracecv(tree != static_ltree, (stderr,"\nn %3d %c l %2d c %4x (%x) ",
             n, (isgraph(n) ? n : ' '), len, tree[n].Code, next_code[len]-1));
    }
}

/* ===========================================================================
 * Construct one Huffman tree and assigns the code bit strings and lengths.
 * Update the total bit length for the current block.
 * IN assertion: the field freq is set for all tree elements.
 * OUT assertions: the fields len and code are set to the optimal bit length
 *     and corresponding code. The length opt_len is updated; static_len is
 *     also updated if stree is not null. The field max_code is set.
 */
local void build_tree(s, desc)
    deflate_state *s;
    tree_desc *desc; /* the tree descriptor */
{
    ct_data *tree         = desc->dyn_tree;
    const ct_data *stree  = desc->stat_desc->static_tree;
    int elems             = desc->stat_desc->elems;
    int n, m;          /* iterate over heap elements */
    int max_code = -1; /* largest code with non zero frequency */
    int node;          /* new node being created */

    /* Construct the initial heap, with least frequent element in
     * heap[SMALLEST]. The sons of heap[n] are heap[2*n] and heap[2*n+1].
     * heap[0] is not used.
     */
    s->heap_len = 0, s->heap_max = HEAP_SIZE;

    for (n = 0; n < elems; n++) {
        if (tree[n].Freq != 0) {
            s->heap[++(s->heap_len)] = max_code = n;
            s->depth[n] = 0;
        } else {
            tree[n].Len = 0;
        }
    }

    /* The pkzip format requires that at least one distance code exists,
     * and that at least one bit should be sent even if there is only one
     * possible code. So to avoid special checks later on we force at least
     * two codes of non zero frequency.
     */
    while (s->heap_len < 2) {
        node = s->heap[++(s->heap_len)] = (max_code < 2 ? ++max_code : 0);
        tree[node].Freq = 1;
        s->depth[node] = 0;
        s->opt_len--; if (stree) s->static_len -= stree[node].Len;
        /* node is 0 or 1 so it does not have extra bits */
    }
    desc->max_code = max_code;

    /* The elements heap[heap_len/2+1 .. heap_len] are leaves of the tree,
     * establish sub-heaps of increasing lengths:
     */
    for (n = s->heap_len/2; n >= 1; n--) pqdownheap(s, tree, n);

    /* Construct the Huffman tree by repeatedly combining the least two
     * frequent nodes.
     */
    node = elems;              /* next internal node of the tree */
    do {
        pqremove(s, tree, n);  /* n = node of least frequency */
        m = s->heap[SMALLEST]; /* m = node of next least frequency */

        s->heap[--(s->heap_max)] = n; /* keep the nodes sorted by frequency */
        s->heap[--(s->heap_max)] = m;

        /* Create a new node father of n and m */
        tree[node].Freq = tree[n].Freq + tree[m].Freq;
        s->depth[node] = (uch)((s->depth[n] >= s->depth[m] ?
                                s->depth[n] : s->depth[m]) + 1);
        tree[n].Dad = tree[m].Dad = (ush)node;
#ifdef DUMP_BL_TREE
        if (tree == s->bl_tree) {
            fprintf(stderr,"\nnode %d(%d), sons %d(%d) %d(%d)",
                    node, tree[node].Freq, n, tree[n].Freq, m, tree[m].Freq);
        }
#endif
        /* and insert the new node in the heap */
        s->heap[SMALLEST] = node++;
        pqdownheap(s, tree, SMALLEST);

    } while (s->heap_len >= 2);

    s->heap[--(s->heap_max)] = s->heap[SMALLEST];

    /* At this point, the fields freq and dad are set. We can now
     * generate the bit lengths.
     */
    gen_bitlen(s, (tree_desc *)desc);

    /* The field len is now set, we can generate the bit codes */
    gen_codes ((ct_data *)tree, max_code, s->bl_count);
}

/* ===========================================================================
 * Scan a literal or distance tree to determine the frequencies of the codes
 * in the bit length tree.
 */
local void scan_tree (s, tree, max_code)
    deflate_state *s;
    ct_data *tree;   /* the tree to be scanned */
    int max_code;    /* and its largest code of non zero frequency */
{
    int n;                     /* iterates over all tree elements */
    int prevlen = -1;          /* last emitted length */
    int curlen;                /* length of current code */
    int nextlen = tree[0].Len; /* length of next code */
    int count = 0;             /* repeat count of the current code */
    int max_count = 7;         /* max repeat count */
    int min_count = 4;         /* min repeat count */

    if (nextlen == 0) max_count = 138, min_count = 3;
    tree[max_code+1].Len = (ush)0xffff; /* guard */

    for (n = 0; n <= max_code; n++) {
        curlen = nextlen; nextlen = tree[n+1].Len;
        if (++count < max_count && curlen == nextlen) {
            continue;
        } else if (count < min_count) {
            s->bl_tree[curlen].Freq += count;
        } else if (curlen != 0) {
            if (curlen != prevlen) s->bl_tree[curlen].Freq++;
            s->bl_tree[REP_3_6].Freq++;
        } else if (count <= 10) {
            s->bl_tree[REPZ_3_10].Freq++;
        } else {
            s->bl_tree[REPZ_11_138].Freq++;
        }
        count = 0; prevlen = curlen;
        if (nextlen == 0) {
            max_count = 138, min_count = 3;
        } else if (curlen == nextlen) {
            max_count = 6, min_count = 3;
        } else {
            max_count = 7, min_count = 4;
        }
    }
}

/* ===========================================================================
 * Send a literal or distance tree in compressed form, using the codes in
 * bl_tree.
 */
local void send_tree (s, tree, max_code)
    deflate_state *s;
    ct_data *tree; /* the tree to be scanned */
    int max_code;       /* and its largest code of non zero frequency */
{
    int n;                     /* iterates over all tree elements */
    int prevlen = -1;          /* last emitted length */
    int curlen;                /* length of current code */
    int nextlen = tree[0].Len; /* length of next code */
    int count = 0;             /* repeat count of the current code */
    int max_count = 7;         /* max repeat count */
    int min_count = 4;         /* min repeat count */

    /* tree[max_code+1].Len = -1; */  /* guard already set */
    if (nextlen == 0) max_count = 138, min_count = 3;

    for (n = 0; n <= max_code; n++) {
        curlen = nextlen; nextlen = tree[n+1].Len;
        if (++count < max_count && curlen == nextlen) {
            continue;
        } else if (count < min_count) {
            do { send_code(s, curlen, s->bl_tree); } while (--count != 0);

        } else if (curlen != 0) {
            if (curlen != prevlen) {
                send_code(s, curlen, s->bl_tree); count--;
            }
            Assert(count >= 3 && count <= 6, " 3_6?");
            send_code(s, REP_3_6, s->bl_tree); send_bits(s, count-3, 2);

        } else if (count <= 10) {
            send_code(s, REPZ_3_10, s->bl_tree); send_bits(s, count-3, 3);

        } else {
            send_code(s, REPZ_11_138, s->bl_tree); send_bits(s, count-11, 7);
        }
        count = 0; prevlen = curlen;
        if (nextlen == 0) {
            max_count = 138, min_count = 3;
        } else if (curlen == nextlen) {
            max_count = 6, min_count = 3;
        } else {
            max_count = 7, min_count = 4;
        }
    }
}

/* ===========================================================================
 * Construct the Huffman tree for the bit lengths and return the index in
 * bl_order of the last bit length code to send.
 */
local int build_bl_tree(s)
    deflate_state *s;
{
    int max_blindex;  /* index of last bit length code of non zero freq */

    /* Determine the bit length frequencies for literal and distance trees */
    scan_tree(s, (ct_data *)s->dyn_ltree, s->l_desc.max_code);
    scan_tree(s, (ct_data *)s->dyn_dtree, s->d_desc.max_code);

    /* Build the bit length tree: */
    build_tree(s, (tree_desc *)(&(s->bl_desc)));
    /* opt_len now includes the length of the tree representations, except
     * the lengths of the bit lengths codes and the 5+5+4 bits for the counts.
     */

    /* Determine the number of bit length codes to send. The pkzip format
     * requires that at least 4 bit length codes be sent. (appnote.txt says
     * 3 but the actual value used is 4.)
     */
    for (max_blindex = BL_CODES-1; max_blindex >= 3; max_blindex--) {
        if (s->bl_tree[bl_order[max_blindex]].Len != 0) break;
    }
    /* Update opt_len to include the bit length tree and counts */
    s->opt_len += 3*(max_blindex+1) + 5+5+4;
    Tracev((stderr, "\ndyn trees: dyn %ld, stat %ld",
            s->opt_len, s->static_len));

    return max_blindex;
}

/* ===========================================================================
 * Send the header for a block using dynamic Huffman trees: the counts, the
 * lengths of the bit length codes, the literal tree and the distance tree.
 * IN assertion: lcodes >= 257, dcodes >= 1, blcodes >= 4.
 */
local void send_all_trees(s, lcodes, dcodes, blcodes)
    deflate_state *s;
    int lcodes, dcodes, blcodes; /* number of codes for each tree */
{
    int rank;                    /* index in bl_order */

    Assert (lcodes >= 257 && dcodes >= 1 && blcodes >= 4, "not enough codes");
    Assert (lcodes <= L_CODES && dcodes <= D_CODES && blcodes <= BL_CODES,
            "too many codes");
    Tracev((stderr, "\nbl counts: "));
    send_bits(s, lcodes-257, 5); /* not +255 as stated in appnote.txt */
    send_bits(s, dcodes-1,   5);
    send_bits(s, blcodes-4,  4); /* not -3 as stated in appnote.txt */
    for (rank = 0; rank < blcodes; rank++) {
        Tracev((stderr, "\nbl code %2d ", bl_order[rank]));
        send_bits(s, s->bl_tree[bl_order[rank]].Len, 3);
    }
    Tracev((stderr, "\nbl tree: sent %ld", s->bits_sent));

    send_tree(s, (ct_data *)s->dyn_ltree, lcodes-1); /* literal tree */
    Tracev((stderr, "\nlit tree: sent %ld", s->bits_sent));

    send_tree(s, (ct_data *)s->dyn_dtree, dcodes-1); /* distance tree */
    Tracev((stderr, "\ndist tree: sent %ld", s->bits_sent));
}

/* ===========================================================================
 * Send a stored block
 */
void ZLIB_INTERNAL _tr_stored_block(s, buf, stored_len, last)
    deflate_state *s;
    charf *buf;       /* input block */
    ulg stored_len;   /* length of input block */
    int last;         /* one if this is the last block for a file */
{
    send_bits(s, (STORED_BLOCK<<1)+last, 3);    /* send block type */
#ifdef DEBUG
    s->compressed_len = (s->compressed_len + 3 + 7) & (ulg)~7L;
    s->compressed_len += (stored_len + 4) << 3;
#endif
    copy_block(s, buf, (unsigned)stored_len, 1); /* with header */
}

/* ===========================================================================
<<<<<<< HEAD
 * Send one empty static block to give enough lookahead for inflate.
 * This takes 10 bits, of which 7 may remain in the bit buffer.
 * The current inflate code requires 9 bits of lookahead. If the
 * last two codes for the previous block (real code plus EOB) were coded
 * on 5 bits or less, inflate may have only 5+3 bits of lookahead to decode
 * the last real code. In this case we send two empty static blocks instead
 * of one. (There are no problems if the previous block is stored or fixed.)
 * To simplify the code, we assume the worst case of last real code encoded
 * on one bit only.
=======
 * Flush the bits in the bit buffer to pending output (leaves at most 7 bits)
 */
void ZLIB_INTERNAL _tr_flush_bits(s)
    deflate_state *s;
{
    bi_flush(s);
}

/* ===========================================================================
 * Send one empty static block to give enough lookahead for inflate.
 * This takes 10 bits, of which 7 may remain in the bit buffer.
>>>>>>> 7cf02ded
 */
void ZLIB_INTERNAL _tr_align(s)
    deflate_state *s;
{
    send_bits(s, STATIC_TREES<<1, 3);
    send_code(s, END_BLOCK, static_ltree);
#ifdef DEBUG
    s->compressed_len += 10L; /* 3 for block type, 7 for EOB */
#endif
    bi_flush(s);
<<<<<<< HEAD
    /* Of the 10 bits for the empty block, we have already sent
     * (10 - bi_valid) bits. The lookahead for the last real code (before
     * the EOB of the previous block) was thus at least one plus the length
     * of the EOB plus what we have just sent of the empty static block.
     */
    if (1 + s->last_eob_len + 10 - s->bi_valid < 9) {
        send_bits(s, STATIC_TREES<<1, 3);
        send_code(s, END_BLOCK, static_ltree);
#ifdef DEBUG
        s->compressed_len += 10L;
#endif
        bi_flush(s);
    }
    s->last_eob_len = 7;
=======
>>>>>>> 7cf02ded
}

/* ===========================================================================
 * Determine the best encoding for the current block: dynamic trees, static
 * trees or store, and output the encoded block to the zip file.
 */
void ZLIB_INTERNAL _tr_flush_block(s, buf, stored_len, last)
    deflate_state *s;
    charf *buf;       /* input block, or NULL if too old */
    ulg stored_len;   /* length of input block */
    int last;         /* one if this is the last block for a file */
{
    ulg opt_lenb, static_lenb; /* opt_len and static_len in bytes */
    int max_blindex = 0;  /* index of last bit length code of non zero freq */

    /* Build the Huffman trees unless a stored block is forced */
    if (s->level > 0) {

        /* Check if the file is binary or text */
        if (s->strm->data_type == Z_UNKNOWN)
            s->strm->data_type = detect_data_type(s);

        /* Construct the literal and distance trees */
        build_tree(s, (tree_desc *)(&(s->l_desc)));
        Tracev((stderr, "\nlit data: dyn %ld, stat %ld", s->opt_len,
                s->static_len));

        build_tree(s, (tree_desc *)(&(s->d_desc)));
        Tracev((stderr, "\ndist data: dyn %ld, stat %ld", s->opt_len,
                s->static_len));
        /* At this point, opt_len and static_len are the total bit lengths of
         * the compressed block data, excluding the tree representations.
         */

        /* Build the bit length tree for the above two trees, and get the index
         * in bl_order of the last bit length code to send.
         */
        max_blindex = build_bl_tree(s);

        /* Determine the best encoding. Compute the block lengths in bytes. */
        opt_lenb = (s->opt_len+3+7)>>3;
        static_lenb = (s->static_len+3+7)>>3;

        Tracev((stderr, "\nopt %lu(%lu) stat %lu(%lu) stored %lu lit %u ",
                opt_lenb, s->opt_len, static_lenb, s->static_len, stored_len,
                s->last_lit));

        if (static_lenb <= opt_lenb) opt_lenb = static_lenb;

    } else {
        Assert(buf != (char*)0, "lost buf");
        opt_lenb = static_lenb = stored_len + 5; /* force a stored block */
    }

#ifdef FORCE_STORED
    if (buf != (char*)0) { /* force stored block */
#else
    if (stored_len+4 <= opt_lenb && buf != (char*)0) {
                       /* 4: two words for the lengths */
#endif
        /* The test buf != NULL is only necessary if LIT_BUFSIZE > WSIZE.
         * Otherwise we can't have processed more than WSIZE input bytes since
         * the last block flush, because compression would have been
         * successful. If LIT_BUFSIZE <= WSIZE, it is never too late to
         * transform a block into a stored block.
         */
        _tr_stored_block(s, buf, stored_len, last);

#ifdef FORCE_STATIC
    } else if (static_lenb >= 0) { /* force static trees */
#else
    } else if (s->strategy == Z_FIXED || static_lenb == opt_lenb) {
#endif
        send_bits(s, (STATIC_TREES<<1)+last, 3);
        compress_block(s, (ct_data *)static_ltree, (ct_data *)static_dtree);
#ifdef DEBUG
        s->compressed_len += 3 + s->static_len;
#endif
    } else {
        send_bits(s, (DYN_TREES<<1)+last, 3);
        send_all_trees(s, s->l_desc.max_code+1, s->d_desc.max_code+1,
                       max_blindex+1);
        compress_block(s, (ct_data *)s->dyn_ltree, (ct_data *)s->dyn_dtree);
#ifdef DEBUG
        s->compressed_len += 3 + s->opt_len;
#endif
    }
    Assert (s->compressed_len == s->bits_sent, "bad compressed size");
    /* The above check is made mod 2^32, for files larger than 512 MB
     * and uLong implemented on 32 bits.
     */
    init_block(s);

    if (last) {
        bi_windup(s);
#ifdef DEBUG
        s->compressed_len += 7;  /* align on byte boundary */
#endif
    }
    Tracev((stderr,"\ncomprlen %lu(%lu) ", s->compressed_len>>3,
           s->compressed_len-7*last));
}

/* ===========================================================================
 * Save the match info and tally the frequency counts. Return true if
 * the current block must be flushed.
 */
int ZLIB_INTERNAL _tr_tally (s, dist, lc)
    deflate_state *s;
    unsigned dist;  /* distance of matched string */
    unsigned lc;    /* match length-MIN_MATCH or unmatched char (if dist==0) */
{
    s->d_buf[s->last_lit] = (ush)dist;
    s->l_buf[s->last_lit++] = (uch)lc;
    if (dist == 0) {
        /* lc is the unmatched char */
        s->dyn_ltree[lc].Freq++;
    } else {
        s->matches++;
        /* Here, lc is the match length - MIN_MATCH */
        dist--;             /* dist = match distance - 1 */
        Assert((ush)dist < (ush)MAX_DIST(s) &&
               (ush)lc <= (ush)(MAX_MATCH-MIN_MATCH) &&
               (ush)d_code(dist) < (ush)D_CODES,  "_tr_tally: bad match");

        s->dyn_ltree[_length_code[lc]+LITERALS+1].Freq++;
        s->dyn_dtree[d_code(dist)].Freq++;
    }

#ifdef TRUNCATE_BLOCK
    /* Try to guess if it is profitable to stop the current block here */
    if ((s->last_lit & 0x1fff) == 0 && s->level > 2) {
        /* Compute an upper bound for the compressed length */
        ulg out_length = (ulg)s->last_lit*8L;
        ulg in_length = (ulg)((long)s->strstart - s->block_start);
        int dcode;
        for (dcode = 0; dcode < D_CODES; dcode++) {
            out_length += (ulg)s->dyn_dtree[dcode].Freq *
                (5L+extra_dbits[dcode]);
        }
        out_length >>= 3;
        Tracev((stderr,"\nlast_lit %u, in %ld, out ~%ld(%ld%%) ",
               s->last_lit, in_length, out_length,
               100L - out_length*100L/in_length));
        if (s->matches < s->last_lit/2 && out_length < in_length/2) return 1;
    }
#endif
    return (s->last_lit == s->lit_bufsize-1);
    /* We avoid equality with lit_bufsize because of wraparound at 64K
     * on 16 bit machines and because stored blocks are restricted to
     * 64K-1 bytes.
     */
}

/* ===========================================================================
 * Send the block data compressed using the given Huffman trees
 */
local void compress_block(s, ltree, dtree)
    deflate_state *s;
    ct_data *ltree; /* literal tree */
    ct_data *dtree; /* distance tree */
{
    unsigned dist;      /* distance of matched string */
    int lc;             /* match length or unmatched char (if dist == 0) */
    unsigned lx = 0;    /* running index in l_buf */
    unsigned code;      /* the code to send */
    int extra;          /* number of extra bits to send */

    if (s->last_lit != 0) do {
        dist = s->d_buf[lx];
        lc = s->l_buf[lx++];
        if (dist == 0) {
            send_code(s, lc, ltree); /* send a literal byte */
            Tracecv(isgraph(lc), (stderr," '%c' ", lc));
        } else {
            /* Here, lc is the match length - MIN_MATCH */
            code = _length_code[lc];
            send_code(s, code+LITERALS+1, ltree); /* send the length code */
            extra = extra_lbits[code];
            if (extra != 0) {
                lc -= base_length[code];
                send_bits(s, lc, extra);       /* send the extra length bits */
            }
            dist--; /* dist is now the match distance - 1 */
            code = d_code(dist);
            Assert (code < D_CODES, "bad d_code");

            send_code(s, code, dtree);       /* send the distance code */
            extra = extra_dbits[code];
            if (extra != 0) {
                dist -= base_dist[code];
                send_bits(s, dist, extra);   /* send the extra distance bits */
            }
        } /* literal or match pair ? */

        /* Check that the overlay between pending_buf and d_buf+l_buf is ok: */
        Assert((uInt)(s->pending) < s->lit_bufsize + 2*lx,
               "pendingBuf overflow");

    } while (lx < s->last_lit);

    send_code(s, END_BLOCK, ltree);
<<<<<<< HEAD
    s->last_eob_len = ltree[END_BLOCK].Len;
=======
>>>>>>> 7cf02ded
}

/* ===========================================================================
 * Check if the data type is TEXT or BINARY, using the following algorithm:
 * - TEXT if the two conditions below are satisfied:
 *    a) There are no non-portable control characters belonging to the
 *       "black list" (0..6, 14..25, 28..31).
 *    b) There is at least one printable character belonging to the
 *       "white list" (9 {TAB}, 10 {LF}, 13 {CR}, 32..255).
 * - BINARY otherwise.
 * - The following partially-portable control characters form a
 *   "gray list" that is ignored in this detection algorithm:
 *   (7 {BEL}, 8 {BS}, 11 {VT}, 12 {FF}, 26 {SUB}, 27 {ESC}).
 * IN assertion: the fields Freq of dyn_ltree are set.
 */
local int detect_data_type(s)
    deflate_state *s;
{
    /* black_mask is the bit mask of black-listed bytes
     * set bits 0..6, 14..25, and 28..31
     * 0xf3ffc07f = binary 11110011111111111100000001111111
     */
    unsigned long black_mask = 0xf3ffc07fUL;
    int n;

    /* Check for non-textual ("black-listed") bytes. */
    for (n = 0; n <= 31; n++, black_mask >>= 1)
        if ((black_mask & 1) && (s->dyn_ltree[n].Freq != 0))
            return Z_BINARY;

    /* Check for textual ("white-listed") bytes. */
    if (s->dyn_ltree[9].Freq != 0 || s->dyn_ltree[10].Freq != 0
            || s->dyn_ltree[13].Freq != 0)
        return Z_TEXT;
    for (n = 32; n < LITERALS; n++)
        if (s->dyn_ltree[n].Freq != 0)
            return Z_TEXT;

    /* There are no "black-listed" or "white-listed" bytes:
     * this stream either is empty or has tolerated ("gray-listed") bytes only.
     */
    return Z_BINARY;
}

/* ===========================================================================
 * Reverse the first len bits of a code, using straightforward code (a faster
 * method would use a table)
 * IN assertion: 1 <= len <= 15
 */
local unsigned bi_reverse(code, len)
    unsigned code; /* the value to invert */
    int len;       /* its bit length */
{
    register unsigned res = 0;
    do {
        res |= code & 1;
        code >>= 1, res <<= 1;
    } while (--len > 0);
    return res >> 1;
}

/* ===========================================================================
 * Flush the bit buffer, keeping at most 7 bits in it.
 */
local void bi_flush(s)
    deflate_state *s;
{
    if (s->bi_valid == 16) {
        put_short(s, s->bi_buf);
        s->bi_buf = 0;
        s->bi_valid = 0;
    } else if (s->bi_valid >= 8) {
        put_byte(s, (Byte)s->bi_buf);
        s->bi_buf >>= 8;
        s->bi_valid -= 8;
    }
}

/* ===========================================================================
 * Flush the bit buffer and align the output on a byte boundary
 */
local void bi_windup(s)
    deflate_state *s;
{
    if (s->bi_valid > 8) {
        put_short(s, s->bi_buf);
    } else if (s->bi_valid > 0) {
        put_byte(s, (Byte)s->bi_buf);
    }
    s->bi_buf = 0;
    s->bi_valid = 0;
#ifdef DEBUG
    s->bits_sent = (s->bits_sent+7) & ~7;
#endif
}

/* ===========================================================================
 * Copy a stored block, storing first the length and its
 * one's complement if requested.
 */
local void copy_block(s, buf, len, header)
    deflate_state *s;
    charf    *buf;    /* the input data */
    unsigned len;     /* its length */
    int      header;  /* true if block header must be written */
{
    bi_windup(s);        /* align on byte boundary */
<<<<<<< HEAD
    s->last_eob_len = 8; /* enough lookahead for inflate */
=======
>>>>>>> 7cf02ded

    if (header) {
        put_short(s, (ush)len);
        put_short(s, (ush)~len);
#ifdef DEBUG
        s->bits_sent += 2*16;
#endif
    }
#ifdef DEBUG
    s->bits_sent += (ulg)len<<3;
#endif
    while (len--) {
        put_byte(s, *buf++);
    }
}<|MERGE_RESOLUTION|>--- conflicted
+++ resolved
@@ -1,9 +1,5 @@
 /* trees.c -- output deflated data using Huffman coding
-<<<<<<< HEAD
- * Copyright (C) 1995-2010 Jean-loup Gailly
-=======
  * Copyright (C) 1995-2012 Jean-loup Gailly
->>>>>>> 7cf02ded
  * detect_data_type() function provided freely by Cosmin Truta, 2006
  * For conditions of distribution and use, see copyright notice in zlib.h
  */
@@ -78,14 +74,6 @@
  * probability, to avoid transmitting the lengths for unused bit length codes.
  */
 
-<<<<<<< HEAD
-#define Buf_size (8 * 2*sizeof(char))
-/* Number of bits used within bi_buf. (bi_buf might be implemented on
- * more than 16 bits on some systems.)
- */
-
-=======
->>>>>>> 7cf02ded
 /* ===========================================================================
  * Local data. These are initialized only once.
  */
@@ -406,10 +394,6 @@
 
     s->bi_buf = 0;
     s->bi_valid = 0;
-<<<<<<< HEAD
-    s->last_eob_len = 8; /* enough lookahead for inflate */
-=======
->>>>>>> 7cf02ded
 #ifdef DEBUG
     s->compressed_len = 0L;
     s->bits_sent = 0L;
@@ -893,29 +877,17 @@
 }
 
 /* ===========================================================================
-<<<<<<< HEAD
+ * Flush the bits in the bit buffer to pending output (leaves at most 7 bits)
+ */
+void ZLIB_INTERNAL _tr_flush_bits(s)
+    deflate_state *s;
+{
+    bi_flush(s);
+}
+
+/* ===========================================================================
  * Send one empty static block to give enough lookahead for inflate.
  * This takes 10 bits, of which 7 may remain in the bit buffer.
- * The current inflate code requires 9 bits of lookahead. If the
- * last two codes for the previous block (real code plus EOB) were coded
- * on 5 bits or less, inflate may have only 5+3 bits of lookahead to decode
- * the last real code. In this case we send two empty static blocks instead
- * of one. (There are no problems if the previous block is stored or fixed.)
- * To simplify the code, we assume the worst case of last real code encoded
- * on one bit only.
-=======
- * Flush the bits in the bit buffer to pending output (leaves at most 7 bits)
- */
-void ZLIB_INTERNAL _tr_flush_bits(s)
-    deflate_state *s;
-{
-    bi_flush(s);
-}
-
-/* ===========================================================================
- * Send one empty static block to give enough lookahead for inflate.
- * This takes 10 bits, of which 7 may remain in the bit buffer.
->>>>>>> 7cf02ded
  */
 void ZLIB_INTERNAL _tr_align(s)
     deflate_state *s;
@@ -926,23 +898,6 @@
     s->compressed_len += 10L; /* 3 for block type, 7 for EOB */
 #endif
     bi_flush(s);
-<<<<<<< HEAD
-    /* Of the 10 bits for the empty block, we have already sent
-     * (10 - bi_valid) bits. The lookahead for the last real code (before
-     * the EOB of the previous block) was thus at least one plus the length
-     * of the EOB plus what we have just sent of the empty static block.
-     */
-    if (1 + s->last_eob_len + 10 - s->bi_valid < 9) {
-        send_bits(s, STATIC_TREES<<1, 3);
-        send_code(s, END_BLOCK, static_ltree);
-#ifdef DEBUG
-        s->compressed_len += 10L;
-#endif
-        bi_flush(s);
-    }
-    s->last_eob_len = 7;
-=======
->>>>>>> 7cf02ded
 }
 
 /* ===========================================================================
@@ -1145,10 +1100,6 @@
     } while (lx < s->last_lit);
 
     send_code(s, END_BLOCK, ltree);
-<<<<<<< HEAD
-    s->last_eob_len = ltree[END_BLOCK].Len;
-=======
->>>>>>> 7cf02ded
 }
 
 /* ===========================================================================
@@ -1256,10 +1207,6 @@
     int      header;  /* true if block header must be written */
 {
     bi_windup(s);        /* align on byte boundary */
-<<<<<<< HEAD
-    s->last_eob_len = 8; /* enough lookahead for inflate */
-=======
->>>>>>> 7cf02ded
 
     if (header) {
         put_short(s, (ush)len);
