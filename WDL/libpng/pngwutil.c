--- conflicted
+++ resolved
@@ -1,17 +1,10 @@
 
 /* pngwutil.c - utilities to write a PNG file
  *
-<<<<<<< HEAD
- * Last changed in libpng 1.6.32 [August 24, 2017]
- * Copyright (c) 1998-2002,2004,2006-2017 Glenn Randers-Pehrson
- * (Version 0.96 Copyright (c) 1996, 1997 Andreas Dilger)
- * (Version 0.88 Copyright (c) 1995, 1996 Guy Eric Schalnat, Group 42, Inc.)
-=======
  * Copyright (c) 2018 Cosmin Truta
  * Copyright (c) 1998-2002,2004,2006-2018 Glenn Randers-Pehrson
  * Copyright (c) 1996-1997 Andreas Dilger
  * Copyright (c) 1995-1996 Guy Eric Schalnat, Group 42, Inc.
->>>>>>> 05e34adb
  *
  * This code is released under the libpng license.
  * For conditions of distribution and use, see the disclaimer
@@ -66,11 +59,7 @@
 
    /* Write the rest of the 8 byte signature */
    png_write_data(png_ptr, &png_signature[png_ptr->sig_bytes],
-<<<<<<< HEAD
-       (png_size_t)(8 - png_ptr->sig_bytes));
-=======
        (size_t)(8 - png_ptr->sig_bytes));
->>>>>>> 05e34adb
 
    if (png_ptr->sig_bytes < 3)
       png_ptr->mode |= PNG_HAVE_PNG_SIGNATURE;
@@ -184,11 +173,7 @@
  */
 static void
 png_write_complete_chunk(png_structrp png_ptr, png_uint_32 chunk_name,
-<<<<<<< HEAD
-    png_const_bytep data, png_size_t length)
-=======
     png_const_bytep data, size_t length)
->>>>>>> 05e34adb
 {
    if (png_ptr == NULL)
       return;
@@ -205,11 +190,7 @@
 /* This is the API that calls the internal function above. */
 void PNGAPI
 png_write_chunk(png_structrp png_ptr, png_const_bytep chunk_string,
-<<<<<<< HEAD
-    png_const_bytep data, png_size_t length)
-=======
     png_const_bytep data, size_t length)
->>>>>>> 05e34adb
 {
    png_write_complete_chunk(png_ptr, PNG_CHUNK_FROM_STRING(chunk_string), data,
        length);
@@ -1200,13 +1181,8 @@
    png_uint_32 name_len;
    png_byte new_name[80];
    png_byte entrybuf[10];
-<<<<<<< HEAD
-   png_size_t entry_size = (spalette->depth == 8 ? 6 : 10);
-   png_size_t palette_size = entry_size * (png_size_t)spalette->nentries;
-=======
    size_t entry_size = (spalette->depth == 8 ? 6 : 10);
    size_t palette_size = entry_size * (size_t)spalette->nentries;
->>>>>>> 05e34adb
    png_sPLT_entryp ep;
 #ifndef PNG_POINTER_INDEXING_SUPPORTED
    int i;
@@ -1387,11 +1363,7 @@
 
       /* Write the chunk out as it is */
       png_write_complete_chunk(png_ptr, png_tRNS, trans_alpha,
-<<<<<<< HEAD
-          (png_size_t)num_trans);
-=======
           (size_t)num_trans);
->>>>>>> 05e34adb
    }
 
    else if (color_type == PNG_COLOR_TYPE_GRAY)
@@ -1515,28 +1487,6 @@
    {
       buf[0] = exif[i];
       png_write_chunk_data(png_ptr, buf, 1);
-   }
-
-   png_write_chunk_end(png_ptr);
-}
-#endif
-
-#ifdef PNG_WRITE_eXIf_SUPPORTED
-/* Write the Exif data */
-void /* PRIVATE */
-png_write_eXIf(png_structrp png_ptr, png_bytep exif, int num_exif)
-{
-   int i;
-   png_byte buf[1];
-
-   png_debug(1, "in png_write_eXIf");
-
-   png_write_chunk_header(png_ptr, png_eXIf, (png_uint_32)(num_exif));
-
-   for (i = 0; i < num_exif; i++)
-   {
-      buf[0] = exif[i];
-      png_write_chunk_data(png_ptr, buf, (png_size_t)1);
    }
 
    png_write_chunk_end(png_ptr);
@@ -1820,11 +1770,7 @@
    total_len = purpose_len + units_len + 10;
 
    params_len = (png_size_tp)png_malloc(png_ptr,
-<<<<<<< HEAD
-       (png_alloc_size_t)((png_alloc_size_t)nparams * (sizeof (png_size_t))));
-=======
        (png_alloc_size_t)((png_alloc_size_t)nparams * (sizeof (size_t))));
->>>>>>> 05e34adb
 
    /* Find the length of each parameter, making sure we don't count the
     * null terminator for the last parameter.
@@ -2326,11 +2272,7 @@
  */
 static void /* PRIVATE */
 png_write_filtered_row(png_structrp png_ptr, png_bytep filtered_row,
-<<<<<<< HEAD
-    png_size_t row_bytes);
-=======
     size_t row_bytes);
->>>>>>> 05e34adb
 
 #ifdef PNG_WRITE_FILTER_SUPPORTED
 static size_t /* PRIVATE */
@@ -2338,13 +2280,8 @@
     size_t row_bytes, size_t lmins)
 {
    png_bytep rp, dp, lp;
-<<<<<<< HEAD
-   png_size_t i;
-   png_size_t sum = 0;
-=======
    size_t i;
    size_t sum = 0;
->>>>>>> 05e34adb
    unsigned int v;
 
    png_ptr->try_row[0] = PNG_FILTER_VALUE_SUB;
@@ -2378,19 +2315,11 @@
 }
 
 static void /* PRIVATE */
-<<<<<<< HEAD
-png_setup_sub_row_only(png_structrp png_ptr, const png_uint_32 bpp,
-    const png_size_t row_bytes)
-{
-   png_bytep rp, dp, lp;
-   png_size_t i;
-=======
 png_setup_sub_row_only(png_structrp png_ptr, png_uint_32 bpp,
     size_t row_bytes)
 {
    png_bytep rp, dp, lp;
    size_t i;
->>>>>>> 05e34adb
 
    png_ptr->try_row[0] = PNG_FILTER_VALUE_SUB;
 
@@ -2407,22 +2336,12 @@
    }
 }
 
-<<<<<<< HEAD
-static png_size_t /* PRIVATE */
-png_setup_up_row(png_structrp png_ptr, const png_size_t row_bytes,
-    const png_size_t lmins)
-{
-   png_bytep rp, dp, pp;
-   png_size_t i;
-   png_size_t sum = 0;
-=======
 static size_t /* PRIVATE */
 png_setup_up_row(png_structrp png_ptr, size_t row_bytes, size_t lmins)
 {
    png_bytep rp, dp, pp;
    size_t i;
    size_t sum = 0;
->>>>>>> 05e34adb
    unsigned int v;
 
    png_ptr->try_row[0] = PNG_FILTER_VALUE_UP;
@@ -2445,17 +2364,10 @@
    return (sum);
 }
 static void /* PRIVATE */
-<<<<<<< HEAD
-png_setup_up_row_only(png_structrp png_ptr, const png_size_t row_bytes)
-{
-   png_bytep rp, dp, pp;
-   png_size_t i;
-=======
 png_setup_up_row_only(png_structrp png_ptr, size_t row_bytes)
 {
    png_bytep rp, dp, pp;
    size_t i;
->>>>>>> 05e34adb
 
    png_ptr->try_row[0] = PNG_FILTER_VALUE_UP;
 
@@ -2467,15 +2379,6 @@
    }
 }
 
-<<<<<<< HEAD
-static png_size_t /* PRIVATE */
-png_setup_avg_row(png_structrp png_ptr, const png_uint_32 bpp,
-    const png_size_t row_bytes, const png_size_t lmins)
-{
-   png_bytep rp, dp, pp, lp;
-   png_uint_32 i;
-   png_size_t sum = 0;
-=======
 static size_t /* PRIVATE */
 png_setup_avg_row(png_structrp png_ptr, png_uint_32 bpp,
     size_t row_bytes, size_t lmins)
@@ -2483,7 +2386,6 @@
    png_bytep rp, dp, pp, lp;
    png_uint_32 i;
    size_t sum = 0;
->>>>>>> 05e34adb
    unsigned int v;
 
    png_ptr->try_row[0] = PNG_FILTER_VALUE_AVG;
@@ -2518,34 +2420,13 @@
    return (sum);
 }
 static void /* PRIVATE */
-<<<<<<< HEAD
-png_setup_avg_row_only(png_structrp png_ptr, const png_uint_32 bpp,
-    const png_size_t row_bytes)
-=======
 png_setup_avg_row_only(png_structrp png_ptr, png_uint_32 bpp,
     size_t row_bytes)
->>>>>>> 05e34adb
 {
    png_bytep rp, dp, pp, lp;
    png_uint_32 i;
 
    png_ptr->try_row[0] = PNG_FILTER_VALUE_AVG;
-<<<<<<< HEAD
-
-   for (i = 0, rp = png_ptr->row_buf + 1, dp = png_ptr->try_row + 1,
-       pp = png_ptr->prev_row + 1; i < bpp; i++)
-   {
-      *dp++ = (png_byte)(((int)*rp++ - ((int)*pp++ / 2)) & 0xff);
-   }
-
-   for (lp = png_ptr->row_buf + 1; i < row_bytes; i++)
-   {
-      *dp++ = (png_byte)(((int)*rp++ - (((int)*pp++ + (int)*lp++) / 2))
-          & 0xff);
-   }
-}
-=======
->>>>>>> 05e34adb
 
    for (i = 0, rp = png_ptr->row_buf + 1, dp = png_ptr->try_row + 1,
        pp = png_ptr->prev_row + 1; i < bpp; i++)
@@ -2565,13 +2446,8 @@
     size_t row_bytes, size_t lmins)
 {
    png_bytep rp, dp, pp, cp, lp;
-<<<<<<< HEAD
-   png_size_t i;
-   png_size_t sum = 0;
-=======
    size_t i;
    size_t sum = 0;
->>>>>>> 05e34adb
    unsigned int v;
 
    png_ptr->try_row[0] = PNG_FILTER_VALUE_PAETH;
@@ -2627,19 +2503,11 @@
    return (sum);
 }
 static void /* PRIVATE */
-<<<<<<< HEAD
-png_setup_paeth_row_only(png_structrp png_ptr, const png_uint_32 bpp,
-    const png_size_t row_bytes)
-{
-   png_bytep rp, dp, pp, cp, lp;
-   png_size_t i;
-=======
 png_setup_paeth_row_only(png_structrp png_ptr, png_uint_32 bpp,
     size_t row_bytes)
 {
    png_bytep rp, dp, pp, cp, lp;
    size_t i;
->>>>>>> 05e34adb
 
    png_ptr->try_row[0] = PNG_FILTER_VALUE_PAETH;
 
@@ -2744,13 +2612,8 @@
        * 'none' filter.
        */
       png_bytep rp;
-<<<<<<< HEAD
-      png_size_t sum = 0;
-      png_size_t i;
-=======
       size_t sum = 0;
       size_t i;
->>>>>>> 05e34adb
       unsigned int v;
 
       {
@@ -2882,11 +2745,7 @@
 /* Do the actual writing of a previously filtered row. */
 static void
 png_write_filtered_row(png_structrp png_ptr, png_bytep filtered_row,
-<<<<<<< HEAD
-    png_size_t full_row_length/*includes filter byte*/)
-=======
     size_t full_row_length/*includes filter byte*/)
->>>>>>> 05e34adb
 {
    png_debug(1, "in png_write_filtered_row");
 
