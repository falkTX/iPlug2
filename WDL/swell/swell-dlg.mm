#ifndef SWELL_PROVIDED_BY_APP


#include "swell.h"
#include "swell-dlggen.h"

#import <Cocoa/Cocoa.h>
#include <AudioUnit/AudioUnit.h>
#include <AudioUnit/AUCocoaUIView.h>

#ifndef SWELL_CUT_OUT_COMPOSITING_MIDDLEMAN
#define SWELL_CUT_OUT_COMPOSITING_MIDDLEMAN 1 // 2 gives more performance, not correctly drawn window frames (try NSThemeFrame stuff? bleh)
#endif

static HMENU g_swell_defaultmenu,g_swell_defaultmenumodal;

void (*SWELL_DDrop_onDragLeave)();
void (*SWELL_DDrop_onDragOver)(POINT pt);
void (*SWELL_DDrop_onDragEnter)(void *hGlobal, POINT pt);
const char* (*SWELL_DDrop_getDroppedFileTargetPath)(const char* extension);

bool SWELL_owned_windows_levelincrease=false;

#include "swell-internal.h"

extern int g_swell_terminating;

static BOOL useNoMiddleManCocoa()
{
  static char is105;
  if (!is105)
  {
    SInt32 v=0x1040;
    Gestalt(gestaltSystemVersion,&v);
    is105 = v>=0x1050 ? 1 : -1;    
  }
  return is105>0;
}

void updateWindowCollection(NSWindow *w)
{
  static SInt32 ver;
  if (!ver)
  {
    Gestalt(gestaltSystemVersion,&ver);
    if (!ver) ver=0x1040;
  }
  if (ver>=0x1060)
  {
    const int NSWindowCollectionBehaviorParticipatesInCycle = 1 << 5;
    const int  NSWindowCollectionBehaviorManaged = 1 << 2;
    [w setCollectionBehavior:NSWindowCollectionBehaviorManaged|NSWindowCollectionBehaviorParticipatesInCycle];
  }
}

static void DrawSwellViewRectImpl(SWELL_hwndChild *view, NSRect rect, HDC hdc);
static void swellRenderOptimizely(int passflags, SWELL_hwndChild *view, HDC hdc, BOOL doforce, WDL_PtrList<void> *needdraws, const NSRect *rlist, int rlistcnt, int draw_xlate_x, int draw_xlate_y, bool iscv);

static LRESULT SWELL_SendMouseMessage(NSView *slf, int msg, NSEvent *event);
static LRESULT SWELL_SendMouseMessageImpl(SWELL_hwndChild *slf, int msg, NSEvent *theEvent)
{
 
  NSView *capv=(NSView *)GetCapture();
  if (capv && capv != slf && [capv window] == [slf window] && [capv isKindOfClass:[SWELL_hwndChild class]])
    return SWELL_SendMouseMessage((SWELL_hwndChild*)capv,msg,theEvent);
  
  if (slf->m_hashaddestroy||!slf->m_wndproc) return -1;
  
  NSPoint swellProcessMouseEvent(int msg, NSView *view, NSEvent *event);
  
	NSPoint p = swellProcessMouseEvent(msg,slf,theEvent);
	unsigned short xpos=(int)(p.x); unsigned short ypos=(int)(p.y);
  
  LRESULT htc=HTCLIENT;
  if (msg != WM_MOUSEWHEEL && msg != WM_MOUSEHWHEEL && !capv) 
  { 
    DWORD p=GetMessagePos(); 
    htc=slf->m_wndproc((HWND)slf,WM_NCHITTEST,0,p); 
    if (slf->m_hashaddestroy||!slf->m_wndproc) return -1; // if somehow WM_NCHITTEST destroyed us, bail
    
    if (htc!=HTCLIENT) 
    { 
      if (msg==WM_MOUSEMOVE) return slf->m_wndproc((HWND)slf,WM_NCMOUSEMOVE,htc,p); 
      if (msg==WM_LBUTTONUP) return slf->m_wndproc((HWND)slf,WM_NCLBUTTONUP,htc,p); 
      if (msg==WM_LBUTTONDOWN) return slf->m_wndproc((HWND)slf,WM_NCLBUTTONDOWN,htc,p); 
      if (msg==WM_LBUTTONDBLCLK) return slf->m_wndproc((HWND)slf,WM_NCLBUTTONDBLCLK,htc,p); 
      if (msg==WM_RBUTTONUP) return slf->m_wndproc((HWND)slf,WM_NCRBUTTONUP,htc,p); 
      if (msg==WM_RBUTTONDOWN) return slf->m_wndproc((HWND)slf,WM_NCRBUTTONDOWN,htc,p); 
      if (msg==WM_RBUTTONDBLCLK) return slf->m_wndproc((HWND)slf,WM_NCRBUTTONDBLCLK,htc,p); 
      if (msg==WM_MBUTTONUP) return slf->m_wndproc((HWND)slf,WM_NCMBUTTONUP,htc,p); 
      if (msg==WM_MBUTTONDOWN) return slf->m_wndproc((HWND)slf,WM_NCMBUTTONDOWN,htc,p); 
      if (msg==WM_MBUTTONDBLCLK) return slf->m_wndproc((HWND)slf,WM_NCMBUTTONDBLCLK,htc,p); 
    } 
  } 
  
  int l=0;
  if (msg == WM_MOUSEWHEEL || msg == WM_MOUSEHWHEEL)
  {
    float dw = (msg == WM_MOUSEWHEEL ? [theEvent deltaY] : [theEvent deltaX]);
    //if (!dy) dy=[theEvent deltaX]; // shift+mousewheel sends deltaX instead of deltaY
    l = (int)(dw*60.0);
    l <<= 16;
    
    // put todo: modifiers into low word of l?
    
    POINT p;
    GetCursorPos(&p);
    return slf->m_wndproc((HWND)slf,msg,l,(p.x&0xffff) + (p.y<<16));
  }
  
  LRESULT ret=slf->m_wndproc((HWND)slf,msg,l,(xpos&0xffff) + (ypos<<16));
  
  if (msg==WM_LBUTTONUP || msg==WM_RBUTTONUP || msg==WM_MOUSEMOVE || msg==WM_MBUTTONUP) {
    if (!GetCapture() && (slf->m_hashaddestroy || !slf->m_wndproc || !slf->m_wndproc((HWND)slf,WM_SETCURSOR,(WPARAM)slf,htc | (msg<<16)))) {
      NSCursor *arr= [NSCursor arrowCursor];
      if (GetCursor() != (HCURSOR)arr) SetCursor((HCURSOR)arr);
    }
  }
  return ret;  
}
static LRESULT SWELL_SendMouseMessage(NSView *slf, int msg, NSEvent *event)
{
  if (!slf) return 0;
  [slf retain];
  LRESULT res=SWELL_SendMouseMessageImpl(slf,msg,event);
  [slf release];
  return res;
}

void SWELL_DoDialogColorUpdates(HWND hwnd, DLGPROC d, bool isUpdate)
{
  extern HDC__ *SWELL_GDP_CTX_NEW();
  NSArray *children = [(NSView *)hwnd subviews];
  
  if (!d || !children || ![children count]) return;

  int had_flags=0;

  NSColor *staticFg=NULL; // had_flags&1, WM_CTLCOLORSTATIC
//  NSColor *editFg=NULL, *editBg=NULL; // had_flags&2, WM_CTLCOLOREDIT
  NSColor *buttonFg=NULL; // had_flags&4, WM_CTLCOLORBTN
      
  int x;
  for (x = 0; x < [children count]; x ++)
  {
    NSView *ch = [children objectAtIndex:x];
    if (ch)
    {
      if ([ch isKindOfClass:[NSButton class]] && [(NSButton *)ch image])
      {
        if (!buttonFg && !(had_flags&4))
        {
          had_flags|=4;
          HDC__ *c = SWELL_GDP_CTX_NEW();
          if (c)
          {
            d(hwnd,WM_CTLCOLORBTN,(WPARAM)c,(LPARAM)ch);
            if (c->curtextcol) buttonFg=c->curtextcol;
            else if (isUpdate) buttonFg = [NSColor textColor]; // todo some other col?              
            if (buttonFg) [buttonFg retain];

            SWELL_DeleteGfxContext((HDC)c);
          }
        }
        if (buttonFg) [(NSTextField*)ch setTextColor:buttonFg]; // NSButton had this added below
      }
      else if ([ch isKindOfClass:[NSTextField class]] || [ch isKindOfClass:[NSBox class]])
      {
        bool isbox = ([ch isKindOfClass:[NSBox class]]);        
        if (!isbox && [(NSTextField *)ch isEditable])
        {
#if 0 // no color overrides for editable text fields
          if (!editFg && !editBg && !(had_flags&2))
          {
            had_flags|=2;
            HDC__ *c = SWELL_GDP_CTX_NEW();
            if (c)
            {
              d(hwnd,WM_CTLCOLOREDIT,(WPARAM)c,(LPARAM)ch);
              if (c->curtextcol)
              {
                editFg=c->curtextcol;
                editBg=[NSColor colorWithCalibratedRed:GetRValue(c->curbkcol)/255.0f green:GetGValue(c->curbkcol)/255.0f blue:GetBValue(c->curbkcol)/255.0f alpha:1.0f];
              }
              else if (isUpdate) 
              {
                editFg = [NSColor textColor]; 
                editBg = [NSColor textBackgroundColor];
              }
              if (editFg) [editFg retain];
              if (editBg) [editBg retain];
              SWELL_DeleteGfxContext((HDC)c);
            }
          }
          if (editFg) [(NSTextField*)ch setTextColor:editFg]; 
          if (editBg) [(NSTextField*)ch setBackgroundColor:editBg];
#endif
        }
        else // isbox or noneditable
        {
          if (!staticFg && !(had_flags&1))
          {
            had_flags|=1;
            HDC__ *c = SWELL_GDP_CTX_NEW();
            if (c)
            {
              d(hwnd,WM_CTLCOLORSTATIC,(WPARAM)c,(LPARAM)ch);
              if (c->curtextcol) staticFg=c->curtextcol;
              else if (isUpdate) 
              {
                staticFg = [NSColor textColor]; 
              }
              if (staticFg) [staticFg retain];
              SWELL_DeleteGfxContext((HDC)c);
            }
          }
          if (staticFg)
          {
            if (isbox) 
            {
              [[(NSBox*)ch titleCell] setTextColor:staticFg];
              //[(NSBox*)ch setBorderColor:staticFg]; // see comment at SWELL_MakeGroupBox
            }
            else
            {
              [(NSTextField*)ch setTextColor:staticFg]; 
            }
          }
        } // noneditable           
      }  //nstextfield
    } // child
  }     // children
  if (buttonFg) [buttonFg release];
  if (staticFg) [staticFg release];
//  if (editFg) [editFg release];
//  if (editBg) [editBg release];
}  

static LRESULT SwellDialogDefaultWindowProc(HWND hwnd, UINT uMsg, WPARAM wParam, LPARAM lParam)
{
  DLGPROC d=(DLGPROC)GetWindowLong(hwnd,DWL_DLGPROC);
  if (d) 
  {
    if (uMsg == WM_PAINT)
    {
      if (!d(hwnd,WM_ERASEBKGND,0,0))
      {
        bool nommc=useNoMiddleManCocoa();
        NSView *cv = [[(NSView *)hwnd window] contentView];
        bool isop = [(NSView *)hwnd isOpaque] || (nommc && [cv isOpaque]);
        if (isop || cv == (NSView *)hwnd)
        {
          PAINTSTRUCT ps;
          if (BeginPaint(hwnd,&ps))
          {
            RECT r=ps.rcPaint;          
            if (!nommc && !(((SWELL_hwndChild*)hwnd)->m_isdirty&1))
            {
              NSArray *ar = [(NSView *)hwnd subviews];
              int x,n=[ar count];
              for (x=0;x<n;x++)
              {
                NSView *v = [ar objectAtIndex:x];
                if (![v isOpaque])
                {
                  NSRect f = [v frame];
                  if (NSIntersectsRect(f,NSMakeRect(r.left,r.top,r.right-r.left,r.bottom-r.top))) break;
                }
              }     
              if (x>=n) r.right=r.left; // disable drawing
            }
            
            if (r.right > r.left && r.bottom > r.top)
            {
              HBRUSH hbrush = (HBRUSH) d(hwnd,WM_CTLCOLORDLG,(WPARAM)ps.hdc,(LPARAM)hwnd);
              if (hbrush && hbrush != (HBRUSH)1)
              {
    //            char bf[512];
  //              GetWindowText(hwnd,bf,sizeof(bf));
//                static int a;
                //  printf("%d filled custom bg, (%p %s) %d %d %d %d\n",a++,hwnd,bf,r.left,r.top,r.right-r.left,r.bottom-r.top);
                FillRect(ps.hdc,&r,hbrush);
              }
              else if (isop) // no need to do this fill if it is a content view and is not opaque
              {
                //            char bf[512];
                //              GetWindowText(hwnd,bf,sizeof(bf));
                //                static int a;
                // printf("%d: filled stock bg, (%p %s) %d %d %d %d\n",a++,hwnd,bf,r.left,r.top,r.right-r.left,r.bottom-r.top);
                SWELL_FillDialogBackground(ps.hdc,&r,3);
              }
            }
            EndPaint(hwnd,&ps);
          }        
        }
      }
    }
    
    LRESULT r=(LRESULT) d(hwnd,uMsg,wParam,lParam);   
   
    if (r) return r; 
  }
  return DefWindowProc(hwnd,uMsg,wParam,lParam);
}

static SWELL_DialogResourceIndex *resById(SWELL_DialogResourceIndex *reshead, const char *resid)
{
  SWELL_DialogResourceIndex *p=reshead;
  while (p)
  {
    if (p->resid == resid) return p;
    p=p->_next;
  }
  return 0;
}

static void DoPaintStuff(WNDPROC wndproc, HWND hwnd, HDC hdc, NSRect *modrect)
{
  RECT r,r2;
  GetWindowRect(hwnd,&r);
  if (r.top>r.bottom) { int tmp=r.top; r.top=r.bottom; r.bottom=tmp; }
  r2=r;
  wndproc(hwnd,WM_NCCALCSIZE,FALSE,(LPARAM)&r);
  wndproc(hwnd,WM_NCPAINT,(WPARAM)1,0);
  modrect->origin.x += r.left-r2.left;
  modrect->origin.y += r.top-r2.top;
    
  if (modrect->size.width >= 1 && modrect->size.height >= 1)
  {
    int a=0;
    if (memcmp(&r,&r2,sizeof(r)))
    {
      RECT tr;
      SWELL_PushClipRegion(hdc);
      GetClientRect(hwnd,&tr);
      SWELL_SetClipRegion(hdc,&tr);
      a++;
    }
    wndproc(hwnd,WM_PAINT,(WPARAM)hdc,0);
    if (a) SWELL_PopClipRegion(hdc);
  }
}


static int DelegateMouseMove(NSView *view, NSEvent *theEvent)
{
  static int __nofwd;
  if (__nofwd) return 0;
  
  NSPoint p=[theEvent locationInWindow];
  NSWindow *w=[theEvent window];
  if (!w) return 0;
  NSView *v=[[w contentView] hitTest:p];
  
  if (!v) 
  {
    if (![NSApp modalWindow])
    {
      p=[w convertBaseToScreen:p];
    
      POINT pt={(int)(p.x+0.5),(int)(p.y+0.5)};
      HWND h=WindowFromPoint(pt);
      if (h && [(id)h isKindOfClass:[SWELL_hwndChild class]])
      {
        NSWindow *nw = [(NSView *)h window];
        if (nw != w)
        {
          p = [nw convertScreenToBase:p];
          theEvent = [NSEvent mouseEventWithType:[theEvent type] 
                              location:p 
                            modifierFlags:[theEvent modifierFlags]
                            timestamp:[theEvent timestamp]
                            windowNumber:[nw windowNumber] 
                            context:[nw graphicsContext] 
                            eventNumber:[theEvent eventNumber] 
                            clickCount:[theEvent clickCount]
                            pressure:[theEvent pressure]];
        }
        v=(NSView *)h;      
      }
    }  
    
    if (!v) return !GetCapture(); // eat mouse move if not captured
  }
  if (v==view) return 0;
  
  __nofwd=1;
  [v mouseMoved:theEvent];
  __nofwd=0;
  
  return 1;
}




@implementation SWELL_hwndChild : NSView 

- (void)SWELL_Timer:(id)sender
{  
  id uinfo=[sender userInfo];
  if ([uinfo respondsToSelector:@selector(getValue)]) 
  {
    WPARAM idx=(WPARAM)[(SWELL_DataHold*)uinfo getValue];
    if (m_wndproc&&!m_hashaddestroy) m_wndproc((HWND)self,WM_TIMER,idx,0);
  }
}

- (int)swellCapChangeNotify { return YES; }

- (LRESULT)onSwellMessage:(UINT)msg p1:(WPARAM)wParam p2:(LPARAM)lParam
{
  if (m_hashaddestroy)
  {
    if (m_hashaddestroy==2 || msg == WM_DESTROY || msg == WM_CAPTURECHANGED) return 0;
  }
  
  
  if (msg==WM_DESTROY) // only ever called once per window
  { 
    m_hashaddestroy=1; 
    if (GetCapture()==(HWND)self) ReleaseCapture(); 
    SWELL_MessageQueue_Clear((HWND)self); 

    LRESULT ret=m_wndproc ? m_wndproc((HWND)self,msg,wParam,lParam) : 0;

    if ([[self window] contentView] == self && [[self window] respondsToSelector:@selector(swellDestroyAllOwnedWindows)])
      [(SWELL_ModelessWindow*)[self window] swellDestroyAllOwnedWindows];

    if (GetCapture()==(HWND)self) ReleaseCapture(); 
    SWELL_MessageQueue_Clear((HWND)self); 
    
    if (m_menu) 
    {
      if ((HMENU)[NSApp mainMenu] == m_menu && !g_swell_terminating) [NSApp setMainMenu:nil];
      [(NSMenu *)m_menu release]; 
      m_menu=0;
    }
    NSView *v=self;
    NSArray *ar;
    if (v && [v isKindOfClass:[NSView class]] && (ar=[v subviews]) && [ar count]>0) 
    {
      int x; 
      for (x = 0; x < [ar count]; x ++) 
      {
        NSView *sv=[ar objectAtIndex:x]; 
        if (sv && [sv respondsToSelector:@selector(onSwellMessage:p1:p2:)]) 
           [(SWELL_hwndChild*)sv onSwellMessage:WM_DESTROY p1:0 p2:0];
      }
    }
    KillTimer((HWND)self,-1);
    m_hashaddestroy=2;

    return ret;
  }
  
  return m_wndproc ? m_wndproc((HWND)self,msg,wParam,lParam) : 0;
}

- (void) setEnabled:(BOOL)en
{ 
  m_enabled=en; 
} 

- (void)tableView:(NSTableView *)aTableView willDisplayCell:(id)aCell forTableColumn:(NSTableColumn *)aTableColumn row:(int)rowIndex 
{
  if ([aTableView isKindOfClass:[SWELL_ListView class]])
  {
    SWELL_ListView *f = (SWELL_ListView *)aTableView;
    if (f->m_selColors&&[aTableView isRowSelected:rowIndex]) 
    {
      int cnt = [f->m_selColors count];
      int offs = GetFocus() == (HWND)aTableView ? 0 : 2;
      if (cnt>=offs+2)
      {
        if ([aCell respondsToSelector:@selector(setTextColor:)]) [aCell setTextColor:[f->m_selColors objectAtIndex:(offs+1)]];
        return;
      }
    }

    if (f->m_fgColor && [aCell respondsToSelector:@selector(setTextColor:)]) [aCell setTextColor:f->m_fgColor];
  }
}
- (void)outlineView:(NSOutlineView *)outlineView willDisplayCell:(id)cell forTableColumn:(NSTableColumn *)tableColumn item:(id)item
{
  if ([outlineView isKindOfClass:[SWELL_TreeView class]])
  {
    SWELL_TreeView *f = (SWELL_TreeView *)outlineView;
    if (f->m_selColors)
    {
      HTREEITEM sel = TreeView_GetSelection((HWND)outlineView);
      if (sel && sel->m_dh == item)
      {
        int cnt = [f->m_selColors count];
        int offs = GetFocus() == (HWND)outlineView ? 0 : 2;
        if (cnt>=offs+2)
        {
          if ([cell respondsToSelector:@selector(setTextColor:)]) [cell setTextColor:[f->m_selColors objectAtIndex:(offs+1)]];
          return;
        }
      }
    }
    if (f->m_fgColor && [cell respondsToSelector:@selector(setTextColor:)]) [cell setTextColor:f->m_fgColor];
  }
}


//- (void)outlineView:(NSOutlineView *)outlineView willDisplayOutlineCell:(id)cell forTableColumn:(NSTableColumn *)tableColumn item:(id)item

- (void)comboBoxWillPopUp:(NSNotification*)notification
{
  id sender=[notification object];
  int code=CBN_DROPDOWN;
  if (m_wndproc&&!m_hashaddestroy) m_wndproc((HWND)self,WM_COMMAND,([(NSControl*)sender tag])|(code<<16),(LPARAM)sender);
}

- (void)comboBoxSelectionDidChange:(NSNotification *)notification
{
  id sender=[notification object];
  int code=CBN_SELCHANGE;
  if (m_wndproc&&!m_hashaddestroy) m_wndproc((HWND)self,WM_COMMAND,([(NSControl*)sender tag])|(code<<16),(LPARAM)sender);
}

- (void)textDidEndEditing:(NSNotification *)aNotification
{
  id sender=[aNotification object];
  int code=EN_CHANGE;
  if ([sender isKindOfClass:[NSComboBox class]]) return;
  if (m_wndproc&&!m_hashaddestroy) m_wndproc((HWND)self,WM_COMMAND,([(NSControl*)sender tag])|(code<<16),(LPARAM)sender);
}

- (void)controlTextDidChange:(NSNotification *)aNotification
{
  id sender=[aNotification object];
  int code=EN_CHANGE;
  if ([sender isKindOfClass:[NSComboBox class]]) code=CBN_EDITCHANGE;
  if (m_wndproc&&!m_hashaddestroy) m_wndproc((HWND)self,WM_COMMAND,([(NSControl*)sender tag])|(code<<16),(LPARAM)sender);
}

- (void)menuNeedsUpdate:(NSMenu *)menu
{
  if (m_wndproc&&!m_hashaddestroy) m_wndproc((HWND)self,WM_INITMENUPOPUP,(WPARAM)menu,0);
}

-(void) swellOnControlDoubleClick:(id)sender
{
  if (!m_wndproc||m_hashaddestroy) return;
  
  if ([sender isKindOfClass:[NSTableView class]] && 
      [sender respondsToSelector:@selector(getSwellNotificationMode)])
  {
    if ([(SWELL_ListView*)sender getSwellNotificationMode])
      m_wndproc((HWND)self,WM_COMMAND,(LBN_DBLCLK<<16)|[(NSControl*)sender tag],(LPARAM)sender);
    else
    {
      SWELL_ListView* v = (SWELL_ListView*)sender;
      NMLISTVIEW nmlv={{(HWND)sender,[(NSControl*)sender tag], NM_DBLCLK}, [v clickedRow], [sender clickedColumn], };
      SWELL_ListView_Row *row=v->m_items->Get(nmlv.iItem);
      if (row)
       nmlv.lParam = row->m_param;
      m_wndproc((HWND)self,WM_NOTIFY,[(NSControl*)sender tag],(LPARAM)&nmlv);
    }
  }
  else
  {   
    NMCLICK nm={{(HWND)sender,[(NSControl*)sender tag],NM_DBLCLK}, }; 
    m_wndproc((HWND)self,WM_NOTIFY,[(NSControl*)sender tag],(LPARAM)&nm);
  }
}

- (void)outlineViewSelectionDidChange:(NSNotification *)notification
{
  NSOutlineView *sender=[notification object];
  NMTREEVIEW nmhdr={{(HWND)sender,(int)[sender tag],TVN_SELCHANGED},0,};  // todo: better treeview notifications
  if (m_wndproc&&!m_hashaddestroy) m_wndproc((HWND)self,WM_NOTIFY,(int)[sender tag],(LPARAM)&nmhdr);
}
- (void)tableViewSelectionDidChange:(NSNotification *)aNotification
{
  NSTableView *sender=[aNotification object];
      if ([sender respondsToSelector:@selector(getSwellNotificationMode)] && [(SWELL_ListView*)sender getSwellNotificationMode])
      {
        if (m_wndproc&&!m_hashaddestroy) m_wndproc((HWND)self,WM_COMMAND,(int)[sender tag] | (LBN_SELCHANGE<<16),(LPARAM)sender);
      }
      else
      {
        NMLISTVIEW nmhdr={{(HWND)sender,(int)[sender tag],LVN_ITEMCHANGED},(int)[sender selectedRow],0}; 
        if (m_wndproc&&!m_hashaddestroy) m_wndproc((HWND)self,WM_NOTIFY,(int)[sender tag],(LPARAM)&nmhdr);
        
      }
}

- (void)tableView:(NSTableView *)tableView didClickTableColumn:(NSTableColumn *)tableColumn
{
  if ([tableView isKindOfClass:[SWELL_ListView class]] && 
      ((SWELL_ListView *)tableView)->m_cols && 
      !((SWELL_ListView *)tableView)->m_lbMode &&
      !(((SWELL_ListView *)tableView)->style & LVS_NOSORTHEADER)
      )
  {
    int col=((SWELL_ListView *)tableView)->m_cols->Find(tableColumn);

    NMLISTVIEW hdr={{(HWND)tableView,[tableView tag],LVN_COLUMNCLICK},-1,col};
    if (m_wndproc&&!m_hashaddestroy) m_wndproc((HWND)self,WM_NOTIFY,[tableView tag], (LPARAM) &hdr);
  }
}

-(void) onSwellCommand:(id)sender
{
  if (!m_wndproc || m_hashaddestroy) return;
  
  if ([sender isKindOfClass:[NSSlider class]])
  {
    m_wndproc((HWND)self,WM_HSCROLL,0,(LPARAM)sender);
    //  WM_HSCROLL, WM_VSCROLL
  }
  else if ([sender isKindOfClass:[NSTableView class]])
  {
  #if 0
    if ([sender isKindOfClass:[NSOutlineView class]])
    {
//      NMTREEVIEW nmhdr={{(HWND)sender,(int)[sender tag],TVN_SELCHANGED},0,};  // todo: better treeview notifications
  //    m_wndproc((HWND)self,WM_NOTIFY,(int)[sender tag],(LPARAM)&nmhdr);
    }
    else
    {
    
      if ([sender respondsToSelector:@selector(getSwellNotificationMode)] && [(SWELL_ListView*)sender getSwellNotificationMode])
      {
        m_wndproc((HWND)self,WM_COMMAND,(int)[sender tag] | (LBN_SELCHANGE<<16),(LPARAM)sender);
      }
      else
      {
        NMLISTVIEW nmhdr={{(HWND)sender,(int)[sender tag],LVN_ITEMCHANGED},(int)[sender clickedRow],0}; 
        m_wndproc((HWND)self,WM_NOTIFY,(int)[sender tag],(LPARAM)&nmhdr);
      }
    }
    #endif
  }
  else
  {
    int cw=0;
    if ([sender isKindOfClass:[NSComboBox class]]) return; // combo boxes will use delegate messages
    else if ([sender isKindOfClass:[NSPopUpButton class]]) 
    {
      cw=CBN_SELCHANGE;
    }
    else if ([sender isKindOfClass:[SWELL_Button class]])
    {
      int rf;
      if ((rf=(int)[(SWELL_Button*)sender swellGetRadioFlags]))
      {
        NSView *par=(NSView *)GetParent((HWND)sender);
        if (par && [par isKindOfClass:[NSWindow class]]) par=[(NSWindow *)par contentView];
        if (par && [par isKindOfClass:[NSView class]])
        {
          NSArray *ar=[par subviews];
          if (ar)
          {
            NSInteger x=[ar indexOfObject:sender];
            if (x != NSNotFound)
            {
              int n=[ar count];
              int a=x;
              if (!(rf&2)) while (--a >= 0)
              {
                NSView *item=[ar objectAtIndex:a];
                if (!item || ![item isKindOfClass:[SWELL_Button class]]) break; // we may want to allow other controls in there, but for now if it's non-button we're done
                int bla=(int)[(SWELL_Button*)item swellGetRadioFlags]; 
                if (bla&1) if ([(NSButton *)item state]!=NSOffState) [(NSButton *)item setState:NSOffState];                
                if (bla&2) break;
              }
              a=x;
              while (++a < n)
              {
                NSView *item=[ar objectAtIndex:a];
                if (!item || ![item isKindOfClass:[SWELL_Button class]]) break; // we may want to allow other controls in there, but for now if it's non-button we're done
                int bla=(int)[(SWELL_Button*)item swellGetRadioFlags];
                if (bla&2) break;              
                if (bla&1) if ([(NSButton *)item state]!=NSOffState) [(NSButton *)item setState:NSOffState];                
              }
            }
          }
        }
      }
    }
    else if ([sender isKindOfClass:[NSControl class]])
    {
      NSEvent *evt=[NSApp currentEvent];
      int ty=evt?[evt type]:0;
      if (evt && (ty==NSLeftMouseDown || ty==NSLeftMouseUp) && [evt clickCount] > 1) cw=STN_DBLCLK;
    }
    else if ([sender isKindOfClass:[NSMenuItem class]])
    {
//      [[sender menu] update];
      // wish we could force the top level menu to update here, meh
    }
    m_wndproc((HWND)self,WM_COMMAND,[sender tag]|(cw<<16),(LPARAM)sender);
  }

}
-(void) dealloc
{
  KillTimer((HWND)self,-1);
  [self onSwellMessage:WM_DESTROY p1:0 p2:0];
  if (GetCapture()==(HWND)self) ReleaseCapture();
  if (m_glctx)
  {
    [m_glctx release];
    m_glctx=0;
  }
  [super dealloc];
}

-(NSInteger)tag { return m_tag; }
-(void)setTag:(NSInteger)t { m_tag=t; }
-(LONG_PTR)getSwellUserData { return m_userdata; }
-(void)setSwellUserData:(LONG_PTR)val {   m_userdata=val; }
-(LPARAM)getSwellExtraData:(int)idx { idx/=sizeof(INT_PTR); if (idx>=0&&idx<sizeof(m_extradata)/sizeof(m_extradata[0])) return m_extradata[idx]; return 0; }
-(void)setSwellExtraData:(int)idx value:(LPARAM)val { idx/=sizeof(INT_PTR); if (idx>=0&&idx<sizeof(m_extradata)/sizeof(m_extradata[0])) m_extradata[idx] = val; }
-(void)setSwellWindowProc:(WNDPROC)val { m_wndproc=val; }
-(WNDPROC)getSwellWindowProc { return m_wndproc; }
-(void)setSwellDialogProc:(DLGPROC)val { m_dlgproc=val; }
-(DLGPROC)getSwellDialogProc { return m_dlgproc; }
-(BOOL)isFlipped {   return m_flip; }
-(void) getSwellPaintInfo:(PAINTSTRUCT *)ps
{
  if (m_paintctx_hdc)
  {
    m_paintctx_used=1;
    ps->hdc = m_paintctx_hdc;
    ps->fErase=false;
    ps->rcPaint.left = (int)m_paintctx_rect.origin.x;
    ps->rcPaint.right = (int)ceil(m_paintctx_rect.origin.x+m_paintctx_rect.size.width);
    ps->rcPaint.top = (int)m_paintctx_rect.origin.y;
    ps->rcPaint.bottom  = (int)ceil(m_paintctx_rect.origin.y+m_paintctx_rect.size.height);
  }
}

-(bool)swellCanPostMessage { return !m_hashaddestroy; }
-(int)swellEnumProps:(PROPENUMPROCEX)proc lp:(LPARAM)lParam 
{
  WindowPropRec *p=m_props;
  if (!p) return -1;
  while (p) 
  {
    WindowPropRec *ps=p;
    p=p->_next;
    if (!proc((HWND)self, ps->name, ps->data, lParam)) return 0;
  }
  return 1;
}

-(void *)swellGetProp:(const char *)name wantRemove:(BOOL)rem 
{
  WindowPropRec *p=m_props, *lp=NULL;
  while (p) 
  {
    if (p->name < (void *)65536) 
    {
      if (name==p->name) break;
    }
    else if (name >= (void *)65536) 
    {
      if (!strcmp(name,p->name)) break;
    }
    lp=p; p=p->_next;
  }
  if (!p) return NULL;
  void *ret=p->data;
  if (rem) 
  {
    if (lp) lp->_next=p->_next; else m_props=p->_next; 
    free(p);
  }
  return ret;
}

-(int)swellSetProp:(const char *)name value:(void *)val 
{
  WindowPropRec *p=m_props;
  while (p) 
  {
    if (p->name < (void *)65536) 
    {
      if (name==p->name) { p->data=val; return TRUE; };
    }
    else if (name >= (void *)65536) 
    {
      if (!strcmp(name,p->name)) { p->data=val; return TRUE; };
    }
    p=p->_next;
  }
  p=(WindowPropRec*)malloc(sizeof(WindowPropRec));
  p->name = (name<(void*)65536) ? (char *)name : strdup(name);
  p->data = val; p->_next=m_props; m_props=p;
  return TRUE;
}

- (BOOL)acceptsFirstMouse:(NSEvent *)theEvent
{
  if (m_enabled)
  {
    SendMessage((HWND)self, WM_MOUSEACTIVATE, 0, 0);
    NSView* par=[self superview];
    if (par) SendMessage((HWND)par, WM_MOUSEACTIVATE, 0, 0);
    return YES;
  }
  return NO;
}

-(HMENU)swellGetMenu {   return m_menu; }
-(BOOL)swellHasBeenDestroyed { return !!m_hashaddestroy; }
-(void)swellSetMenu:(HMENU)menu {   m_menu=menu; }


- (id)initChild:(SWELL_DialogResourceIndex *)resstate Parent:(NSView *)parent dlgProc:(DLGPROC)dlgproc Param:(LPARAM)par
{
  NSRect contentRect=NSMakeRect(0,0,resstate ? resstate->width : 300,resstate ? resstate->height : 200);
  if (!(self = [super initWithFrame:contentRect])) return self;

  m_isdirty=3;
  m_glctx=NULL;
  m_enabled=TRUE;
  m_lastTopLevelOwner=NULL;
  m_dlgproc=NULL;
  m_wndproc=NULL;
  m_userdata=0;
  memset(&m_extradata,0,sizeof(m_extradata));
  m_tag=0;
  m_isfakerightmouse=0;
  m_hashaddestroy=false;
  m_menu=0;
  m_flip=0;
  m_supports_ddrop=0;
  m_paintctx_used=0;
  m_paintctx_hdc=0;
  m_props=0;
  
  m_titlestr[0]=0;
  
  m_wndproc=SwellDialogDefaultWindowProc;
  
  m_isopaque = !resstate || (resstate->windowTypeFlags&SWELL_DLG_WS_OPAQUE);
  m_flip = !resstate || (resstate->windowTypeFlags&SWELL_DLG_WS_FLIPPED);
  m_supports_ddrop = resstate && (resstate->windowTypeFlags&SWELL_DLG_WS_DROPTARGET);
  
  [self setHidden:YES];
  
//  BOOL wasHid=[self isHidden];
  //if (!wasHid) [self setHidden:YES];
  
  bool isChild=false;
  
  if ([parent isKindOfClass:[NSSavePanel class]]||[parent isKindOfClass:[NSOpenPanel class]])
  {
    [(NSSavePanel *)parent setAccessoryView:self];
    [self setHidden:NO];
  }
  else if ([parent isKindOfClass:[NSColorPanel class]])
  {
    [(NSColorPanel *)parent setAccessoryView:self];
    [self setHidden:NO];
  }  
  else if ([parent isKindOfClass:[NSFontPanel class]])
  {
    [(NSFontPanel *)parent setAccessoryView:self];
    [self setHidden:NO];
  }    
  else if ([parent isKindOfClass:[NSWindow class]])
  {
    [(NSWindow *)parent setContentView:self];
  }
  else
  {
    isChild=[parent isKindOfClass:[NSView class]];
    [parent addSubview:self];
  }
  if (resstate) resstate->createFunc((HWND)self,resstate->windowTypeFlags);
  
  if (resstate) m_dlgproc=dlgproc;  
  else if (dlgproc) m_wndproc=(WNDPROC)dlgproc;
  
  if (resstate && (resstate->windowTypeFlags&SWELL_DLG_WS_DROPTARGET))
  {
    [self registerForDraggedTypes:[NSArray arrayWithObjects:NSFilenamesPboardType, NSFilesPromisePboardType, nil]];
  }
  
  if (!resstate)
    m_wndproc((HWND)self,WM_CREATE,0,par);
    
  if (m_dlgproc)
  {
    HWND hFoc=0;
    NSArray *ar=[self subviews];
    if (ar && [ar count]>0)
    {
      int x;
      for (x = 0; x < [ar count] && !hFoc; x ++)
      {
        NSView *v=[ar objectAtIndex:x];
        if (v && [v isKindOfClass:[NSScrollView class]]) v=[(NSScrollView *)v documentView];
        if (v && [v acceptsFirstResponder]) hFoc=(HWND)v;
      }
    }
    
    if (m_dlgproc((HWND)self,WM_INITDIALOG,(WPARAM)hFoc,par))
    {
      // set first responder to first item in window
      if (hFoc) 
      {
        id wnd = [self window];
        if (wnd && [wnd firstResponder] != (id)hFoc) [wnd makeFirstResponder:(id)hFoc];
      }


      if (parent && [self window] == parent && [(id)parent isKindOfClass:[SWELL_ModelessWindow class]] && ![(NSWindow *)parent isVisible])
      {
        // on win32, if you do CreateDialog(), WM_INITDIALOG(ret=1), then ShowWindow(SW_SHOWNA), you get the
        // window brought to front. this simulates that, hackishly.
        ((SWELL_ModelessWindow *)parent)->m_wantInitialKeyWindowOnShow = true;
      }
    }
    else
    {
      // if top level dialog,always set default focus if it wasn't set
      // if this causes problems, change NSWindow to be SWELL_ModalDialog, as that would
      // only affect DialogBox() and not CreateDialog(), which might be preferable.
      if (hFoc && parent && [self window] == parent && [(id)parent isKindOfClass:[NSWindow class]]) 
      {
        id fr = [(id)parent firstResponder];
	if (!fr || fr == self || fr == (id)parent) [(id)parent makeFirstResponder:(id)hFoc];
        
      }
    }
    
    SWELL_DoDialogColorUpdates((HWND)self,m_dlgproc,false);
  }
  
//  if (!wasHid)
  //  [self setHidden:NO];
  
  return self;
}

-(void)setOpaque:(bool)isOpaque
{
  m_isopaque = isOpaque;
}

-(BOOL)isOpaque
{
  return m_isopaque;
}

- (void)setFrame:(NSRect)frameRect 
{
  [super setFrame:frameRect];
  if (m_wndproc&&!m_hashaddestroy) m_wndproc((HWND)self,WM_SIZE,0,0); 
  InvalidateRect(GetParent((HWND)self),NULL,FALSE);
} 

- (void)keyDown:(NSEvent *)theEvent
{
  int flag,code=SWELL_MacKeyToWindowsKey(theEvent,&flag);
  if (!m_wndproc || m_hashaddestroy || m_wndproc((HWND)self,WM_KEYDOWN,code,flag)==69) 
  {
    [super keyDown:theEvent];
  }
}

- (void)keyUp:(NSEvent *)theEvent
{
  int flag,code=SWELL_MacKeyToWindowsKey(theEvent,&flag);
  if (!m_wndproc || m_hashaddestroy || m_wndproc((HWND)self,WM_KEYUP,code,flag)==69) 
  {
    [super keyUp:theEvent];
  }
}

#if SWELL_CUT_OUT_COMPOSITING_MIDDLEMAN > 0 // not done yet

- (void)didAddSubview:(NSView *)subview
{
  m_isdirty|=2;
  NSView *view = [self superview];
  while (view)
  {
    if ([view isKindOfClass:[SWELL_hwndChild class]]) 
    {
      if (((SWELL_hwndChild *)view)->m_isdirty&2) break;
      ((SWELL_hwndChild *)view)->m_isdirty|=2;
    }
    view = [view superview];
  }
}
- (void)willRemoveSubview:(NSView *)subview
{
  m_isdirty|=3;
  [self setNeedsDisplay:YES];
  NSView *view = [self superview];
  while (view)
  {
    if ([view isKindOfClass:[SWELL_hwndChild class]]) 
    {
      if ((((SWELL_hwndChild *)view)->m_isdirty&3)==3) break;
      ((SWELL_hwndChild *)view)->m_isdirty|=3;
    }
    [view setNeedsDisplay:YES];
    view = [view superview];
  }
}

-(void)_recursiveDisplayRectIfNeededIgnoringOpacity:(NSRect)rect isVisibleRect:(BOOL)vr rectIsVisibleRectForView:(NSView*)v topView:(NSView *)v2
{

  
  
  // once we figure out how to get other controls to notify their parents that the view is dirty, we can enable this for 10.4
  // 10.5+ has some nice property where it goes up the hierarchy
  
//  NSLog(@"r:%@ vr:%d v=%p tv=%p self=%p %p\n",NSStringFromRect(rect),vr,v,v2,self, [[self window] contentView]);
  if (!useNoMiddleManCocoa() || ![self isOpaque] || [[self window] contentView] != self || [self isHiddenOrHasHiddenAncestor])
  {
    [super _recursiveDisplayRectIfNeededIgnoringOpacity:rect isVisibleRect:vr rectIsVisibleRectForView:v topView:v2];
    return;
  }
  
  if (!m_isdirty && ![self needsDisplay]) return;
  
  const NSRect *rlist=NULL;
  NSInteger rlistcnt=0;
  [self getRectsBeingDrawn:&rlist count:&rlistcnt];

  
  [self lockFocus];
  HDC hdc=SWELL_CreateGfxContext([NSGraphicsContext currentContext]);
  

  const bool twoPassMode = false; // true makes it draw non-opaque items over all window backgrounds, but opaque children going last (so native controls over groups, etc)
                                  // this is probably slower
  
  static WDL_PtrList<void> ndlist;
  int ndlist_oldsz=ndlist.GetSize();
  swellRenderOptimizely(twoPassMode?1:3,self,hdc,false,&ndlist,rlist,rlistcnt,0,0,true);
    
  while (ndlist.GetSize()>ndlist_oldsz+1)
  {
    NSView *v = (NSView *)ndlist.Get(ndlist.GetSize()-1);
    ndlist.Delete(ndlist.GetSize()-1);

    int flag = (int)(INT_PTR) ndlist.Get(ndlist.GetSize()-1);
    ndlist.Delete(ndlist.GetSize()-1);
    
    NSRect b = [v bounds];
    
    if (rlistcnt && !(flag&1))
    {
      int x;
      for(x=0;x<rlistcnt;x++)
      {
        NSRect r = rlist[x];
        r.origin.x--;
        r.origin.y--;
        r.size.width+=2;
        r.size.height+=2;
        r=[self convertRect:r toView:v];
        r=NSIntersectionRect(r,b);
        if (r.size.width>0 && r.size.height>0)
          [v displayRectIgnoringOpacity:r];
      }
    }
    else
      [v displayRectIgnoringOpacity:b];
    [v setNeedsDisplay:NO];
    [v release];
  }
  
  
  if (twoPassMode) swellRenderOptimizely(2,self,hdc,false,&ndlist,rlist,rlistcnt,0,0,true);
  SWELL_DeleteGfxContext(hdc);
  [self unlockFocus];
  [self setNeedsDisplay:NO];
  
}
#endif

-(void) drawRect:(NSRect)rect
{
  HDC hdc=SWELL_CreateGfxContext([NSGraphicsContext currentContext]);
  DrawSwellViewRectImpl(self,rect,hdc);
  SWELL_DeleteGfxContext(hdc);
  m_isdirty=0;

}

- (void)rightMouseDragged:(NSEvent *)theEvent
{
  if (!m_enabled) return;
  [self mouseDragged:theEvent];
}
- (void)otherMouseDragged:(NSEvent *)theEvent
{
  if (!m_enabled) return;
  [self mouseDragged:theEvent];
}

- (void)mouseDragged:(NSEvent *)theEvent
{ 
  if (!m_enabled) return;  

  SWELL_SendMouseMessage(self,WM_MOUSEMOVE,theEvent);
  if (SWELL_GetLastSetCursor()!=GetCursor()) SetCursor(SWELL_GetLastSetCursor());
}
- (void)mouseMoved:(NSEvent *)theEvent
{
  if (DelegateMouseMove(self,theEvent)) return;
  
  if (m_enabled) if (!GetCapture() || GetCapture()==(HWND)self) { 
    SWELL_SendMouseMessage(self,WM_MOUSEMOVE, theEvent);
  }
//  [super mouseMoved:theEvent];
}
- (void)mouseUp:(NSEvent *)theEvent
{
  if (!m_enabled) return;
	if (m_isfakerightmouse) [self rightMouseUp:theEvent];
  else SWELL_SendMouseMessage(self,WM_LBUTTONUP,theEvent);
}
- (void)scrollWheel:(NSEvent *)theEvent
{
  if (!m_enabled) return;
  if ([theEvent deltaY] != 0.0f)
  {
    SWELL_SendMouseMessage(self,WM_MOUSEWHEEL,theEvent);
  }  
  if ([theEvent deltaX] != 0.0f) 
  {
    SWELL_SendMouseMessage(self,WM_MOUSEHWHEEL,theEvent);
  }
}
- (void)mouseDown:(NSEvent *)theEvent
{
  SWELL_FinishDragDrop();
  if (!m_enabled) return;  
  
  m_isfakerightmouse=0;
  if (([theEvent modifierFlags] & NSControlKeyMask) && IsRightClickEmulateEnabled())
  {
    [self rightMouseDown:theEvent];
    if ([theEvent clickCount]<2) m_isfakerightmouse=1;
        return;
  }

  SWELL_SendMouseMessage(self,([theEvent clickCount]>1 ? WM_LBUTTONDBLCLK : WM_LBUTTONDOWN) ,theEvent);
}
- (void)rightMouseUp:(NSEvent *)theEvent
{
  if (!m_enabled) return;
  m_isfakerightmouse=0;
  SWELL_SendMouseMessage(self,WM_RBUTTONUP,theEvent);  
}
- (void)rightMouseDown:(NSEvent *)theEvent
{
  m_isfakerightmouse=0;
  if ([NSApp keyWindow] != [self window])
  {
    SetFocus((HWND)[self window]);
  }
  SWELL_SendMouseMessage(self,([theEvent clickCount]>1 ? WM_RBUTTONDBLCLK : WM_RBUTTONDOWN),theEvent); 
}  
- (void)otherMouseUp:(NSEvent *)theEvent
{
  if (!m_enabled) return;
  SWELL_SendMouseMessage(self,WM_MBUTTONUP,theEvent);  
}
- (void)otherMouseDown:(NSEvent *)theEvent
{
  if ([NSApp keyWindow] != [self window])
  {
    SetFocus((HWND)[self window]);
  }
  SWELL_SendMouseMessage(self,([theEvent clickCount]>1 ? WM_MBUTTONDBLCLK : WM_MBUTTONDOWN),theEvent); 
}  

// multitouch support

static void MakeGestureInfo(NSEvent* evt, GESTUREINFO* gi, HWND hwnd, int type)
{
  memset(gi, 0, sizeof(GESTUREINFO));
  gi->cbSize = sizeof(GESTUREINFO);
  
  gi->hwndTarget = hwnd;
  gi->dwID = type;
  
  NSWindow* wnd = [evt window];  
  NSPoint pt = [evt locationInWindow];
  pt = [wnd convertBaseToScreen:pt];  
  gi->ptsLocation.x = pt.x;
  gi->ptsLocation.y = pt.y; 
}

- (void)magnifyWithEvent:(NSEvent*)evt
{
  GESTUREINFO gi;
  MakeGestureInfo(evt, &gi, (HWND) self, GID_ZOOM);

  gi.dwFlags = GF_BEGIN;
  gi.ullArguments = 1024;  // arbitrary
  SendMessage((HWND)self, WM_GESTURE, 0, (LPARAM)&gi);

  gi.dwFlags = GF_END;    
  float z = [evt deltaZ]; // should be the same as 10.6 [evt magnification] 
  int a = (int)(1024.0f*z+0.5);
  if (!a) a = (z >= 0.0f ? 1 : -1);
  a += 1024;
  if (a < 512) a=512;
  else if (a > 2048) a=2048;
  gi.ullArguments = a;
  SendMessage((HWND)self, WM_GESTURE, gi.ullArguments, (LPARAM)&gi);      
}

- (void)swipeWithEvent:(NSEvent*)evt
{
  GESTUREINFO gi;
  MakeGestureInfo(evt, &gi, (HWND) self, GID_PAN);
  
  gi.dwFlags = GF_BEGIN;
  gi.ullArguments = 0; // for this gesture we only care about ptsLocation
  SendMessage((HWND)self, WM_GESTURE, 0, (LPARAM)&gi);
  
  gi.dwFlags = GF_END;    
  NSRect r = [self bounds];
  int dx=0;
  int dy=0;
  
  // for swipe events, deltaX/Y is either -1 or +1, convert to "one page"
  if ([evt deltaX] < 0.0f) dx = -r.size.width;
  else if ([evt deltaX] > 0.0f) dx = r.size.width;
  else if ([evt deltaY] < 0.0f) dy = r.size.height;
  else if ([evt deltaY] > 0.0f) dy = -r.size.height;  
  
  gi.ptsLocation.x += dx;
  gi.ptsLocation.y += dy;
  
  SendMessage((HWND)self, WM_GESTURE, gi.ullArguments, (LPARAM)&gi);   
}

-(void) rotateWithEvent:(NSEvent*)evt
{
  GESTUREINFO gi;
  MakeGestureInfo(evt, &gi, (HWND) self, GID_ROTATE);
  
  gi.dwFlags = GF_BEGIN;
  gi.ullArguments = 0;  // Windows sends the absolute starting rotation as the first message, Mac doesn't
  SendMessage((HWND)self, WM_GESTURE, 0, (LPARAM)&gi);
  
  gi.dwFlags = GF_END;    
  float z = [evt rotation];
  int i = (int)32767.0f*z/60.0f;
  if (!i) i = (z >= 0.0f ? 1 : -1);
  i += 32767;
  if (i < 0) i=0;
  else if (i > 65535) i=65535;
  gi.ullArguments = i;  
  SendMessage((HWND)self, WM_GESTURE, i, (LPARAM)&gi);   
}


- (const char *)onSwellGetText { return m_titlestr; }
-(void)onSwellSetText:(const char *)buf { lstrcpyn(m_titlestr,buf,sizeof(m_titlestr)); }


// source-side drag/drop, only does something if source called SWELL_InitiateDragDrop while handling mouseDown
- (NSArray*) namesOfPromisedFilesDroppedAtDestination:(NSURL*) dropdestination
{
  NSArray* SWELL_DoDragDrop(NSURL*);
  return SWELL_DoDragDrop(dropdestination); 
}


/*
- (BOOL)becomeFirstResponder 
{
  if (!m_enabled) return NO;
  HWND foc=GetFocus();
  if (![super becomeFirstResponder]) return NO;
  [self onSwellMessage:WM_ACTIVATE p1:WA_ACTIVE p2:(LPARAM)foc];
  return YES;
}

- (BOOL)resignFirstResponder
{
  HWND foc=GetFocus();
  if (![super resignFirstResponder]) return NO;
  [self onSwellMessage:WM_ACTIVATE p1:WA_INACTIVE p2:(LPARAM)foc];
  return YES;
}
*/

- (BOOL)acceptsFirstResponder 
{
  if (m_enabled)
  {
    if (GetFocus() != (HWND)self)
    {
      SendMessage((HWND)self, WM_MOUSEACTIVATE, 0, 0);
    }
    return YES;
  }
  return NO;
}

-(void)swellSetExtendedStyle:(LONG)st
{
  if (st&WS_EX_ACCEPTFILES) m_supports_ddrop=true;
  else m_supports_ddrop=false;
}
-(LONG)swellGetExtendedStyle
{
  LONG ret=0;
  if (m_supports_ddrop) ret|=WS_EX_ACCEPTFILES;
  return ret;
}

- (NSDragOperation)draggingEntered:(id <NSDraggingInfo>)sender 
{
  if (!m_supports_ddrop) return NSDragOperationNone;

  if (SWELL_DDrop_onDragEnter)
  {
    HANDLE h = (HANDLE)[self swellExtendedDragOp:sender retGlob:YES];
    if (h)
    {
      NSPoint p=[[self window] convertBaseToScreen:[sender draggingLocation]];
      POINT pt={(int)(p.x+0.5),(int)(p.y+0.5)};
      SWELL_DDrop_onDragEnter(h,pt);
      GlobalFree(h);
    }
  }
    
  return NSDragOperationGeneric;
}
- (NSDragOperation)draggingUpdated:(id <NSDraggingInfo>)sender 
{
  if (!m_supports_ddrop) return NSDragOperationNone;

  if (SWELL_DDrop_onDragOver)
  {
    NSPoint p=[[self window] convertBaseToScreen:[sender draggingLocation]];
    POINT pt={(int)(p.x+0.5),(int)(p.y+0.5)};
    SWELL_DDrop_onDragOver(pt);
  }
  
  return NSDragOperationGeneric;
  
} 
- (void)draggingExited:(id <NSDraggingInfo>)sender
{
  if (m_supports_ddrop && SWELL_DDrop_onDragLeave) SWELL_DDrop_onDragLeave();
}

-(HANDLE)swellExtendedDragOp:(id <NSDraggingInfo>)sender retGlob:(BOOL)retG
{
  if (!m_supports_ddrop) return 0;
  
  NSPasteboard *pboard;
  NSDragOperation sourceDragMask;
  sourceDragMask = [sender draggingSourceOperationMask];
  pboard = [sender draggingPasteboard];
 
  enum { PB_FILEREF=1, PB_FILEPROMISE };
  int pbtype = 0;
  if ([[pboard types] containsObject:NSFilenamesPboardType]) pbtype |= PB_FILEREF;
  if ([[pboard types] containsObject:NSFilesPromisePboardType]) pbtype |= PB_FILEPROMISE;
  if (!pbtype) return 0; 
 
  int sz=sizeof(DROPFILES);

  bool maketmpfn = false;
  NSArray *files = 0;
  if (pbtype&PB_FILEREF) 
  {
    files = [pboard propertyListForType:NSFilenamesPboardType]; 
  }
  else if (pbtype&PB_FILEPROMISE) 
  {
    NSArray* exts = [pboard propertyListForType:NSFilesPromisePboardType];  // just the file extensions
    if (retG) 
    {
      files = exts;
      maketmpfn = true;
    }
    else if (SWELL_DDrop_getDroppedFileTargetPath)
    {
      char ext[256];
      ext[0] = 0;
      if ([exts objectAtIndex:0]) SWELL_CFStringToCString([exts objectAtIndex:0], ext, sizeof(ext));

      const char* droppath = SWELL_DDrop_getDroppedFileTargetPath(ext);
      if (!droppath || !droppath[0]) droppath = "/tmp/";
      NSString* pathstr = (NSString*)SWELL_CStringToCFString(droppath);
      NSURL* dest = [NSURL fileURLWithPath:pathstr];
      [pathstr release];
      
      files = [sender namesOfPromisedFilesDroppedAtDestination:dest]; // tells the drag source to create the files
    }      
  }
  if (!files) return 0;
  
  int x;
  for (x = 0; x < [files count]; x ++)
  {
    NSString *sv=[files objectAtIndex:x]; 
    if (sv)
    {
      char text[4096];
      text[0]=0;
      SWELL_CFStringToCString(sv,text,sizeof(text));
      sz+=strlen(text)+1;
      if (maketmpfn) sz += strlen("tmp.");
    }
  }

  NSPoint tpt = [self convertPoint:[sender draggingLocation] fromView:nil];  
  
  HANDLE gobj=GlobalAlloc(0,sz+1);
  DROPFILES *df=(DROPFILES*)gobj;
  df->pFiles=sizeof(DROPFILES);
  df->pt.x = (int)(tpt.x+0.5);
  df->pt.y = (int)(tpt.y+0.5);
  df->fNC = FALSE;
  df->fWide = FALSE;
  char *pout = (char *)(df+1);
  for (x = 0; x < [files count]; x ++)
  {
    NSString *sv=[files objectAtIndex:x]; 
    if (sv)
    {
      char text[4096];
      text[0]=0;      
      SWELL_CFStringToCString(sv,text,sizeof(text));      
      if (maketmpfn)
      {
        strcpy(pout, "tmp.");
        pout += strlen("tmp.");
      }
      strcpy(pout,text);
      pout+=strlen(pout)+1;
    }
  }
  *pout=0;
  
  if (!retG)
  {
    [self onSwellMessage:WM_DROPFILES p1:(WPARAM)gobj p2:0];
    GlobalFree(gobj);
  }
  
  return gobj;
}

- (BOOL)performDragOperation:(id <NSDraggingInfo>)sender
{
  if (m_supports_ddrop && SWELL_DDrop_onDragLeave) SWELL_DDrop_onDragLeave();

  HWND cv = NULL; // view to disable "setwindowrepre()" for
  
  id dragsrc = [sender draggingSource];
  if ([dragsrc isKindOfClass:[NSView class]])
  {
    if ([(NSView *)dragsrc window] == [self window]) // this means we're likely dragging from the titlebar, so we gotta disable setwindowrepre cause cocoa sucks
    {
      cv = (HWND) [[self window] contentView];
    }
  }
   
  if (cv) SetProp(cv,"SWELL_DisableWindowRepre",(HANDLE)TRUE);
  
  NSView *v=[self hitTest:[[self superview] convertPoint:[sender draggingLocation] fromView:nil]];
  if (v && [v isDescendantOf:self])
  {
    while (v && v!=self)
    {
      if ([v respondsToSelector:@selector(swellExtendedDragOp:retGlob:)])
        if ([(SWELL_hwndChild *)v swellExtendedDragOp:sender retGlob:NO]) 
        {
          if (cv) RemoveProp(cv,"SWELL_DisableWindowRepre");
          return YES;
        }
      v=[v superview];
    }
  }
  
  BOOL ret=!![self swellExtendedDragOp:sender retGlob:NO];
  if (cv) RemoveProp(cv,"SWELL_DisableWindowRepre");
  return ret;
}

-(unsigned int)swellCreateWindowFlags
{
  return m_create_windowflags;
}




// NSAccessibility


- (id)accessibilityHitTest:(NSPoint)point
{
  id ret = NULL;
  id use_obj = NULL;
  SendMessage((HWND)self,WM_GETOBJECT,0x1001,(LPARAM)&use_obj);
  if (use_obj)
  {
    ret = [use_obj accessibilityHitTest:point];
    if (ret == use_obj && [ret accessibilityIsIgnored]) ret = NULL;
  }

  if (!ret) ret = [super accessibilityHitTest:point];
  return ret;
}
- (id)accessibilityFocusedUIElement
{
  id use_obj = NULL, ret = NULL;
  SendMessage((HWND)self,WM_GETOBJECT,0x1001,(LPARAM)&use_obj);
  if (use_obj)
  {
    ret = [use_obj accessibilityFocusedUIElement];
    if (ret == use_obj) ret=  NULL;
  }
  if (!ret) ret = [super accessibilityFocusedUIElement];
  return ret;
}

- (id)accessibilityAttributeValue:(NSString *)attribute
{
  id ret = [super accessibilityAttributeValue:attribute];
  if ([attribute isEqual:NSAccessibilityChildrenAttribute] || 
      [attribute isEqual:NSAccessibilityVisibleChildrenAttribute])
  {
    id use_obj = NULL;
    SendMessage((HWND)self,WM_GETOBJECT,0x1001,(LPARAM)&use_obj);
    if (use_obj)
    {
      NSArray *ar=NULL;
      if (ret && [ret count])
      {
        ar = [NSMutableArray arrayWithArray:ret];
        [(NSMutableArray *)ar addObject:use_obj];        
      }
      else ar = [NSArray arrayWithObject:use_obj];
      
      ret = NSAccessibilityUnignoredChildren(ar);
    }  
  }
  
  return ret;
}
// Return YES if the UIElement doesn't show up to the outside world - i.e. its parent should return the UIElement's children as its own - cutting the UIElement out. E.g. NSControls are ignored when they are single-celled.
- (BOOL)accessibilityIsIgnored
{
  if (![[self subviews] count])
  {
    id use_obj = NULL;
    SendMessage((HWND)self,WM_GETOBJECT,0x1001,(LPARAM)&use_obj);
  
    if (use_obj)
    {
      return YES;
    }
  }
  return [super accessibilityIsIgnored];
}






@end





static HWND last_key_window;


#define SWELLDIALOGCOMMONIMPLEMENTS_WND(ISMODAL) \
-(BOOL)acceptsFirstResponder { return m_enabled?YES:NO; } \
- (BOOL)acceptsFirstMouse:(NSEvent *)theEvent {	return m_enabled?YES:NO; } \
- (void)setFrame:(NSRect)frameRect display:(BOOL)displayFlag \
{ \
  [super setFrame:frameRect display:displayFlag]; \
  if((int)frameRect.size.width != (int)lastFrameSize.width || (int)frameRect.size.height != (int)lastFrameSize.height) { \
    SWELL_hwndChild *hc = (SWELL_hwndChild*)[self contentView]; \
    [hc onSwellMessage:WM_SIZE p1:0 p2:0]; \
    if ([hc isOpaque]) InvalidateRect((HWND)hc,NULL,FALSE); \
    lastFrameSize=frameRect.size; \
   } \
} \
- (void)windowDidMove:(NSNotification *)aNotification { \
    NSRect f=[self frame]; \
    [(SWELL_hwndChild*)[self contentView] onSwellMessage:WM_MOVE p1:0 p2:MAKELPARAM((int)f.origin.x,(int)f.origin.y)]; \
} \
-(void)swellDoDestroyStuff \
{ \
  if (last_key_window==(HWND)self) last_key_window=0; \
      OwnedWindowListRec *p=m_ownedwnds; m_ownedwnds=0; \
        while (p) \
        { \
          OwnedWindowListRec *next=p->_next;  \
            DestroyWindow((HWND)p->hwnd); \
              free(p); p=next;  \
        } \
  if (last_key_window==(HWND)self) last_key_window=0; \
  if (m_owner) { \
     [(SWELL_ModelessWindow*)m_owner swellRemoveOwnedWindow:self]; \
     if ([NSApp keyWindow] == self) [(SWELL_ModelessWindow*)m_owner makeKeyWindow]; \
     m_owner=0;  \
   } \
} \
-(void)dealloc \
{ \
  [self swellDoDestroyStuff]; \
  [super dealloc]; \
} \
- (void)swellDestroyAllOwnedWindows \
{ \
  OwnedWindowListRec *p=m_ownedwnds; m_ownedwnds=0; \
    while (p) \
    { \
      OwnedWindowListRec *next=p->_next;  \
        DestroyWindow((HWND)p->hwnd); \
          free(p); p=next;  \
    } \
} \
- (void)resignKeyWindow { \
  [super resignKeyWindow]; \
  [(SWELL_hwndChild*)[self contentView] onSwellMessage:WM_ACTIVATE p1:WA_INACTIVE p2:(LPARAM)0]; \
  last_key_window=(HWND)self; \
} \
-(void)becomeKeyWindow \
{ \
  [super becomeKeyWindow]; \
  NSView *foc=last_key_window && IsWindow(last_key_window) ? [(NSWindow *)last_key_window contentView] : 0; \
  HMENU menu=0; \
  if (foc && [foc respondsToSelector:@selector(swellHasBeenDestroyed)] && [foc swellHasBeenDestroyed]) foc=NULL; \
  NSView *cv = [self contentView];  \
  if (!cv || ![cv respondsToSelector:@selector(swellHasBeenDestroyed)] || ![cv swellHasBeenDestroyed])  { \
    if ([cv respondsToSelector:@selector(swellGetMenu)]) menu = (HMENU) [cv swellGetMenu]; \
    if (!menu) menu=ISMODAL && g_swell_defaultmenumodal ? g_swell_defaultmenumodal : g_swell_defaultmenu; \
    if (menu && menu != (HMENU)[NSApp mainMenu] && !g_swell_terminating) [NSApp setMainMenu:(NSMenu *)menu]; \
    [(SWELL_hwndChild*)cv onSwellMessage:WM_ACTIVATE p1:WA_ACTIVE p2:(LPARAM)foc]; \
    [(SWELL_hwndChild*)cv onSwellMessage:WM_MOUSEACTIVATE p1:0 p2:0]; \
  } \
} \
-(BOOL)windowShouldClose:(id)sender \
{ \
  NSView *v=[self contentView]; \
    if ([v respondsToSelector:@selector(onSwellMessage:p1:p2:)]) \
      if (![(SWELL_hwndChild*)v onSwellMessage:WM_CLOSE p1:0 p2:0]) \
        [(SWELL_hwndChild*)v onSwellMessage:WM_COMMAND p1:IDCANCEL p2:0]; \
          return NO; \
} \
- (BOOL)canBecomeKeyWindow {   return !!m_enabled; } \
- (void **)swellGetOwnerWindowHead { return (void **)&m_ownedwnds; } \
- (void)swellAddOwnedWindow:(NSWindow*)wnd \
{ \
    OwnedWindowListRec *p=m_ownedwnds; \
    while (p) { \
      if (p->hwnd == wnd) return; \
        p=p->_next; \
    } \
    p=(OwnedWindowListRec*)malloc(sizeof(OwnedWindowListRec)); \
    p->hwnd=wnd; p->_next=m_ownedwnds; m_ownedwnds=p; \
    if ([wnd respondsToSelector:@selector(swellSetOwner:)]) [(SWELL_ModelessWindow*)wnd swellSetOwner:self];  \
    if (SWELL_owned_windows_levelincrease) if ([wnd isKindOfClass:[NSWindow class]]) \
    { \
      int extra = [wnd isKindOfClass:[SWELL_ModelessWindow class]] ? ((SWELL_ModelessWindow *)wnd)->m_wantraiseamt : 0; \
      if ([NSApp isActive]) [wnd setLevel:[self level]+1+extra];  \
    } \
}  \
- (void)swellRemoveOwnedWindow:(NSWindow *)wnd \
{ \
  OwnedWindowListRec *p=m_ownedwnds, *lp=NULL; \
    while (p) { \
      if (p->hwnd == wnd) { \
        if (lp) lp->_next=p->_next; \
          else m_ownedwnds=p->_next; \
            free(p); \
              return; \
      } \
      lp=p; \
        p=p->_next; \
    } \
} \
- (void)swellResetOwnedWindowLevels { \
  if (SWELL_owned_windows_levelincrease) { OwnedWindowListRec *p=m_ownedwnds; \
  bool active =  [NSApp isActive]; \
  int l=[self level]+!!active; \
    while (p) { \
      if (p->hwnd) { \
        int extra = active && [(id)p->hwnd isKindOfClass:[SWELL_ModelessWindow class]] ? ((SWELL_ModelessWindow *)p->hwnd)->m_wantraiseamt : 0; \
        [(NSWindow *)p->hwnd setLevel:l+extra]; \
        if ([(id)p->hwnd respondsToSelector:@selector(swellResetOwnedWindowLevels)]) \
          [(id)p->hwnd swellResetOwnedWindowLevels]; \
      } \
      p=p->_next; \
    } \
  } \
} \
- (void)swellSetOwner:(id)owner { m_owner=owner; } \
- (id)swellGetOwner { return m_owner; }  \
- (NSSize)minSize \
{ \
  MINMAXINFO mmi={0}; \
  NSSize minsz=(NSSize)[super minSize]; \
  mmi.ptMinTrackSize.x=(int)minsz.width; mmi.ptMinTrackSize.y=(int)minsz.height; \
  [(SWELL_hwndChild*)[self contentView] onSwellMessage:WM_GETMINMAXINFO p1:0 p2:(LPARAM)&mmi]; \
  minsz.width=mmi.ptMinTrackSize.x; minsz.height=mmi.ptMinTrackSize.y; \
  return minsz; \
} \
- (NSSize)maxSize \
{ \
  MINMAXINFO mmi={0}; \
  NSSize maxsz=(NSSize)[super maxSize]; NSSize tmp=maxsz;\
  if (tmp.width<1)tmp.width=1; else if (tmp.width > 1000000.0) tmp.width=1000000.0; \
  if (tmp.height<1)tmp.height=1; else if (tmp.height > 1000000.0) tmp.height=1000000.0; \
  mmi.ptMaxTrackSize.x=(int)tmp.width; mmi.ptMaxTrackSize.y=(int)tmp.height; \
  [(SWELL_hwndChild*)[self contentView] onSwellMessage:WM_GETMINMAXINFO p1:0 p2:(LPARAM)&mmi]; \
  if (mmi.ptMaxTrackSize.x < 1000000) maxsz.width=mmi.ptMaxTrackSize.x; \
  if (mmi.ptMaxTrackSize.y < 1000000) maxsz.height=mmi.ptMaxTrackSize.y; \
  return maxsz; \
} \



#define INIT_COMMON_VARS \
  m_enabled=TRUE; \
  m_owner=0; \
  m_ownedwnds=0; 


#if 0
#define DOWINDOWMINMAXSIZES(ch) \
{ \
  MINMAXINFO mmi={0}; \
    NSSize minsz=(NSSize)[super contentMinSize]; \
      mmi.ptMinTrackSize.x=(int)minsz.width; mmi.ptMinTrackSize.y=(int)minsz.height; \
        [ch onSwellMessage:WM_GETMINMAXINFO p1:0 p2:(LPARAM)&mmi]; \
          minsz.width=mmi.ptMinTrackSize.x; minsz.height=mmi.ptMinTrackSize.y; \
            [super setContentMinSize:minsz];  \
}

#endif

static void GetInitialWndPos(HWND owner, int h, int* x, int* y)
{
  RECT r;
  if (owner) GetWindowRect(owner, &r);
  else SWELL_GetViewPort(&r, 0, false);
  *x = r.left+50;
  *y = r.bottom-h-100;
}


@implementation SWELL_ModelessWindow : NSWindow

SWELLDIALOGCOMMONIMPLEMENTS_WND(0)


- (id)initModelessForChild:(HWND)child owner:(HWND)owner styleMask:(unsigned int)smask
{
  INIT_COMMON_VARS
  m_wantInitialKeyWindowOnShow=0;
  m_wantraiseamt=0;
  lastFrameSize.width=lastFrameSize.height=0.0f;
    
  NSRect cr=[(NSView *)child bounds];
  
  int wx, wy;
  GetInitialWndPos(owner, cr.size.height, &wx, &wy); 
  NSRect contentRect=NSMakeRect(wx,wy,cr.size.width,cr.size.height);
  if (!(self = [super initWithContentRect:contentRect styleMask:smask backing:NSBackingStoreBuffered defer:NO])) return self;

  [self setDelegate:self];
  [self setAcceptsMouseMovedEvents:YES];
  [self setContentView:(NSView *)child];
  [self useOptimizedDrawing:YES];
  updateWindowCollection(self);
    
  if (owner && [(id)owner respondsToSelector:@selector(swellAddOwnedWindow:)])
  {
    [(id)owner swellAddOwnedWindow:self]; 
  }
  else if (owner && [(id)owner isKindOfClass:[NSView class]])
  {
    NSWindow *w=[(id)owner window];
    if (w && [w respondsToSelector:@selector(swellAddOwnedWindow:)])
    {
      [(SWELL_ModelessWindow*)w swellAddOwnedWindow:self]; 
    }
  }
    
  [self display];
  return self;
}

- (id)initModeless:(SWELL_DialogResourceIndex *)resstate Parent:(HWND)parent dlgProc:(DLGPROC)dlgproc Param:(LPARAM)par outputHwnd:(HWND *)hwndOut forceStyles:(unsigned int)smask
{
  INIT_COMMON_VARS
  m_wantInitialKeyWindowOnShow=0;
  m_wantraiseamt=0;

  lastFrameSize.width=lastFrameSize.height=0.0f;
  
  int w = (resstate ? resstate->width : 10);
  int h = (resstate ? resstate->height : 10);
  
  int wx, wy;
  GetInitialWndPos(parent, h, &wx, &wy);  
  NSRect contentRect=NSMakeRect(wx,wy,w,h);
  int sf=smask;
  
  if (resstate)
  {
    sf |= NSTitledWindowMask|NSMiniaturizableWindowMask|NSClosableWindowMask;
    if (resstate->windowTypeFlags&SWELL_DLG_WS_RESIZABLE) sf |= NSResizableWindowMask;
  }
  
  if (!(self = [super initWithContentRect:contentRect styleMask:sf backing:NSBackingStoreBuffered defer:NO])) return self;
  
  [self setAcceptsMouseMovedEvents:YES];
  [self useOptimizedDrawing:YES];
  [self setDelegate:self];
  updateWindowCollection(self);
  
  if (resstate&&resstate->title) SetWindowText((HWND)self, resstate->title);
  
  
  if (parent && [(id)parent respondsToSelector:@selector(swellAddOwnedWindow:)])
  {
    [(id)parent swellAddOwnedWindow:self]; 
  }
  else if (parent && [(id)parent isKindOfClass:[NSView class]])
  {
    NSWindow *w=[(id)parent window];
    if (w && [w respondsToSelector:@selector(swellAddOwnedWindow:)])
    {
      [(SWELL_ModelessWindow*)w swellAddOwnedWindow:self]; 
    }
  }
  
  [self retain]; // in case WM_INITDIALOG goes and releases us
  
  SWELL_hwndChild *ch=[[SWELL_hwndChild alloc] initChild:resstate Parent:(NSView *)self dlgProc:dlgproc Param:par];       // create a new child view class
  ch->m_create_windowflags=sf;
  *hwndOut = (HWND)ch;
 
  [ch release];

  [self display];
  [self release]; // matching retain above
  
  return self;
}
-(NSInteger)level
{
  //if (SWELL_owned_windows_levelincrease) return NSNormalWindowLevel;
  return [super level];
}

#if SWELL_CUT_OUT_COMPOSITING_MIDDLEMAN > 1
-(void) displayIfNeeded
{
  if (![[self contentView] isOpaque])
  {
    [super displayIfNeeded];
  }
  else
  {
  //  NSThemeFrame
    if ([self viewsNeedDisplay])
    {
      [[self contentView] _recursiveDisplayRectIfNeededIgnoringOpacity:NSMakeRect(0,0,0,0) isVisibleRect:YES rectIsVisibleRectForView:[self contentView] topView:[self contentView]];
      [self setViewsNeedDisplay:NO];
      [self flushWindow];
    }

  }
}
#endif

@end




@implementation SWELL_ModalDialog : NSPanel

SWELLDIALOGCOMMONIMPLEMENTS_WND(1)



- (id)initDialogBox:(SWELL_DialogResourceIndex *)resstate Parent:(HWND)parent dlgProc:(DLGPROC)dlgproc Param:(LPARAM)par
{
  m_rv=0;
  m_hasrv=false;
  INIT_COMMON_VARS
  
  NSRect contentRect=NSMakeRect(0,0,resstate->width,resstate->height);
  unsigned int sf=(NSTitledWindowMask|NSClosableWindowMask|((resstate->windowTypeFlags&SWELL_DLG_WS_RESIZABLE)? NSResizableWindowMask : 0));
  if (!(self = [super initWithContentRect:contentRect styleMask:sf backing:NSBackingStoreBuffered defer:NO])) return self;

  [self setAcceptsMouseMovedEvents:YES];
  [self useOptimizedDrawing:YES];
  [self setDelegate:self];
  updateWindowCollection(self);

  if (parent && [(id)parent respondsToSelector:@selector(swellAddOwnedWindow:)])
  {
    [(id)parent swellAddOwnedWindow:self]; 
  }
  else if (parent && [(id)parent isKindOfClass:[NSView class]])
  {
    NSWindow *w=[(id)parent window];
    if (w && [w respondsToSelector:@selector(swellAddOwnedWindow:)])
    {
      [(SWELL_ModelessWindow*)w swellAddOwnedWindow:self]; 
    }
  }
  if (resstate&&resstate->title) SetWindowText((HWND)self, resstate->title);
  
  SWELL_hwndChild *ch=[[SWELL_hwndChild alloc] initChild:resstate Parent:(NSView *)self dlgProc:dlgproc Param:par];       // create a new child view class
  ch->m_create_windowflags=sf;
  [ch setHidden:NO];
//  DOWINDOWMINMAXSIZES(ch)
  [ch release];

  [self setHidesOnDeactivate:NO];
  [self display];
  
  return self;
}


-(void)swellSetModalRetVal:(int)r
{
  m_hasrv=true;
  m_rv=r;
}
-(int)swellGetModalRetVal
{
  return m_rv;
}
-(bool)swellHasModalRetVal
{
  return m_hasrv;
}

@end

void EndDialog(HWND wnd, int ret)
{   
  if (!wnd) return;
  
  NSWindow *nswnd=NULL;
  NSView *nsview = NULL;
  if ([(id)wnd isKindOfClass:[NSView class]])
  {
    nsview = (NSView *)wnd;
    nswnd = [nsview window];
  }
  else if ([(id)wnd isKindOfClass:[NSWindow class]])
  {
    nswnd = (NSWindow *)wnd;
    nsview = [nswnd contentView];
  }
  if (!nswnd) return;
   
  if ([nswnd respondsToSelector:@selector(swellSetModalRetVal:)])
    [(SWELL_ModalDialog*)nswnd swellSetModalRetVal:ret];

  if ([NSApp modalWindow] == nswnd)
  {   
    if ([nsview respondsToSelector:@selector(onSwellMessage:p1:p2:)])
      [(SWELL_hwndChild*)nsview onSwellMessage:WM_DESTROY p1:0 p2:0];
    
    NSEvent *evt=[NSApp currentEvent];
    if (evt && [evt window] == nswnd)
    {
      [NSApp stopModal];
    }
    
    [NSApp abortModal]; // always call this, otherwise if running in runModalForWindow: it can often require another even tto come through before things continue
    
    [nswnd close];
  }
}


int SWELL_DialogBox(SWELL_DialogResourceIndex *reshead, const char *resid, HWND parent,  DLGPROC dlgproc, LPARAM param)
{
  SWELL_DialogResourceIndex *p=resById(reshead,resid);
  if (!p||(p->windowTypeFlags&SWELL_DLG_WS_CHILD)) return -1;
  SWELL_ModalDialog *box = [[SWELL_ModalDialog alloc] initDialogBox:p Parent:parent dlgProc:dlgproc Param:param];      
     
  if (!box) return -1;
  
  if ([box swellHasModalRetVal]) // detect EndDialog() in WM_INITDIALOG
  {
    int ret=[box swellGetModalRetVal];
    [(SWELL_hwndChild*)[box contentView] onSwellMessage:WM_DESTROY p1:0 p2:0];
    [box release];
    return ret;
  }
    
  if (0 && ![NSApp isActive]) // using this enables better background processing (i.e. if the app isnt active it still runs)
  {
    [NSApp activateIgnoringOtherApps:YES];
    NSModalSession session = [NSApp beginModalSessionForWindow:box];
    for (;;) 
    {
      if ([NSApp runModalSession:session] != NSRunContinuesResponse) break;
      Sleep(1);
    }
    [NSApp endModalSession:session];
  }
  else
  {
    [NSApp runModalForWindow:box];
  }
  int ret=[box swellGetModalRetVal];
  [box release];
  return ret;
}

HWND SWELL_CreateModelessFrameForWindow(HWND childW, HWND ownerW, unsigned int windowFlags)
{
    SWELL_ModelessWindow *ch=[[SWELL_ModelessWindow alloc] initModelessForChild:childW owner:ownerW styleMask:windowFlags];
    return (HWND)ch;
}


HWND SWELL_CreateDialog(SWELL_DialogResourceIndex *reshead, const char *resid, HWND parent, DLGPROC dlgproc, LPARAM param)
{
  unsigned int forceStyles=0;
  if ((((INT_PTR)resid)&~0xf)==0x400000)
  {
    int a = (int)(INT_PTR)resid;
    forceStyles = NSTitledWindowMask|NSMiniaturizableWindowMask|NSClosableWindowMask;
    if (a&1) forceStyles|=NSResizableWindowMask;
    if (a&2) forceStyles&=~NSMiniaturizableWindowMask;
    if (a&4) forceStyles&=~NSClosableWindowMask;
    resid=NULL;
  }
  SWELL_DialogResourceIndex *p=resById(reshead,resid);
  if (!p&&resid) return 0;
  
  NSView *parview=NULL;
  if (parent && ([(id)parent isKindOfClass:[NSView class]] || 
                 [(id)parent isKindOfClass:[NSSavePanel class]] || 
                 [(id)parent isKindOfClass:[NSOpenPanel class]] ||
                 [(id)parent isKindOfClass:[NSColorPanel class]] || 
                 [(id)parent isKindOfClass:[NSFontPanel class]]
                 )) parview=(NSView *)parent;
  else if (parent && [(id)parent isKindOfClass:[NSWindow class]])  parview=(NSView *)[(id)parent contentView];
  
  if ((!p || (p->windowTypeFlags&SWELL_DLG_WS_CHILD)) && parview)
  {
    SWELL_hwndChild *ch=[[SWELL_hwndChild alloc] initChild:p Parent:parview dlgProc:dlgproc Param:param];       // create a new child view class
    ch->m_create_windowflags=(NSTitledWindowMask|NSMiniaturizableWindowMask|NSClosableWindowMask|NSResizableWindowMask);
    [ch release];
    return (HWND)ch;
  }
  else
  {
    HWND h=NULL;
<<<<<<< HEAD
/*    SWELL_ModelessWindow *ch=*/[[SWELL_ModelessWindow alloc] initModeless:p Parent:parent dlgProc:dlgproc Param:param outputHwnd:&h];
=======
    SWELL_ModelessWindow *ch=[[SWELL_ModelessWindow alloc] initModeless:p Parent:parent dlgProc:dlgproc Param:param outputHwnd:&h forceStyles:forceStyles];
>>>>>>> 65568bc8
    return h;
  }
  
  return 0;
}


HMENU SWELL_GetDefaultWindowMenu() { return g_swell_defaultmenu; }
void SWELL_SetDefaultWindowMenu(HMENU menu)
{
  g_swell_defaultmenu=menu;
}
HMENU SWELL_GetDefaultModalWindowMenu() 
{ 
  return g_swell_defaultmenumodal; 
}
void SWELL_SetDefaultModalWindowMenu(HMENU menu)
{
  g_swell_defaultmenumodal=menu;
}



SWELL_DialogResourceIndex *SWELL_curmodule_dialogresource_head; // this eventually will go into a per-module stub file


#import <Carbon/Carbon.h>


#if 0
static void PrintAllHIViews(HIViewRef f, const char *bla)
{
  char tmp[4096];
  sprintf(tmp,"%s:%08x",bla,f);
  
  HIRect r;
  HIViewGetFrame(f,&r);
  printf("%s beg %f %f %f %f\n",tmp,r.origin.x,r.origin.y,r.size.width, r.size.height);
  HIViewRef a=HIViewGetFirstSubview(f);
  while (a)
  {
    PrintAllHIViews(a,tmp);
    a=HIViewGetNextView(a);  
  }
  printf("%s end\n",tmp);
}
#endif

#ifndef __LP64__
// carbon event handler for carbon-in-cocoa
OSStatus CarbonEvtHandler(EventHandlerCallRef nextHandlerRef, EventRef event, void* userdata)
{
  SWELL_hwndCarbonHost* _this = (SWELL_hwndCarbonHost*)userdata;
  UInt32 evtkind = GetEventKind(event);

  switch (evtkind)
  {
    case kEventWindowActivated:
      if (!g_swell_terminating) [NSApp setMainMenu:nil];
    break;
    
    case kEventWindowGetClickActivation: 
    {
      ClickActivationResult car = kActivateAndHandleClick;
      SetEventParameter(event, kEventParamClickActivation, typeClickActivationResult, sizeof(ClickActivationResult), &car);
    }
    break;
    
    case kEventWindowHandleDeactivate:
    {
      if (_this)
      {
        WindowRef wndref = (WindowRef)[_this->m_cwnd windowRef];
        if (wndref) ActivateWindow(wndref, true);
      }
    }
    break;
  
    case kEventControlBoundsChanged:
    {
      if (_this && !_this->m_whileresizing)
      {
        Rect prevr, curr;
        GetEventParameter(event, kEventParamPreviousBounds, typeQDRectangle, 0, sizeof(Rect), 0, &prevr);
        GetEventParameter(event, kEventParamCurrentBounds, typeQDRectangle, 0, sizeof(Rect), 0, &curr);

        RECT parr;
        GetWindowRect((HWND)_this, &parr);
        parr.left += curr.left-prevr.left;
        parr.top += curr.top-prevr.top;
        parr.right += curr.right-prevr.right;
        parr.bottom += curr.bottom-prevr.bottom;        
        _this->m_whileresizing = true;
        SetWindowPos((HWND)_this, 0, parr.left, parr.right, parr.right-parr.left, parr.bottom-parr.top, SWP_NOZORDER|SWP_NOACTIVATE);
        _this->m_whileresizing = false;
      }
    }
    break;
    
    case kEventRawKeyDown:
    case kEventRawKeyUp:
    case kEventRawKeyModifiersChanged:
    {
      if (_this->m_wantallkeys) return eventNotHandledErr;
      
      WindowRef wndref = (WindowRef)[_this->m_cwnd windowRef];      
      if (wndref) 
      {
        ControlRef ctlref=0;
        GetKeyboardFocus(wndref, &ctlref);                
        if (ctlref)
        {
          ControlKind ctlkind = { 0, 0 };          
          GetControlKind(ctlref, &ctlkind);
          if (ctlkind.kind == kControlKindEditText || 
              ctlkind.kind == kControlKindEditUnicodeText ||
              ctlkind.kind == kControlKindHITextView) 
          {
            // ControlDefinitions.h, HITextViews.h, etc list control types,
            // we may want to pass on some other types too
            return eventNotHandledErr; 
          }
        } 
      }             
 
      UInt32 keycode;
      UInt32 modifiers;
      char c[2] = { 0, 0 };
      GetEventParameter(event, kEventParamKeyCode, typeUInt32, 0, sizeof(UInt32), 0, &keycode);
      GetEventParameter(event, kEventParamKeyModifiers, typeUInt32, 0, sizeof(UInt32), 0, &modifiers);
      GetEventParameter(event, kEventParamKeyMacCharCodes, typeChar, 0, sizeof(char), 0, &c[0]);
      
      NSEventType type;
      if (evtkind == kEventRawKeyDown) type = NSKeyDown;
      else if (evtkind == kEventRawKeyUp) type = NSKeyUp;
      else if (evtkind == kEventRawKeyModifiersChanged) type = NSFlagsChanged;      

      NSString* str = (NSString*)SWELL_CStringToCFString(c);
      NSTimeInterval ts = 0; // [[NSApp currentevent] timestamp];
      NSEvent* evt = [NSEvent keyEventWithType:type location:NSMakePoint(0,0)
                                modifierFlags:modifiers 
                                timestamp:ts windowNumber:0
                                context:[NSGraphicsContext currentContext]
                                characters:str charactersIgnoringModifiers:str 
                                isARepeat:NO keyCode:keycode];      
      [str release];
      if (evt) [NSApp sendEvent:evt];
      return noErr;         
    }   
  }
  return noErr;
}

void SWELL_CarbonWndHost_SetWantAllKeys(void* carbonhost, bool want)
{
  SWELL_hwndCarbonHost* h = (SWELL_hwndCarbonHost*)carbonhost;
  if (h) h->m_wantallkeys = want;
}

#endif // __LP

@implementation SWELL_hwndCarbonHost

- (id)initCarbonChild:(NSView *)parent rect:(Rect*)r composit:(bool)wantComp
{
  if (!(self = [super initChild:nil Parent:parent dlgProc:nil Param:nil])) return self;

  m_wantallkeys=false;
  
#ifndef __LP64__
  WindowRef wndref=0;
  CreateNewWindow (kPlainWindowClass, (wantComp ? kWindowCompositingAttribute : 0) |  kWindowStandardHandlerAttribute|kWindowNoShadowAttribute, r, &wndref);
  if (wndref)
  {
    // eventually we should set this and have the real NSWindow parent call ActivateWindow when activated/deactivated
    // SetWindowActivationScope( m_wndref, kWindowActivationScopeNone);    

    // adding a Carbon event handler to catch special stuff that NSWindow::initWithWindowRef
    // doesn't automatically redirect to a standard Cocoa window method
    
    ControlRef ctl=0;
    if (!wantComp) CreateRootControl(wndref, &ctl);  // creating root control here so callers must use GetRootControl

    EventTypeSpec winevts[] = 
    {
      { kEventClassWindow, kEventWindowActivated },
      { kEventClassWindow, kEventWindowGetClickActivation },
      { kEventClassWindow, kEventWindowHandleDeactivate },
      { kEventClassKeyboard, kEventRawKeyDown },
      { kEventClassKeyboard, kEventRawKeyUp },      
      { kEventClassKeyboard, kEventRawKeyModifiersChanged },        
    };
    int nwinevts = sizeof(winevts)/sizeof(EventTypeSpec);
          
    EventTypeSpec ctlevts[] = 
    {
      //{ kEventClassControl, kEventControlInitialize },
      //{ kEventClassControl, kEventControlDraw },            
      { kEventClassControl, kEventControlBoundsChanged },
    };
    int nctlevts = sizeof(ctlevts)/sizeof(EventTypeSpec);  
          
    EventHandlerRef wndhandler=0, ctlhandler=0;
    InstallWindowEventHandler(wndref, CarbonEvtHandler, nwinevts, winevts, self, &wndhandler);        
    if (!wantComp) InstallControlEventHandler(ctl, CarbonEvtHandler, nctlevts, ctlevts, self, &ctlhandler);
    m_wndhandler = wndhandler;
    m_ctlhandler = ctlhandler;
                    
    // initWithWindowRef does not retain // MAKE SURE THIS IS NOT BAD TO DO
    //CFRetain(wndref);

    m_cwnd = [[NSWindow alloc] initWithWindowRef:wndref];  
    [m_cwnd setDelegate:self];    
    
    ShowWindow(wndref);
    
    //[[parent window] addChildWindow:m_cwnd ordered:NSWindowAbove];
    //[self swellDoRepos]; 
    SetTimer((HWND)self,1,10,NULL);
  }  
#endif
  return self;
}

-(BOOL)swellIsCarbonHostingView { return YES; }


-(void)close
{
  KillTimer((HWND)self,1);
  
#ifndef __LP64__
  if (m_wndhandler)
  {
    EventHandlerRef wndhandler = (EventHandlerRef)m_wndhandler;
    RemoveEventHandler(wndhandler);
    m_wndhandler = 0;
  }
  if (m_ctlhandler)
  {
    EventHandlerRef ctlhandler = (EventHandlerRef)m_ctlhandler;
    RemoveEventHandler(ctlhandler);
    m_ctlhandler = 0;
  }
  
  if (m_cwnd) 
  {
    if ([m_cwnd parentWindow]) [[m_cwnd parentWindow] removeChildWindow:m_cwnd];
    [m_cwnd orderOut:self];
    [m_cwnd close];   // this disposes the owned wndref
    m_cwnd=0;
  }
#endif
}

-(void)dealloc
{
  [self close];
  [super dealloc];  // ?!
}

- (void)SWELL_Timer:(id)sender
{
#ifndef __LP64__
  id uinfo=[sender userInfo];
  if ([uinfo respondsToSelector:@selector(getValue)]) 
  {
    int idx=(int)(INT_PTR)[(SWELL_DataHold*)uinfo getValue];
    if (idx==1)
    {
      if (![self superview] || [[self superview] isHiddenOrHasHiddenAncestor])
      {
        NSWindow *oldw=[m_cwnd parentWindow];
        if (oldw)
        {
          [oldw removeChildWindow:(NSWindow *)m_cwnd];
          [m_cwnd orderOut:self];
        }
      }
      else
      {
        if (![m_cwnd parentWindow])
        {                
          NSWindow *par = [self window];
          if (par) 
          { 
            [par addChildWindow:m_cwnd ordered:NSWindowAbove];
            [self swellDoRepos];    
          }          
        }
        else 
        { 
          if (GetCurrentEventButtonState()&7)
          {
            if ([NSApp keyWindow] == [self window])
            {
              POINT p;
              GetCursorPos(&p);
              RECT r;
              GetWindowRect((HWND)self,&r);
              if (r.top>r.bottom)
              {
                int a=r.top;
                r.top=r.bottom;
                r.bottom=a;
              }
              if (m_cwnd && p.x >=r.left &&p.x < r.right && p.y >= r.top && p.y < r.bottom)
              {
                [(NSWindow *)m_cwnd makeKeyWindow];
              }
            }
          }
        }
      }
      return;
    }
    KillTimer((HWND)self,idx);
    return;
  }
#endif
}
- (LRESULT)onSwellMessage:(UINT)msg p1:(WPARAM)wParam p2:(LPARAM)lParam
{
  if (msg == WM_DESTROY)
  {
    if (m_cwnd) 
    {
      if ([NSApp keyWindow] == m_cwnd) // restore focus to highest window that is not us!
      {
        NSArray *ar = [NSApp orderedWindows];
        int x;
        for (x = 0; x < (ar ? [ar count] : 0); x ++)
        {
          NSWindow *w=[ar objectAtIndex:x];
          if (w && w != m_cwnd && [w isVisible]) { [w makeKeyWindow]; break; }
        }
      }
      
      [self close];
    }
  }
  return [super onSwellMessage:msg p1:wParam p2:lParam];
}
- (void)windowDidResignKey:(NSNotification *)aNotification
{
}
- (void)windowDidBecomeKey:(NSNotification *)aNotification
{
}


- (void)viewDidMoveToWindow
{
  [super viewDidMoveToWindow];
  if (m_cwnd)
  {
    // reparent m_cwnd to new owner
    NSWindow *neww=[self window];
    NSWindow *oldw=[m_cwnd parentWindow];
    if (neww != oldw)
    {
      if (oldw) [oldw removeChildWindow:m_cwnd];
    }
  }
}
-(void)swellDoRepos
{
#ifndef __LP64__
  if (m_cwnd)
  {
    RECT r;
    GetWindowRect((HWND)self,&r);
    if (r.top>r.bottom)
    {
      int a=r.top;
      r.top=r.bottom;
      r.bottom=a;
    }
    
    // [m_cwnd setFrameOrigin:NSMakePoint(r.left,r.top)];
    
    {
      Rect bounds;
      bounds.left = r.left;
      bounds.top = CGRectGetHeight(CGDisplayBounds(kCGDirectMainDisplay))-r.bottom;
      // GetWindowBounds (m_wndref, kWindowContentRgn, &bounds);
      bounds.right = bounds.left + (r.right-r.left);
      bounds.bottom = bounds.top + (r.bottom-r.top);
      
      WindowRef wndref = (WindowRef)[m_cwnd windowRef];
      SetWindowBounds (wndref, kWindowContentRgn, &bounds); 

      // might make sense to only do this on initial show, but doesnt seem to hurt to do it often
      WindowAttributes wa=0;
      GetWindowAttributes(wndref,&wa);
      
      if (wa&kWindowCompositingAttribute)
      {
//         [[m_cwnd contentView] setNeedsDisplay:YES];
         HIViewRef ref = HIViewGetRoot(wndref);
         if (ref)
         {
            // PrintAllHIViews(ref,"");
         
            HIViewRef ref2=HIViewGetFirstSubview(ref);
            while  (ref2)
            {                              
            /*
              HIRect r3=CGRectMake(0,0,bounds.right-bounds.left,bounds.bottom-bounds.top);
             HIViewRef ref3=HIViewGetFirstSubview(ref2);
             while (ref3)
             {
              HIViewSetVisible(ref3,true);            
              HIViewSetNeedsDisplay(ref3,true);
              HIViewSetFrame(ref3,&r3);
              ref3=HIViewGetNextView(ref3);
             }
             */

            //  HIViewSetVisible(ref2,true);            
              HIViewSetNeedsDisplay(ref2,true);
              ref2=HIViewGetNextView(ref2);
            }
            //HIViewSetVisible(ref,true);            
            HIViewSetNeedsDisplay(ref,true);
            HIViewRender(ref);
         }
      }
      else
      {
      
#if 0
        ControlRef rc=NULL;
        GetRootControl(m_wndref,&rc);
        if (rc)
        {
          RgnHandle rgn=NewRgn();
          GetControlRegion(rc,kControlEntireControl,rgn);
          UpdateControls(m_wndref,rgn);
          CloseRgn(rgn);
        }
#endif
        // Rect r={0,0,bounds.bottom-bounds.top,bounds.right-bounds.left};
        // InvalWindowRect(m_wndref,&r);
        
        // or we could just do: 
        DrawControls(wndref);
      }
    }
  }
#endif
}

- (void)viewDidMoveToSuperview
{
  [super viewDidMoveToSuperview];
  [self swellDoRepos];
}
- (void)setFrameSize:(NSSize)newSize
{
  [super setFrameSize:newSize];
  [self swellDoRepos];
}
- (void)setFrame:(NSRect)frameRect
{
  [super setFrame:frameRect];
  [self swellDoRepos];
}
- (void)setFrameOrigin:(NSPoint)newOrigin
{
  [super setFrameOrigin:newOrigin];
  [self swellDoRepos];
}


-(BOOL)isOpaque
{
  return NO;
}

@end

HWND SWELL_GetAudioUnitCocoaView(HWND parent, AudioUnit aunit, AudioUnitCocoaViewInfo* viewinfo, RECT* r)
{
  NSString* classname = (NSString*)(viewinfo->mCocoaAUViewClass[0]);
  if (!classname) return 0;
  
  NSBundle* bundle=0;
  if ([NSBundle respondsToSelector:@selector(bundleWithURL:)])
  {
    bundle=[NSBundle bundleWithURL:(NSURL*)viewinfo->mCocoaAUViewBundleLocation];    
  }

  if (!bundle)
  {
    NSString* path = (NSString*)(CFURLCopyFileSystemPath(viewinfo->mCocoaAUViewBundleLocation,kCFURLPOSIXPathStyle));
    if (path) bundle = [NSBundle bundleWithPath:[path autorelease]];
  }

  if (!bundle) return 0;
	
  Class factoryclass = [bundle classNamed:classname];
  if (![factoryclass conformsToProtocol: @protocol(AUCocoaUIBase)]) return 0;
  if (![factoryclass instancesRespondToSelector: @selector(uiViewForAudioUnit:withSize:)]) return 0;
  id viewfactory = [[[factoryclass alloc] init] autorelease];
  if (!viewfactory) return 0;
  NSView* view = [viewfactory uiViewForAudioUnit:aunit withSize:NSMakeSize(r->right-r->left, r->bottom-r->top)];
  if (!view) return 0;
  
  [(NSView*)parent addSubview:view];
  NSRect bounds = [view bounds];
  r->left = r->top = 0;
  r->right = bounds.size.width;
  r->bottom = bounds.size.height;
  return (HWND)view;
}


HWND SWELL_CreateCarbonWindowView(HWND viewpar, void **wref, RECT* r, bool wantcomp)  // window is created with a root control
{
  RECT wndr = *r;
  ClientToScreen(viewpar, (POINT*)&wndr);
  ClientToScreen(viewpar, (POINT*)&wndr+1);
  //Rect r2 = { wndr.top, wndr.left, wndr.bottom, wndr.right };
  Rect r2 = { wndr.bottom, wndr.left, wndr.top, wndr.right };
  SWELL_hwndCarbonHost *w = [[SWELL_hwndCarbonHost alloc] initCarbonChild:(NSView*)viewpar rect:&r2 composit:wantcomp];
  if (w) *wref = [w->m_cwnd windowRef];
  return (HWND)w;
}

void* SWELL_GetWindowFromCarbonWindowView(HWND cwv)
{
  SWELL_hwndCarbonHost* w = (SWELL_hwndCarbonHost*)cwv;
  if (w) return [w->m_cwnd windowRef];
  return 0;
}

void SWELL_AddCarbonPaneToView(HWND cwv, void* pane)  // not currently used
{
#ifndef __LP64__
  SWELL_hwndCarbonHost* w = (SWELL_hwndCarbonHost*)cwv;
  if (w)
  {
    WindowRef wndref = (WindowRef)[w->m_cwnd windowRef];
    if (wndref)
    {
      EventTypeSpec ctlevts[] = 
      {
        //{ kEventClassControl, kEventControlInitialize },
        //{ kEventClassControl, kEventControlDraw },            
        { kEventClassControl, kEventControlBoundsChanged },
      };
      int nctlevts = sizeof(ctlevts)/sizeof(EventTypeSpec);  
          
      EventHandlerRef ctlhandler = (EventHandlerRef)w->m_ctlhandler;   
      InstallControlEventHandler((ControlRef)pane, CarbonEvtHandler, nctlevts, ctlevts, w, &ctlhandler);
    }
  }
#endif
}


@interface NSButton (TextColor)

- (NSColor *)textColor;
- (void)setTextColor:(NSColor *)textColor;

@end

@implementation NSButton (TextColor)

- (NSColor *)textColor
{
  NSAttributedString *attrTitle = [self attributedTitle];
  int len = [attrTitle length];
  NSRange range = NSMakeRange(0, MIN(len, 1)); // take color from first char
  NSDictionary *attrs = [attrTitle fontAttributesInRange:range];
  NSColor *textColor = [NSColor controlTextColor];
  if (attrs) {
    textColor = [attrs objectForKey:NSForegroundColorAttributeName];
  }
  return textColor;
}

- (void)setTextColor:(NSColor *)textColor
{
  NSMutableAttributedString *attrTitle = [[NSMutableAttributedString alloc] 
                                          initWithAttributedString:[self attributedTitle]];
  int len = [attrTitle length];
  NSRange range = NSMakeRange(0, len);
  [attrTitle addAttribute:NSForegroundColorAttributeName 
                    value:textColor 
                    range:range];
  [attrTitle fixAttributesInRange:range];
  [self setAttributedTitle:attrTitle];
  [attrTitle release];
}

@end


static char* s_dragdropsrcfn = 0;
static void (*s_dragdropsrccallback)(const char*) = 0;

void SWELL_InitiateDragDrop(HWND hwnd, RECT* srcrect, const char* srcfn, void (*callback)(const char* dropfn))
{
  SWELL_FinishDragDrop();

  if (![(id)hwnd isKindOfClass:[SWELL_hwndChild class]]) return;

  s_dragdropsrcfn = strdup(srcfn);
  s_dragdropsrccallback = callback;
  
  char* p = s_dragdropsrcfn+strlen(s_dragdropsrcfn)-1;
  while (p >= s_dragdropsrcfn && *p != '.') --p;
  ++p;
  
  NSString* str = (NSString*)SWELL_CStringToCFString(p);  
  NSRect r = NSMakeRect(srcrect->left, srcrect->top, srcrect->right-srcrect->left, srcrect->bottom-srcrect->top);
  NSEvent* evt = [NSApp currentEvent];
  [(NSView*)hwnd dragPromisedFilesOfTypes:[NSArray arrayWithObject:str] fromRect:r source:(NSView*)hwnd slideBack:YES event:evt];
  [str release];
} 

// owner owns srclist, make copies here etc
void SWELL_InitiateDragDropOfFileList(HWND hwnd, RECT *srcrect, const char **srclist, int srccount, HICON icon)
{
  SWELL_FinishDragDrop();

  if (![(id)hwnd isKindOfClass:[SWELL_hwndChild class]]) return;
  
  NSMutableArray *ar = [[NSMutableArray alloc] initWithCapacity:srccount];
  int x;
  
  for(x=0;x<srccount;x++)
  {
    NSString *s = (NSString*)SWELL_CStringToCFString(srclist[x]);
    [ar addObject:s];
    [s release];
  }
  NSPasteboard *pb= [NSPasteboard pasteboardWithName:NSDragPboard];
  [pb declareTypes:[NSArray arrayWithObject:NSFilenamesPboardType]  owner:(id)hwnd];
  [pb setPropertyList:ar forType:NSFilenamesPboardType];
  
  NSImage *img=NULL;// = [NSImage imageNamed:@"readoc"]; // todo!
  if (!img && icon) 
  {
    img = (NSImage *)GetNSImageFromHICON(icon);
    if (img)
    {
      img = [img copy];
      [img setFlipped:true];
      [img autorelease];
    }
  }
  
  if (!img)
  {
    NSWorkspace *ws = [NSWorkspace sharedWorkspace];
    if (ws)
    {
      if (ar)
        img = [ws iconForFiles:ar];
    }
    // default image?
  }
  [(NSView *)hwnd dragImage:img at:NSMakePoint(srcrect->left,srcrect->top) offset:NSMakeSize(0,0) event:[NSApp currentEvent] pasteboard:pb source:(id)hwnd slideBack:YES];
  
  [ar release];
}

NSArray* SWELL_DoDragDrop(NSURL* droplocation)
{
  NSArray* fnarr = 0;
  if (s_dragdropsrcfn && s_dragdropsrccallback && droplocation)
  {  
    char* p = s_dragdropsrcfn+strlen(s_dragdropsrcfn)-1;
    while (p >= s_dragdropsrcfn && *p != '/') --p;
    ++p;

    NSString* destdir = [droplocation path];  // not ours    
    NSString* destfn = (NSString*)(SWELL_CStringToCFString(p));
    NSString* destpath = [destdir stringByAppendingPathComponent:destfn];    
    [destfn release];  
      
    s_dragdropsrccallback([destpath UTF8String]);
    fnarr = [NSArray arrayWithObject:destpath];  
  }
  SWELL_FinishDragDrop();  
  return fnarr;
}  

void SWELL_FinishDragDrop()
{
  free(s_dragdropsrcfn);
  s_dragdropsrcfn = 0;
  s_dragdropsrccallback = 0;  
}

bool SWELL_SetGLContextToView(HWND h)
{
  if (!h) [NSOpenGLContext clearCurrentContext];
  else if ([(id)h isKindOfClass:[SWELL_hwndChild class]])
  {
    SWELL_hwndChild *hc = (SWELL_hwndChild*)h;
    if (hc->m_glctx)
    {
      [hc->m_glctx makeCurrentContext];
      return true;
    }
  }
  return false;
}

void SWELL_SetViewGL(HWND h, bool wantGL)
{
  if (h && [(id)h isKindOfClass:[SWELL_hwndChild class]])
  {
    SWELL_hwndChild *hc = (SWELL_hwndChild*)h;
    if (wantGL != !!hc->m_glctx)
    {
      if (wantGL) 
      {
        NSOpenGLPixelFormatAttribute atr[] = {(NSOpenGLPixelFormatAttribute)0}; // todo: optionally add any attributes before the 0
        NSOpenGLPixelFormat *fmt  = [[NSOpenGLPixelFormat alloc] initWithAttributes:atr];
        
        hc->m_glctx = [[NSOpenGLContext alloc] initWithFormat:fmt shareContext:nil];
        [fmt release];
      }
      else
      {
        if ([NSOpenGLContext currentContext] == hc->m_glctx) [NSOpenGLContext clearCurrentContext];
        [hc->m_glctx release];
        hc->m_glctx=0;
      }
    }
    
  }
}

bool SWELL_GetViewGL(HWND h)
{
  return h && [(id)h isKindOfClass:[SWELL_hwndChild class]] && ((SWELL_hwndChild*)h)->m_glctx;
}
void DrawSwellViewRectImpl(SWELL_hwndChild *view, NSRect rect, HDC hdc)
{
  if (view->m_hashaddestroy) 
  {
    return;
  }    
  view->m_paintctx_hdc=hdc;
  if (view->m_paintctx_hdc && view->m_glctx)
  {
    view->m_paintctx_hdc->GLgfxctx = view->m_glctx;
    
    [view->m_glctx setView:view];
    [view->m_glctx makeCurrentContext];
    [view->m_glctx update];
  }
  view->m_paintctx_rect=rect;
  view->m_paintctx_used=false;
  DoPaintStuff(view->m_wndproc,(HWND)view,view->m_paintctx_hdc,&view->m_paintctx_rect);
  
  if (view->m_paintctx_hdc && view->m_glctx && [NSOpenGLContext currentContext] == view->m_glctx)
  {
    [NSOpenGLContext clearCurrentContext]; 
  }
  view->m_paintctx_hdc=0;
  if (!view->m_paintctx_used) {
    /*[super drawRect:rect];*/
  }
  
#if 0
  // debug: show everything
  static CGColorSpaceRef cspace;
  if (!cspace) cspace=CGColorSpaceCreateDeviceRGB();
  float cols[4]={0.0f,1.0f,0.0f,0.8f};
  CGColorRef color=CGColorCreate(cspace,cols);
  
  CGContextRef ctx = (CGContextRef)[[NSGraphicsContext currentContext] graphicsPort];
  CGContextSetStrokeColorWithColor(ctx,color);
  CGContextStrokeRectWithWidth(ctx, CGRectMake(rect.origin.x,rect.origin.y,rect.size.width,rect.size.height), 1);
  
  CGColorRelease(color);
  
  cols[0]=1.0f;
  cols[1]=0.0f;
  cols[2]=0.0f;
  cols[3]=1.0f;
  color=CGColorCreate(cspace,cols);
  
  NSRect rect2=[view bounds];
  CGContextSetStrokeColorWithColor(ctx,color);
  CGContextStrokeRectWithWidth(ctx, CGRectMake(rect2.origin.x,rect2.origin.y,rect2.size.width,rect2.size.height), 1);
  
  
  CGColorRelease(color);
  
  cols[0]=0.0f;
  cols[1]=0.0f;
  cols[2]=1.0f;
  cols[3]=0.7f;
  color=CGColorCreate(cspace,cols);
  cols[3]=0.25;
  cols[2]=0.5;
  CGColorRef color2=CGColorCreate(cspace,cols);
  
  NSArray *ar = [view subviews];
  if (ar)
  {
    int x;
    for(x=0;x<[ar count];x++)  
    {
      NSView *v = [ar objectAtIndex:x];
      if (v && ![v isHidden])
      {
        NSRect rect = [v frame];
        CGContextSetStrokeColorWithColor(ctx,color);
        CGContextStrokeRectWithWidth(ctx, CGRectMake(rect.origin.x,rect.origin.y,rect.size.width,rect.size.height), 1);
        CGContextSetFillColorWithColor(ctx,color2);
        CGContextFillRect(ctx, CGRectMake(rect.origin.x,rect.origin.y,rect.size.width,rect.size.height));
      }
    }
    
    // draw children
  }
  CGColorRelease(color);
  CGColorRelease(color2);
  
#endif
  
  
  
}

void swellRenderOptimizely(int passflags, SWELL_hwndChild *view, HDC hdc, BOOL doforce, WDL_PtrList<void> *needdraws, const NSRect *rlist, int rlistcnt, int draw_xlate_x, int draw_xlate_y, bool iscv)
{
  if (view->m_isdirty&1) doforce=true;
  NSArray *sv = [view subviews];
  if (doforce&&(passflags & ([sv count]?1:2)))
    DrawSwellViewRectImpl(view,[view bounds], hdc);
  
  if (sv)
  {
    [sv retain];
    int x,n=[sv count];
    HBRUSH bgbr=0;
    bool bgbr_valid=false;
    for(x=0;x<n;x++)
    {
      NSView *v = (NSView *)[sv objectAtIndex:x];
      if (v && ![v isHidden])
      {          
        bool isSwellChild = !![v isKindOfClass:[SWELL_hwndChild class]];
        
        if (doforce||(isSwellChild && ((SWELL_hwndChild*)v)->m_isdirty)|| [v needsDisplay])
        {
          if (isSwellChild)
          {
            NSRect fr = [v frame];
            CGContextSaveGState(hdc->ctx);
            CGContextClipToRect(hdc->ctx,CGRectMake(fr.origin.x,fr.origin.y,fr.size.width,fr.size.height));
            CGContextTranslateCTM(hdc->ctx, fr.origin.x,fr.origin.y);            
            swellRenderOptimizely(passflags,(SWELL_hwndChild*)v,hdc,doforce,needdraws,rlist,rlistcnt,draw_xlate_x-(int)fr.origin.x,draw_xlate_y-(int)fr.origin.y,false);
            CGContextRestoreGState(hdc->ctx);
            if (passflags&2) [v setNeedsDisplay:NO];
            bgbr_valid=false; // code in swellRenderOptimizely() may trigger WM_CTLCOLORDLG which may invalidate our brush, so clear the cached value here
          }
          else if (passflags&1)
          {
            if ([v isKindOfClass:[NSScrollView class]])
            {
              NSView *sv = [(NSScrollView *)v contentView];
              if (sv)
              {
                [v retain];
                needdraws->Add((void*)(INT_PTR)(doforce?1:0));
                needdraws->Add(v);
                v=sv;
              }
            }
            [v retain];
            if (!doforce && ![v isOpaque]) 
            {
              
              NSRect fr=  [v frame];
              
              // we could recursively go up looking for WM_CTLCOLORDLG, but actually we just need to use the current window            
              if (!bgbr_valid) // note that any code in this loop that does anything that could trigger messages might invalidate bgbr, so it should clear bgbr_checked here
              {
                bgbr=(HGDIOBJ)SendMessage((HWND)view,WM_CTLCOLORDLG,(WPARAM)hdc,(LPARAM)view);
                bgbr_valid=true;
              }
                   
              if (!iscv) fr = [view convertRect:fr toView:[[view window] contentView]];
                    
              int ri;
              for(ri=0;ri<rlistcnt;ri++)
              {
                NSRect r=rlist[ri];
                r.origin.x--;
                r.origin.y--;
                r.size.width+=2;
                r.size.height+=2;
                
                NSRect ff = NSIntersectionRect(fr,r);
                if (ff.size.width>0 && ff.size.height>0)
                {
                  RECT r={(int)ff.origin.x,(int)ff.origin.y,(int)(ff.origin.x+ff.size.width),(int)(ff.origin.y+ff.size.height)};                    
                  r.left+=draw_xlate_x;
                  r.right+=draw_xlate_x;
                  r.top+=draw_xlate_y;
                  r.bottom+=draw_xlate_y;
                  if (bgbr_valid && bgbr &&  bgbr != (HBRUSH)1) FillRect(hdc,&r,bgbr);
                  else SWELL_FillDialogBackground(hdc,&r,3);
                }
              }
            }
            needdraws->Add((void*)(INT_PTR)(doforce?1:0));
            needdraws->Add(v);     
          }
        }
      }
    }
    [sv release];
  }
  if (passflags&2)
     view->m_isdirty=0;
}

#endif<|MERGE_RESOLUTION|>--- conflicted
+++ resolved
@@ -2079,11 +2079,7 @@
   else
   {
     HWND h=NULL;
-<<<<<<< HEAD
-/*    SWELL_ModelessWindow *ch=*/[[SWELL_ModelessWindow alloc] initModeless:p Parent:parent dlgProc:dlgproc Param:param outputHwnd:&h];
-=======
     SWELL_ModelessWindow *ch=[[SWELL_ModelessWindow alloc] initModeless:p Parent:parent dlgProc:dlgproc Param:param outputHwnd:&h forceStyles:forceStyles];
->>>>>>> 65568bc8
     return h;
   }
   
