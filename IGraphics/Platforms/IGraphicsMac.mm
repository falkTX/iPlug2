/*
 ==============================================================================

 This file is part of the iPlug 2 library. Copyright (C) the iPlug 2 developers.

 See LICENSE.txt for  more info.

 ==============================================================================
*/

#ifndef NO_IGRAPHICS
#include <Foundation/NSArchiver.h>

#include "IGraphicsMac.h"

#include "IControl.h"
#include "IPopupMenuControl.h"

#import "IGraphicsMac_view.h"

#include "IPlugPluginBase.h"
#include "IPlugPaths.h"

#if IGRAPHICS_SWELL
#include "swell.h"
#endif

#pragma clang diagnostic ignored "-Wdeprecated-declarations"

int GetSystemVersion()
{
  static int32_t v;
  if (!v)
  {
    if (NSAppKitVersionNumber >= 1266.0)
    {
      if (NSAppKitVersionNumber >= 1404.0)
        v = 0x10b0;
      else
        v = 0x10a0; // 10.10+ Gestalt(gsv) return 0x109x, so we bump this to 0x10a0
    }
    else
    {
      SInt32 a = 0x1040;
      Gestalt(gestaltSystemVersion,&a);
      v=a;
    }
  }
  return v;
}

struct CocoaAutoReleasePool
{
  NSAutoreleasePool* mPool;

  CocoaAutoReleasePool()
  {
    mPool = [[NSAutoreleasePool alloc] init];
  }

  ~CocoaAutoReleasePool()
  {
    [mPool release];
  }
};

//#define IGRAPHICS_MAC_BLIT_BENCHMARK
//#define IGRAPHICS_MAC_OLD_IMAGE_DRAWING

#ifdef IGRAPHICS_MAC_BLIT_BENCHMARK
#include <sys/time.h>
static double gettm()
{
  struct timeval tm={0,};
  gettimeofday(&tm,NULL);
  return (double)tm.tv_sec + (double)tm.tv_usec/1000000;
}
#endif

#pragma mark -

IGraphicsMac::IGraphicsMac(IGEditorDelegate& dlg, int w, int h, int fps, float scale)
: IGRAPHICS_DRAW_CLASS(dlg, w, h, fps, scale)
{
  NSApplicationLoad();
}

IGraphicsMac::~IGraphicsMac()
{
  CloseWindow();
}

bool IGraphicsMac::IsSandboxed()
{
  NSString* pHomeDir = NSHomeDirectory();

  if ([pHomeDir containsString:@"Library/Containers/"])
  {
    return true;
  }
  return false;
}

bool IGraphicsMac::GetResourcePathFromBundle(const char* fileName, const char* searchExt, WDL_String& fullPath)
{
  CocoaAutoReleasePool pool;

  const char* ext = fileName+strlen(fileName)-1;
  while (ext >= fileName && *ext != '.') --ext;
  ++ext;

  bool isCorrectType = !strcasecmp(ext, searchExt);

  NSBundle* pBundle = [NSBundle bundleWithIdentifier:ToNSString(GetBundleID())];
  NSString* pFile = [[[NSString stringWithCString:fileName encoding:NSUTF8StringEncoding] lastPathComponent] stringByDeletingPathExtension];

  if (isCorrectType && pBundle && pFile)
  {
    NSString* pPath = [pBundle pathForResource:pFile ofType:ToNSString(searchExt)];

    if (pPath)
    {
      if([[NSFileManager defaultManager] fileExistsAtPath : pPath] == YES)
      {
        fullPath.Set([pPath cString]);
        return true;
      }
    }
  }

  fullPath.Set("");
  return false;
}

bool IGraphicsMac::GetResourcePathFromUsersMusicFolder(const char* fileName, const char* searchExt, WDL_String& fullPath)
{
  CocoaAutoReleasePool pool;

  const char* ext = fileName+strlen(fileName)-1;
  while (ext >= fileName && *ext != '.') --ext;
  ++ext;

  bool isCorrectType = !strcasecmp(ext, searchExt);

  NSString* pFile = [[[NSString stringWithCString:fileName encoding:NSUTF8StringEncoding] lastPathComponent] stringByDeletingPathExtension];
  NSString* pExt = [NSString stringWithCString:searchExt encoding:NSUTF8StringEncoding];

  if (isCorrectType && pFile)
  {
    WDL_String musicFolder;
    SandboxSafeAppSupportPath(musicFolder);
    IPluginBase* pPlugin = dynamic_cast<IPluginBase*>(GetDelegate());
    
    if(pPlugin != nullptr)
    {
  
      NSString* pPluginName = [NSString stringWithCString: pPlugin->GetPluginName() encoding:NSUTF8StringEncoding];
      NSString* pMusicLocation = [NSString stringWithCString: musicFolder.Get() encoding:NSUTF8StringEncoding];
      NSString* pPath = [[[[pMusicLocation stringByAppendingPathComponent:pPluginName] stringByAppendingPathComponent:@"Resources"] stringByAppendingPathComponent: pFile] stringByAppendingPathExtension:pExt];

      if([[NSFileManager defaultManager] fileExistsAtPath : pPath] == YES)
      {
        fullPath.Set([pPath cString]);
        return true;
      }
    }
  }

  fullPath.Set("");
  return false;
}

bool IGraphicsMac::OSFindResource(const char* name, const char* type, WDL_String& result)
{
  if(CStringHasContents(name))
  {
    // first check this bundle
    if(GetResourcePathFromBundle(name, type, result))
      return true;

    // then check ~/Music/PLUG_NAME, which is a shared folder that can be accessed from app sandbox
    if(GetResourcePathFromUsersMusicFolder(name, type, result))
      return true;

    // finally check name, which might be a full path - if the plug-in is trying to load a resource at runtime (e.g. skin-able UI)
    NSString* pPath = [NSString stringWithCString:name encoding:NSUTF8StringEncoding];

    if([[NSFileManager defaultManager] fileExistsAtPath : pPath] == YES)
    {
      result.Set([pPath UTF8String]);
      return true;
    }
  }
  return false;
}

bool IGraphicsMac::MeasureText(const IText& text, const char* str, IRECT& bounds)
{
#ifdef IGRAPHICS_LICE
  CocoaAutoReleasePool pool;
#endif
  return IGRAPHICS_DRAW_CLASS::MeasureText(text, str, bounds);
}

void* IGraphicsMac::OpenWindow(void* pParent)
{
  TRACE;
  CloseWindow();
  mView = (IGRAPHICS_VIEW*) [[IGRAPHICS_VIEW alloc] initWithIGraphics: this];
  
  IGRAPHICS_VIEW* pView = (IGRAPHICS_VIEW*) mView;

  OnViewInitialized([pView layer]);
  
  SetScreenScale([[NSScreen mainScreen] backingScaleFactor]);
    
  GetDelegate()->LayoutUI(this);

  if (pParent) // Cocoa VST host.
  {
    [(NSView*) pParent addSubview: (IGRAPHICS_VIEW*) mView];
  }

  UpdateTooltips();

  return mView;
}

void IGraphicsMac::CloseWindow()
{
  if (mView)
  {
    IGRAPHICS_VIEW* view = (IGRAPHICS_VIEW*) mView;
    [view removeAllToolTips];
    [view killTimer];
    mView = nullptr;

    if (view->mGraphics)
    {
      [view removeFromSuperview];   // Releases.
    }
    
    OnViewDestroyed();
  }
}

bool IGraphicsMac::WindowIsOpen()
{
  return mView;
}

void IGraphicsMac::PlatformResize()
{
  if (mView)
  {
    NSSize size = { static_cast<CGFloat>(WindowWidth()), static_cast<CGFloat>(WindowHeight()) };

    DBGMSG("%f, %f\n", size.width, size.height);
    // Prevent animation during resize
    // N.B. - The bounds perform scaling on the window, and so use the nominal size

    [NSAnimationContext beginGrouping]; // Prevent animated resizing
    [[NSAnimationContext currentContext] setDuration:0.0];
    [(IGRAPHICS_VIEW*) mView setFrameSize: size ];
    [NSAnimationContext endGrouping];
  }  
}

void IGraphicsMac::PointToScreen(float& x, float& y)
{
  if (mView)
  {
    x *= GetDrawScale();
    y *= GetDrawScale();
    NSWindow* pWindow = [(IGRAPHICS_VIEW*) mView window];
    NSPoint wndpt = [(IGRAPHICS_VIEW*) mView convertPoint:NSMakePoint(x, y) toView:nil];
    NSPoint pt = [pWindow convertRectToScreen: NSMakeRect(wndpt.x, wndpt.y, 0.0, 0.0)].origin;
      
    x = pt.x;
    y = pt.y;
  }
}

void IGraphicsMac::ScreenToPoint(float& x, float& y)
{
  if (mView)
  {
    NSWindow* pWindow = [(IGRAPHICS_VIEW*) mView window];
    NSPoint wndpt = [pWindow convertRectFromScreen: NSMakeRect(x, y, 0.0, 0.0)].origin;
    NSPoint pt = [(IGRAPHICS_VIEW*) mView convertPoint:NSMakePoint(wndpt.x, wndpt.y) fromView:nil];

    x = pt.x / GetDrawScale();
    y = pt.y / GetDrawScale();
  }
}

void IGraphicsMac::HideMouseCursor(bool hide, bool lock)
{
  if (mCursorHidden == hide)
    return;
  
  mCursorHidden = hide;
  
  if (hide)
  {
    StoreCursorPosition();
    CGDisplayHideCursor(kCGDirectMainDisplay);
    mCursorLock = lock;
  }
  else
  {
    DoCursorLock(mCursorX, mCursorY, mCursorX, mCursorY);
    CGDisplayShowCursor(kCGDirectMainDisplay);
    mCursorLock = false;
  }
}

void IGraphicsMac::MoveMouseCursor(float x, float y)
{
  if (mTabletInput)
    return;
    
  PointToScreen(x, y);
  RepositionCursor(CGPoint{x, y});
  StoreCursorPosition();
}

void IGraphicsMac::DoCursorLock(float x, float y, float& prevX, float& prevY)
{
  if (mCursorHidden && mCursorLock && !mTabletInput)
  {
    RepositionCursor(mCursorLockPosition);
    prevX = mCursorX;
    prevY = mCursorY;
  }
  else
  {
    mCursorX = prevX = x;
    mCursorY = prevY = y;
  }
}

void IGraphicsMac::RepositionCursor(CGPoint point)
{
  point = CGPoint{point.x, CGDisplayPixelsHigh(CGMainDisplayID()) - point.y};
  CGAssociateMouseAndMouseCursorPosition(false);
  CGDisplayMoveCursorToPoint(CGMainDisplayID(), point);
  CGAssociateMouseAndMouseCursorPosition(true);
}

<<<<<<< HEAD
void IGraphicsMac::StoreCursorPosition()
{
  // Get position in screen coordinates
  NSPoint mouse = [NSEvent mouseLocation];
  mCursorX = mouse.x = std::round(mouse.x);
  mCursorY = mouse.y = std::round(mouse.y);
  mCursorLockPosition = CGPoint{mouse.x, mouse.y};
  
  // Convert to IGraphics coordinates
  ScreenToPoint(mCursorX, mCursorY);
}

int IGraphicsMac::ShowMessageBox(const char* str, const char* caption, int type)
=======
int IGraphicsMac::ShowMessageBox(const char* str, const char* caption, EMessageBoxType type)
>>>>>>> 2762559c
{
#if IGRAPHICS_SWELL
  return MessageBox((HWND) mView, str, caption, type);
#else
  int result = 0;

  CFStringRef button1 = NULL;
  CFStringRef button2 = NULL;
  CFStringRef button3 = NULL;

  CFStringRef alertMessage = CFStringCreateWithCStringNoCopy(NULL, str, 0, kCFAllocatorNull);
  CFStringRef alertHeader = CFStringCreateWithCStringNoCopy(NULL, caption, 0, kCFAllocatorNull);

  switch (type)
  {
    case EMessageBoxType::kMB_OK:
      button1 = CFSTR("OK");
      break;
    case EMessageBoxType::kMB_OKCANCEL:
      button1 = CFSTR("OK");
      button2 = CFSTR("Cancel");
      break;
    case EMessageBoxType::kMB_YESNO:
      button1 = CFSTR("Yes");
      button2 = CFSTR("No");
      break;
    case EMessageBoxType::kMB_YESNOCANCEL:
      button1 = CFSTR("Yes");
      button2 = CFSTR("No");
      button3 = CFSTR("Cancel");
    case EMessageBoxType::kMB_RETRYCANCEL:
      button2 = CFSTR("Retry");
      button3 = CFSTR("Cancel");
      break;
  }

  CFOptionFlags response = 0;
  CFUserNotificationDisplayAlert(0, kCFUserNotificationNoteAlertLevel, NULL, NULL, NULL, alertHeader, alertMessage, button1, button2, button3, &response);

  CFRelease(alertMessage);
  CFRelease(alertHeader);

  switch (response)
  {
    case kCFUserNotificationDefaultResponse:
      if(type == EMessageBoxType::kMB_OK || type == EMessageBoxType::kMB_OKCANCEL)
        result = EMessageBoxResult::kOK;
      else
        result = EMessageBoxResult::kYES;
      break;
    case kCFUserNotificationAlternateResponse:
      if(type == EMessageBoxType::kMB_OKCANCEL)
        result = EMessageBoxResult::kCANCEL;
      else
        result = EMessageBoxResult::kNO;
      break;
    case kCFUserNotificationOtherResponse:
      result = EMessageBoxResult::kCANCEL;
      break;
  }

  return result;
#endif
}

void IGraphicsMac::ForceEndUserEdit()
{
  if (mView)
  {
    [(IGRAPHICS_VIEW*) mView endUserInput];
  }
}

void IGraphicsMac::UpdateTooltips()
{
  if (!(mView && TooltipsEnabled())) return;

  CocoaAutoReleasePool pool;

  [(IGRAPHICS_VIEW*) mView removeAllToolTips];

  if (GetPopupMenuControl() && GetPopupMenuControl()->GetState() > IPopupMenuControl::kCollapsed)
  {
    return;
  }

  auto func = [this](IControl& control)
  {
    if (control.GetTooltip() && !control.IsHidden())
    {
      IRECT pR = control.GetTargetRECT();
      if (!pR.Empty())
      {
        [(IGRAPHICS_VIEW*) mView registerToolTip: pR];
      }
    }
  };

  ForStandardControlsFunc(func);
}

const char* IGraphicsMac::GetPlatformAPIStr()
{
  return "Cocoa";
}

bool IGraphicsMac::RevealPathInExplorerOrFinder(WDL_String& path, bool select)
{
  CocoaAutoReleasePool pool;

  BOOL success = FALSE;

  if(path.GetLength())
  {
    NSString* pPath = [NSString stringWithCString:path.Get() encoding:NSUTF8StringEncoding];

    if([[NSFileManager defaultManager] fileExistsAtPath : pPath] == YES)
    {
      if (select)
      {
        NSString* pParentDirectoryPath = [pPath stringByDeletingLastPathComponent];

        if (pParentDirectoryPath)
        {
          success = [[NSWorkspace sharedWorkspace] openFile:pParentDirectoryPath];

          if (success)
            success = [[NSWorkspace sharedWorkspace] selectFile: pPath inFileViewerRootedAtPath:pParentDirectoryPath];
        }
      }
      else {
        success = [[NSWorkspace sharedWorkspace] openFile:pPath];
      }

    }
  }

  return (bool) success;
}

void IGraphicsMac::PromptForFile(WDL_String& fileName, WDL_String& path, EFileAction action, const char* ext)
{
  if (!WindowIsOpen())
  {
    fileName.Set("");
    return;
  }

  NSString* pDefaultFileName;
  NSString* pDefaultPath;
  NSArray* pFileTypes = nil;

  if (fileName.GetLength())
    pDefaultFileName = [NSString stringWithCString:fileName.Get() encoding:NSUTF8StringEncoding];
  else
    pDefaultFileName = [NSString stringWithCString:"" encoding:NSUTF8StringEncoding];

  if(!path.GetLength())
    DesktopPath(path);

  pDefaultPath = [NSString stringWithCString:path.Get() encoding:NSUTF8StringEncoding];

  fileName.Set(""); // reset it

  if (CStringHasContents(ext))
    pFileTypes = [[NSString stringWithUTF8String:ext] componentsSeparatedByString: @" "];

  if (action == kFileSave)
  {
    NSSavePanel* pSavePanel = [NSSavePanel savePanel];

    //[panelOpen setTitle:title];
    [pSavePanel setAllowedFileTypes: pFileTypes];
    [pSavePanel setAllowsOtherFileTypes: NO];

    long result = [pSavePanel runModalForDirectory:pDefaultPath file:pDefaultFileName];

    if (result == NSOKButton)
    {
      NSString* pFullPath = [pSavePanel filename] ;
      fileName.Set([pFullPath UTF8String]);

      NSString* pTruncatedPath = [pFullPath stringByDeletingLastPathComponent];

      if (pTruncatedPath)
      {
        path.Set([pTruncatedPath UTF8String]);
        path.Append("/");
      }
    }
  }
  else
  {
    NSOpenPanel* pOpenPanel = [NSOpenPanel openPanel];

    //[pOpenPanel setTitle:title];
    //[pOpenPanel setAllowsMultipleSelection:(allowmul?YES:NO)];
    [pOpenPanel setCanChooseFiles:YES];
    [pOpenPanel setCanChooseDirectories:NO];
    [pOpenPanel setResolvesAliases:YES];

    long result = [pOpenPanel runModalForDirectory:pDefaultPath file:pDefaultFileName types:pFileTypes];

    if (result == NSOKButton)
    {
      NSString* pFullPath = [pOpenPanel filename] ;
      fileName.Set([pFullPath UTF8String]);

      NSString* pTruncatedPath = [pFullPath stringByDeletingLastPathComponent];

      if (pTruncatedPath)
      {
        path.Set([pTruncatedPath UTF8String]);
        path.Append("/");
      }
    }
  }
}

void IGraphicsMac::PromptForDirectory(WDL_String& dir)
{
  NSString* defaultPath;

  if (dir.GetLength())
  {
    defaultPath = [NSString stringWithCString:dir.Get() encoding:NSUTF8StringEncoding];
  }
  else
  {
    defaultPath = [NSString stringWithCString:DEFAULT_PATH encoding:NSUTF8StringEncoding];
    dir.Set(DEFAULT_PATH);
  }

  NSOpenPanel* panelOpen = [NSOpenPanel openPanel];

  [panelOpen setTitle:@"Choose a Directory"];
  [panelOpen setCanChooseFiles:NO];
  [panelOpen setCanChooseDirectories:YES];
  [panelOpen setResolvesAliases:YES];
  [panelOpen setCanCreateDirectories:YES];

  [panelOpen setDirectoryURL: [NSURL fileURLWithPath: defaultPath]];

  if ([panelOpen runModal] == NSOKButton)
  {
    NSString* fullPath = [ panelOpen filename ] ;
    dir.Set( [fullPath UTF8String] );
    dir.Append("/");
  }
  else
  {
    dir.Set("");
  }
}

bool IGraphicsMac::PromptForColor(IColor& color, const char* str)
{
  //TODO:
  return false;
}

IPopupMenu* IGraphicsMac::CreatePopupMenu(IPopupMenu& menu, const IRECT& bounds, IControl* pCaller)
{
  ReleaseMouseCapture();

  IPopupMenu* pReturnMenu = nullptr;

  if (GetPopupMenuControl()) // if we are not using platform pop-up menus
  {
    pReturnMenu = GetPopupMenuControl()->CreatePopupMenu(menu, bounds, pCaller);
  }
  else
  {
    if (mView)
    {
      NSRect areaRect = ToNSRect(this, bounds);
      pReturnMenu = [(IGRAPHICS_VIEW*) mView createPopupMenu: menu: areaRect];
    }

    //synchronous
    if(pReturnMenu && pReturnMenu->GetFunction())
      pReturnMenu->ExecFunction();

    if(pCaller)
      pCaller->OnPopupMenuSelection(pReturnMenu); // should fire even if pReturnMenu == nullptr
  }

  return pReturnMenu;
}

void IGraphicsMac::CreateTextEntry(IControl& control, const IText& text, const IRECT& bounds, const char* str)
{
  if (mView)
  {
    NSRect areaRect = ToNSRect(this, bounds);
    [(IGRAPHICS_VIEW*) mView createTextEntry: control: text: str: areaRect];
  }
}

//void IGraphicsMac::CreateWebView(const IRECT& bounds, const char* url)
//{
//  if (mView)
//  {
//    NSRect areaRect = ToNSRect(this, bounds);
//    [(IGRAPHICS_VIEW*) mView createWebView:areaRect :url];
//  }
//}

void IGraphicsMac::SetMouseCursor(ECursor cursor)
{
  if (mView)
  {
    [(IGRAPHICS_VIEW*) mView setMouseCursor: cursor];
  }
}

bool IGraphicsMac::OpenURL(const char* url, const char* msgWindowTitle, const char* confirmMsg, const char* errMsgOnFailure)
{
  #pragma REMINDER("Warning and error messages for OpenURL not implemented")
  NSURL* pNSURL = nullptr;
  if (strstr(url, "http"))
  {
    pNSURL = [NSURL URLWithString:ToNSString(url)];
  }
  else
  {
    pNSURL = [NSURL fileURLWithPath:ToNSString(url)];
  }
  if (pNSURL)
  {
    bool ok = ([[NSWorkspace sharedWorkspace] openURL:pNSURL]);
    // [pURL release];
    return ok;
  }
  return true;
}

void* IGraphicsMac::GetWindow()
{
  if (mView) return mView;
  else return 0;
}

// static
int IGraphicsMac::GetUserOSVersion()   // Returns a number like 0x1050 (10.5).
{
  return (int) GetSystemVersion();
}

bool IGraphicsMac::GetTextFromClipboard(WDL_String& str)
{
  NSString* pTextOnClipboard = [[NSPasteboard generalPasteboard] stringForType: NSStringPboardType];

  if (pTextOnClipboard == nil)
  {
    str.Set("");
    return false;
  }
  else
  {
    str.Set([pTextOnClipboard UTF8String]);
    return true;
  }
}

//TODO: THIS IS TEMPORARY, TO EASE DEVELOPMENT
#ifdef IGRAPHICS_AGG
  #include "IGraphicsAGG.cpp"
  #include "agg_mac_pmap.mm"
  #include "agg_mac_font.mm"
#elif defined IGRAPHICS_CAIRO
  #include "IGraphicsCairo.cpp"
#elif defined IGRAPHICS_NANOVG
  #include "IGraphicsNanoVG.cpp"
  #ifdef IGRAPHICS_FREETYPE
    #define FONS_USE_FREETYPE
  #endif
#include "nanovg.c"
#else
  #include "IGraphicsLice.cpp"
#endif

#endif// NO_IGRAPHICS<|MERGE_RESOLUTION|>--- conflicted
+++ resolved
@@ -348,7 +348,6 @@
   CGAssociateMouseAndMouseCursorPosition(true);
 }
 
-<<<<<<< HEAD
 void IGraphicsMac::StoreCursorPosition()
 {
   // Get position in screen coordinates
@@ -361,10 +360,7 @@
   ScreenToPoint(mCursorX, mCursorY);
 }
 
-int IGraphicsMac::ShowMessageBox(const char* str, const char* caption, int type)
-=======
 int IGraphicsMac::ShowMessageBox(const char* str, const char* caption, EMessageBoxType type)
->>>>>>> 2762559c
 {
 #if IGRAPHICS_SWELL
   return MessageBox((HWND) mView, str, caption, type);
