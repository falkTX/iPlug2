--- conflicted
+++ resolved
@@ -76,11 +76,8 @@
   bool OSFindResource(const char* name, const char* type, WDL_String& result) override;
   bool GetResourcePathFromBundle(const char* fileName, const char* searchExt, WDL_String& fullPath);
   bool GetResourcePathFromUsersMusicFolder(const char* fileName, const char* searchExt, WDL_String& fullPath);
-<<<<<<< HEAD
-=======
   void RepositionCursor(CGPoint point);
   void StoreCursorPosition();
->>>>>>> 6cfc5d52
 
   void* mView = nullptr;
   CGPoint mCursorLockPosition;
