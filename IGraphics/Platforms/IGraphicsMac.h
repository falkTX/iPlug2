/*
 ==============================================================================

 This file is part of the iPlug 2 library. Copyright (C) the iPlug 2 developers.

 See LICENSE.txt for  more info.

 ==============================================================================
*/

#pragma once

#ifndef NO_IGRAPHICS

#include "IGraphics_select.h"
#include <CoreGraphics/CGGeometry.h>

/** IGraphics platform class for macOS
*   @ingroup PlatformClasses */
class IGraphicsMac final : public IGRAPHICS_DRAW_CLASS
{
public:
  IGraphicsMac(IGEditorDelegate& dlg, int w, int h, int fps, float scale);
  virtual ~IGraphicsMac();

  void SetBundleID(const char* bundleID) { mBundleID.Set(bundleID); }

  bool IsSandboxed();

  void* OpenWindow(void* pWindow) override;
  void CloseWindow() override;
  bool WindowIsOpen() override;
  void PlatformResize() override;
  
  void PointToScreen(float& x, float& y);
  void ScreenToPoint(float& x, float& y);

  void HideMouseCursor(bool hide, bool lock) override;
  void MoveMouseCursor(float x, float y) override;
  void SetMouseCursor(ECursor cursor) override;
<<<<<<< HEAD
    
  void DoCursorLock(float x, float y, float& prevX, float& prevY);
    
  int ShowMessageBox(const char* str, const char* caption, int type) override;
=======

  int ShowMessageBox(const char* str, const char* caption, EMessageBoxType type) override;
>>>>>>> 2762559c
  void ForceEndUserEdit() override;

  const char* GetPlatformAPIStr() override;

  void UpdateTooltips() override;

  bool RevealPathInExplorerOrFinder(WDL_String& path, bool select) override;
  void PromptForFile(WDL_String& fileName, WDL_String& path, EFileAction action, const char* ext) override;
  void PromptForDirectory(WDL_String& dir) override;
  bool PromptForColor(IColor& color, const char* str) override;

  IPopupMenu* CreatePopupMenu(IPopupMenu& menu, const IRECT& bounds, IControl* pCaller) override;
  void CreateTextEntry(IControl& control, const IText& text, const IRECT& bounds, const char* str) override;
//  void CreateWebView(const IRECT& bounds, const char* url) override;
  
  bool OpenURL(const char* url, const char* msgWindowTitle, const char* confirmMsg, const char* errMsgOnFailure) override;

  void* GetWindow() override;

  const char* GetBundleID() override { return mBundleID.Get(); }
  static int GetUserOSVersion();

  bool GetTextFromClipboard(WDL_String& str) override;

  bool MeasureText(const IText& text, const char* str, IRECT& bounds) override;

private:
  bool OSFindResource(const char* name, const char* type, WDL_String& result) override;
  bool GetResourcePathFromBundle(const char* fileName, const char* searchExt, WDL_String& fullPath);
  bool GetResourcePathFromUsersMusicFolder(const char* fileName, const char* searchExt, WDL_String& fullPath);
  void RepositionCursor(CGPoint point);
  void StoreCursorPosition();

  void* mView = nullptr;
  CGPoint mCursorLockPosition;
  WDL_String mBundleID;
  friend int GetMouseOver(IGraphicsMac* pGraphics);
};

#endif // NO_IGRAPHICS<|MERGE_RESOLUTION|>--- conflicted
+++ resolved
@@ -38,15 +38,10 @@
   void HideMouseCursor(bool hide, bool lock) override;
   void MoveMouseCursor(float x, float y) override;
   void SetMouseCursor(ECursor cursor) override;
-<<<<<<< HEAD
     
   void DoCursorLock(float x, float y, float& prevX, float& prevY);
     
-  int ShowMessageBox(const char* str, const char* caption, int type) override;
-=======
-
-  int ShowMessageBox(const char* str, const char* caption, EMessageBoxType type) override;
->>>>>>> 2762559c
+int ShowMessageBox(const char* str, const char* caption, EMessageBoxType type) override;
   void ForceEndUserEdit() override;
 
   const char* GetPlatformAPIStr() override;
