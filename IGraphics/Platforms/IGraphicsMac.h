--- conflicted
+++ resolved
@@ -91,14 +91,9 @@
   IPopupMenu* CreatePlatformPopupMenu(IPopupMenu& menu, const IRECT& bounds, IControl* pCaller) override;
   void CreatePlatformTextEntry(IControl& control, const IText& text, const IRECT& bounds, const char* str) override;
 private:
-<<<<<<< HEAD
-  EResourceLocation OSFindResource(const char* name, const char* type, WDL_String& result) override;
   OSFontPtr OSLoadFont(const char* fileNameOrResID) override;
   OSFontPtr OSLoadFont(const IText& text) override;
-  bool GetResourcePathFromBundle(const char* fileName, const char* searchExt, WDL_String& fullPath);
-  bool GetResourcePathFromUsersMusicFolder(const char* fileName, const char* searchExt, WDL_String& fullPath);
-=======
->>>>>>> 7f3e3e18
+
   void RepositionCursor(CGPoint point);
   void StoreCursorPosition();
 
