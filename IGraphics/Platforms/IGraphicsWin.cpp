/*
 ==============================================================================

 This file is part of the iPlug 2 library. Copyright (C) the iPlug 2 developers.

 See LICENSE.txt for  more info.

 ==============================================================================
*/


#include <Shlobj.h>
#include <Shlwapi.h>
#include <commctrl.h>

#include "IPlugParameter.h"
#include "IGraphicsWin.h"
#include "IControl.h"
#include "IPopupMenuControl.h"

#include <wininet.h>

#pragma warning(disable:4244) // Pointer size cast mismatch.
#pragma warning(disable:4312) // Pointer size cast mismatch.
#pragma warning(disable:4311) // Pointer size cast mismatch.

static int nWndClassReg = 0;
static const char* wndClassName = "IPlugWndClass";
static double sFPS = 0.0;

#define PARAM_EDIT_ID 99
#define IPLUG_TIMER_ID 2
#define IPLUG_WIN_MAX_WIDE_PATH 4096

// Unicode helpers


void UTF8ToUTF16(wchar_t* utf16Str, const char* utf8Str, int maxLen)
{
  int requiredSize = MultiByteToWideChar(CP_UTF8, 0, utf8Str, -1, NULL, 0);

  if (requiredSize > 0 && requiredSize <= maxLen)
  {
    MultiByteToWideChar(CP_UTF8, 0, utf8Str, -1, utf16Str, requiredSize);
    return;
  }

  utf16Str[0] = 0;
}

void UTF16ToUTF8(WDL_String& utf8Str, const wchar_t* utf16Str)
{
  int requiredSize = WideCharToMultiByte(CP_UTF8, 0, utf16Str, -1, NULL, 0, NULL, NULL);

  if (requiredSize > 0 && utf8Str.SetLen(requiredSize))
  {
    WideCharToMultiByte(CP_UTF8, 0, utf16Str, -1, utf8Str.Get(), requiredSize, NULL, NULL);
    return;
  }

  utf8Str.Set("");
}

// Helper for getting a known folder in UTF8

void GetKnownFolder(WDL_String &path, int identifier, int flags = 0)
{
  wchar_t wideBuffer[1024];

  SHGetFolderPathW(NULL, identifier, NULL, flags, wideBuffer);
  UTF16ToUTF8(path, wideBuffer);
}

inline IMouseInfo IGraphicsWin::GetMouseInfo(LPARAM lParam, WPARAM wParam)
{
  IMouseInfo info;
  info.x = mCursorX = GET_X_LPARAM(lParam) / GetDrawScale();
  info.y = mCursorY = GET_Y_LPARAM(lParam) / GetDrawScale();
  info.ms = IMouseMod((wParam & MK_LBUTTON), (wParam & MK_RBUTTON), (wParam & MK_SHIFT), (wParam & MK_CONTROL),
#ifdef AAX_API
    GetAsyncKeyState(VK_MENU) < 0
#else
    GetKeyState(VK_MENU) < 0
#endif
  );
  return info;
}

inline IMouseInfo IGraphicsWin::GetMouseInfoDeltas(float& dX, float& dY, LPARAM lParam, WPARAM wParam)
{
  float oldX = mCursorX;
  float oldY = mCursorY;
  
  IMouseInfo info = GetMouseInfo(lParam, wParam);

  dX = info.x - oldX;
  dY = info.y - oldY;
  
  return info;
}

// static
LRESULT CALLBACK IGraphicsWin::WndProc(HWND hWnd, UINT msg, WPARAM wParam, LPARAM lParam)
{
  if (msg == WM_CREATE)
  {
    LPCREATESTRUCT lpcs = (LPCREATESTRUCT) lParam;
    SetWindowLongPtr(hWnd, GWLP_USERDATA, (LPARAM) (lpcs->lpCreateParams));
    int mSec = int(1000.0 / sFPS);
    SetTimer(hWnd, IPLUG_TIMER_ID, mSec, NULL);
    SetFocus(hWnd); // gets scroll wheel working straight away
    DragAcceptFiles(hWnd, true);
    return 0;
  }

  IGraphicsWin* pGraphics = (IGraphicsWin*) GetWindowLongPtr(hWnd, GWLP_USERDATA);
  char txt[MAX_WIN32_PARAM_LEN];
  double v;

  if (!pGraphics || hWnd != pGraphics->mPlugWnd)
  {
    return DefWindowProc(hWnd, msg, wParam, lParam);
  }
  if (pGraphics->mParamEditWnd && pGraphics->mParamEditMsg == kEditing)
  {
    if (msg == WM_RBUTTONDOWN || (msg == WM_LBUTTONDOWN))
    {
      pGraphics->mParamEditMsg = kCancel;
      return 0;
    }
    return DefWindowProc(hWnd, msg, wParam, lParam);
  }

  switch (msg)
  {

    case WM_TIMER:
    {
      if (wParam == IPLUG_TIMER_ID)
      {
        if (pGraphics->mParamEditWnd && pGraphics->mParamEditMsg != kNone)
        {
          switch (pGraphics->mParamEditMsg)
          {
            case kCommit:
            {
              SendMessage(pGraphics->mParamEditWnd, WM_GETTEXT, MAX_WIN32_PARAM_LEN, (LPARAM) txt);

              const IParam* pParam = pGraphics->mEdControl->GetParam();
              
              if(pParam)
              {
                if (pParam->Type() == IParam::kTypeEnum || pParam->Type() == IParam::kTypeBool)
                {
                  double vi = 0.;
                  pParam->MapDisplayText(txt, &vi);
                  v = (double) vi;
                }
                else
                {
                  v = atof(txt);
                  if (pParam->GetNegateDisplay())
                  {
                    v = -v;
                  }
                }
                pGraphics->mEdControl->SetValueFromUserInput(pParam->ToNormalized(v));
              }
              else
              {
                pGraphics->mEdControl->OnTextEntryCompletion(txt);
              }
              // Fall through.
            }
            case kCancel:
            {
              SetWindowLongPtr(pGraphics->mParamEditWnd, GWLP_WNDPROC, (LPARAM) pGraphics->mDefEditProc);
              DestroyWindow(pGraphics->mParamEditWnd);
              pGraphics->mParamEditWnd = nullptr;
              pGraphics->mEdControl = nullptr;
              pGraphics->mDefEditProc = nullptr;
            }
            break;
          }
          pGraphics->mParamEditMsg = kNone;
          return 0; // TODO: check this!
        }

        IRECTList rects;
         
        if (pGraphics->IsDirty(rects))
        {
          pGraphics->SetAllControlsClean();
          IRECT dirtyR = rects.Bounds();
          dirtyR.ScaleBounds(pGraphics->GetDrawScale());
          RECT r = { (LONG) dirtyR.L, (LONG) dirtyR.T, (LONG) dirtyR.R, (LONG) dirtyR.B };

          InvalidateRect(hWnd, &r, FALSE);

          if (pGraphics->mParamEditWnd)
          {
            IRECT notDirtyR = pGraphics->mEdControl->GetRECT();
            notDirtyR.ScaleBounds(pGraphics->GetDrawScale());
            RECT r2 = { (LONG) notDirtyR.L, (LONG) notDirtyR.T, (LONG) notDirtyR.R, (LONG) notDirtyR.B };
            ValidateRect(hWnd, &r2); // make sure we dont redraw the edit box area
            UpdateWindow(hWnd);
            pGraphics->mParamEditMsg = kUpdate;
          }
          else
          {
            UpdateWindow(hWnd);
          }
        }
      }
      return 0;
    }

    case WM_RBUTTONDOWN:
    case WM_LBUTTONDOWN:
    case WM_MBUTTONDOWN:
  {
      pGraphics->HideTooltip();
      if (pGraphics->mParamEditWnd)
      {
        pGraphics->mParamEditMsg = kCommit;
        return 0;
      }
      SetFocus(hWnd); // Added to get keyboard focus again when user clicks in window
      SetCapture(hWnd);
      IMouseInfo info = pGraphics->GetMouseInfo(lParam, wParam);
      pGraphics->OnMouseDown(info.x, info.y, info.ms);
      return 0;
    }

    case WM_MOUSEMOVE:
    {
      if (!(wParam & (MK_LBUTTON | MK_RBUTTON)))
      {
        IMouseInfo info = pGraphics->GetMouseInfo(lParam, wParam);
        if (pGraphics->OnMouseOver(info.x, info.y, info.ms))
        {
          TRACKMOUSEEVENT eventTrack = { sizeof(TRACKMOUSEEVENT), TME_LEAVE, hWnd, HOVER_DEFAULT };
          if (pGraphics->TooltipsEnabled()) 
          {
            int c = pGraphics->GetMouseOver();
            if (c != pGraphics->mTooltipIdx) 
            {
              if (c >= 0) eventTrack.dwFlags |= TME_HOVER;
              pGraphics->mTooltipIdx = c;
              pGraphics->HideTooltip();
            }
          }

          TrackMouseEvent(&eventTrack);
        }
      }
      else if (GetCapture() == hWnd && !pGraphics->mParamEditWnd)
      {
        float dX, dY;
        IMouseInfo info = pGraphics->GetMouseInfoDeltas(dX, dY, lParam, wParam);
        pGraphics->OnMouseDrag(info.x, info.y, dX, dY, info.ms);
      }

      return 0;
    }
    case WM_MOUSEHOVER: 
    {
      pGraphics->ShowTooltip();
      return 0;
    }
    case WM_MOUSELEAVE:
    {
      pGraphics->HideTooltip();
      pGraphics->OnMouseOut();
      return 0;
    }
    case WM_LBUTTONUP:
    case WM_RBUTTONUP:
    {
      ReleaseCapture();
      IMouseInfo info = pGraphics->GetMouseInfo(lParam, wParam);
      pGraphics->OnMouseUp(info.x, info.y, info.ms);
      return 0;
    }
    case WM_LBUTTONDBLCLK:
    {
      IMouseInfo info = pGraphics->GetMouseInfo(lParam, wParam);
      if (pGraphics->OnMouseDblClick(info.x, info.y, info.ms))
      {
        SetCapture(hWnd);
      }
      return 0;
    }
    case WM_MOUSEWHEEL:
    {
      if (pGraphics->mParamEditWnd)
      {
        pGraphics->mParamEditMsg = kCancel;
        return 0;
      }
      else
      {
        IMouseInfo info = pGraphics->GetMouseInfo(lParam, wParam);
        float d = GET_WHEEL_DELTA_WPARAM(wParam) / WHEEL_DELTA;
        RECT r;
        GetWindowRect(hWnd, &r);
        pGraphics->OnMouseWheel(info.x - r.left, info.y - r.top, info.ms, d);
        return 0;
      }
    }

    case WM_KEYDOWN:
    {
      bool handle = true;
      int key;

      if (wParam == VK_SPACE) key = KEY_SPACE;
      else if (wParam == VK_UP) key = KEY_UPARROW;
      else if (wParam == VK_DOWN) key = KEY_DOWNARROW;
      else if (wParam == VK_LEFT) key = KEY_LEFTARROW;
      else if (wParam == VK_RIGHT) key = KEY_RIGHTARROW;
      else if (wParam >= '0' && wParam <= '9') key = KEY_DIGIT_0+wParam-'0';
      else if (wParam >= 'A' && wParam <= 'Z') key = KEY_ALPHA_A+wParam-'A';
      else if (wParam >= 'a' && wParam <= 'z') key = KEY_ALPHA_A+wParam-'a';
      else handle = false;

      if (handle)
      {
        POINT p;
        GetCursorPos(&p);
        ScreenToClient(hWnd, &p);
        handle = pGraphics->OnKeyDown(p.x, p.y, key);
      }

      if (!handle)
      {
        HWND rootHWnd = GetAncestor( hWnd, GA_ROOT);
        SendMessage(rootHWnd, WM_KEYDOWN, wParam, lParam);
        return DefWindowProc(hWnd, msg, wParam, lParam);
      }
      else
        return 0;
    }
    case WM_KEYUP:
    {
      HWND rootHWnd = GetAncestor(hWnd, GA_ROOT);
      SendMessage(rootHWnd, msg, wParam, lParam);
      return DefWindowProc(hWnd, msg, wParam, lParam);
    }
    case WM_PAINT:
    {
      RECT r;
      if (GetUpdateRect(hWnd, &r, FALSE))
      {
        #ifdef IGRAPHICS_NANOVG
        PAINTSTRUCT ps;
        BeginPaint(hWnd, &ps);
        #endif
        IRECT ir(r.left, r.top, r.right, r.bottom);
        IRECTList rects;
        ir.ScaleBounds(1. / pGraphics->GetDrawScale());
        rects.Add(ir);
        pGraphics->Draw(rects);
        #ifdef IGRAPHICS_NANOVG
        SwapBuffers((HDC)pGraphics->mPlatformContext);
        EndPaint(hWnd, &ps);
        #endif
      }
      return 0;
    }

    case WM_CTLCOLOREDIT:
    {
      if(!pGraphics->mEdControl)
        return 0;

      const IText& text = pGraphics->mEdControl->GetText();
      HDC dc = (HDC) wParam;
      SetBkColor(dc, RGB(text.mTextEntryBGColor.R, text.mTextEntryBGColor.G, text.mTextEntryBGColor.B));
      SetTextColor(dc, RGB(text.mTextEntryFGColor.R, text.mTextEntryFGColor.G, text.mTextEntryFGColor.B));
      SetBkMode(dc, OPAQUE);
      return (BOOL) GetStockObject(DC_BRUSH);
    }
    case WM_DROPFILES:
    {
      HDROP hdrop = (HDROP)wParam;
      
      char pathToFile[1025];
      DragQueryFile(hdrop, 0, pathToFile, 1024);
      
      POINT point;
      DragQueryPoint(hdrop, &point);
      
      pGraphics->OnDrop(pathToFile, point.x, point.y);
      
      return 0;
    }
    case WM_CLOSE:
    {
      pGraphics->CloseWindow();
      return 0;
    }
    case WM_SETFOCUS:
    {
      return 0;
    }
    case WM_KILLFOCUS:
    {
      return 0;
    }
  }
  return DefWindowProc(hWnd, msg, wParam, lParam);
}

// static
LRESULT CALLBACK IGraphicsWin::ParamEditProc(HWND hWnd, UINT msg, WPARAM wParam, LPARAM lParam)
{
  IGraphicsWin* pGraphics = (IGraphicsWin*) GetWindowLongPtr(GetParent(hWnd), GWLP_USERDATA);

  if (pGraphics && pGraphics->mParamEditWnd && pGraphics->mParamEditWnd == hWnd)
  {
    pGraphics->HideTooltip();

    switch (msg)
    {
      case WM_CHAR:
      {
        const IParam* pParam = pGraphics->mEdControl->GetParam();
        // limit to numbers for text entry on appropriate parameters
        if(pParam)
        {
          char c = wParam;

          if(c == 0x08) break; // backspace

          switch ( pParam->Type() )
          {
            case IParam::kTypeEnum:
            case IParam::kTypeInt:
            case IParam::kTypeBool:
              if (c >= '0' && c <= '9') break;
              else if (c == '-') break;
              else if (c == '+') break;
              else return 0;
            case IParam::kTypeDouble:
              if (c >= '0' && c <= '9') break;
              else if (c == '-') break;
              else if (c == '+') break;
              else if (c == '.') break;
              else return 0;
            default:
              break;
          }
        }
        break;
      }
      case WM_KEYDOWN:
      {
        if (wParam == VK_RETURN)
        {
          pGraphics->mParamEditMsg = kCommit;
          return 0;
        }
        else if (wParam == VK_ESCAPE)
        {
          pGraphics->mParamEditMsg = kCancel;
          return 0;
        }
        break;
      }
      case WM_SETFOCUS:
      {
        pGraphics->mParamEditMsg = kEditing;
        break;
      }
      case WM_KILLFOCUS:
      {
        pGraphics->mParamEditMsg = kCommit;
        break;
      }
      // handle WM_GETDLGCODE so that we can say that we want the return key message
      //  (normally single line edit boxes don't get sent return key messages)
      case WM_GETDLGCODE:
      {
        if (pGraphics->mEdControl->GetParam()) break;
        LPARAM lres;
        // find out if the original control wants it
        lres = CallWindowProc(pGraphics->mDefEditProc, hWnd, WM_GETDLGCODE, wParam, lParam);
        // add in that we want it if it is a return keydown
        if (lParam && ((MSG*)lParam)->message == WM_KEYDOWN  &&  wParam == VK_RETURN)
        {
          lres |= DLGC_WANTMESSAGE;
        }
        return lres;
      }
      case WM_COMMAND:
      {
        switch HIWORD(wParam)
        {
          case CBN_SELCHANGE:
          {
            if (pGraphics->mParamEditWnd)
            {
              pGraphics->mParamEditMsg = kCommit;
              return 0;
            }
          }

        }
        break;  // Else let the default proc handle it.
      }
    }
    return CallWindowProc(pGraphics->mDefEditProc, hWnd, msg, wParam, lParam);
  }
  return DefWindowProc(hWnd, msg, wParam, lParam);
}

IGraphicsWin::IGraphicsWin(IGEditorDelegate& dlg, int w, int h, int fps, float scale)
  : IGRAPHICS_DRAW_CLASS(dlg, w, h, fps, scale)
{}

IGraphicsWin::~IGraphicsWin()
{
  CloseWindow();
  FREE_NULL(mCustomColorStorage);
}

void GetWindowSize(HWND pWnd, int* pW, int* pH)
{
  if (pWnd)
  {
    RECT r;
    GetWindowRect(pWnd, &r);
    *pW = r.right - r.left;
    *pH = r.bottom - r.top;
  }
  else
  {
    *pW = *pH = 0;
  }
}

bool IsChildWindow(HWND pWnd)
{
  if (pWnd)
  {
    int style = GetWindowLong(pWnd, GWL_STYLE);
    int exStyle = GetWindowLong(pWnd, GWL_EXSTYLE);
    return ((style & WS_CHILD) && !(exStyle & WS_EX_MDICHILD));
  }
  return false;
}

void IGraphicsWin::ForceEndUserEdit()
{
  mParamEditMsg = kCancel;
}

#define SETPOS_FLAGS SWP_NOZORDER | SWP_NOMOVE | SWP_NOACTIVATE

void IGraphicsWin::PlatformResize()
{
  if (WindowIsOpen())
  {
    HWND pParent = 0, pGrandparent = 0;
    int dlgW = 0, dlgH = 0, parentW = 0, parentH = 0, grandparentW = 0, grandparentH = 0;
    GetWindowSize(mPlugWnd, &dlgW, &dlgH);
    int dw = WindowWidth() - dlgW, dh = WindowHeight() - dlgH;
      
    if (IsChildWindow(mPlugWnd))
    {
      pParent = GetParent(mPlugWnd);
      GetWindowSize(pParent, &parentW, &parentH);

      if (IsChildWindow(pParent))
      {
        pGrandparent = GetParent(pParent);
        GetWindowSize(pGrandparent, &grandparentW, &grandparentH);
      }
    }

    SetWindowPos(mPlugWnd, 0, 0, 0, dlgW + dw, dlgH + dh, SETPOS_FLAGS);

    // don't want to touch the host window in VST3
#ifndef VST3_API
    if(pParent)
    {
      SetWindowPos(pParent, 0, 0, 0, parentW + dw, parentH + dh, SETPOS_FLAGS);
    }

    if(pGrandparent)
    {
      SetWindowPos(pGrandparent, 0, 0, 0, grandparentW + dw, grandparentH + dh, SETPOS_FLAGS);
    }
#endif

    RECT r = { 0, 0, WindowWidth(), WindowHeight() };
    InvalidateRect(mPlugWnd, &r, FALSE);
  }
}

//void IGraphicsWin::HideMouseCursor(bool hide)
//{
  //if(hide)
  //{
  //  if (mCursorHidden)
  //  {
  //    SetCursorPos(mHiddenMousePointX, mHiddenMousePointY);
  //    ShowCursor(true);
  //    mCursorHidden = false;
  //  }
  //}
  //else
  //{
  //  if (!mCursorHidden)
  //  {
  //    POINT p;
  //    GetCursorPos(&p);
  //    
  //    mHiddenMousePointX = p.x;
  //    mHiddenMousePointY = p.y;
  //    
  //    ShowCursor(false);
  //    mCursorHidden = true;
  //  }
  //}
//}

int IGraphicsWin::ShowMessageBox(const char* text, const char* caption, int type)
{
  return MessageBox(GetMainWnd(), text, caption, type);
}

void* IGraphicsWin::OpenWindow(void* pParent)
{
  int x = 0, y = 0, w = WindowWidth(), h = WindowHeight();
  mParentWnd = (HWND) pParent;

  if (mPlugWnd)
  {
    RECT pR, cR;
    GetWindowRect((HWND) pParent, &pR);
    GetWindowRect(mPlugWnd, &cR);
    CloseWindow();
    x = cR.left - pR.left;
    y = cR.top - pR.top;
    w = cR.right - cR.left;
    h = cR.bottom - cR.top;
  }

  if (nWndClassReg++ == 0)
  {
    WNDCLASS wndClass = { CS_DBLCLKS | CS_OWNDC, WndProc, 0, 0, mHInstance, 0, LoadCursor(NULL, IDC_ARROW), 0, 0, wndClassName };
    RegisterClass(&wndClass);
  }

  sFPS = FPS();
  mPlugWnd = CreateWindow(wndClassName, "IPlug", WS_CHILD | WS_VISIBLE, x, y, w, h, mParentWnd, 0, mHInstance, this);

  HDC dc = GetDC(mPlugWnd);
  SetPlatformContext(dc);
  ReleaseDC(mPlugWnd, dc);

  OnViewInitialized((void*) dc);
  
  SetScreenScale(1); // CHECK!

  GetDelegate()->LayoutUI(this);

  if (!mPlugWnd && --nWndClassReg == 0)
  {
    UnregisterClass(wndClassName, mHInstance);
  }
  else
  {
    SetAllControlsDirty();
  }

  if (mPlugWnd && TooltipsEnabled())
  {
    bool ok = false;
    static const INITCOMMONCONTROLSEX iccex = { sizeof(INITCOMMONCONTROLSEX), ICC_TAB_CLASSES };

    if (InitCommonControlsEx(&iccex))
    {
      mTooltipWnd = CreateWindowEx(0, TOOLTIPS_CLASS, NULL, WS_POPUP | TTS_NOPREFIX | TTS_ALWAYSTIP,
                                   CW_USEDEFAULT, CW_USEDEFAULT, CW_USEDEFAULT, CW_USEDEFAULT, mPlugWnd, NULL, mHInstance, NULL);
      if (mTooltipWnd)
      {
        SetWindowPos(mTooltipWnd, HWND_TOPMOST, 0, 0, 0, 0, SWP_NOMOVE | SWP_NOSIZE | SWP_NOACTIVATE);
        TOOLINFO ti = { TTTOOLINFOA_V2_SIZE, TTF_IDISHWND | TTF_SUBCLASS, mPlugWnd, (UINT_PTR)mPlugWnd };
        ti.lpszText = (LPTSTR)NULL;
        SendMessage(mTooltipWnd, TTM_ADDTOOL, 0, (LPARAM)&ti);
        ok = true;
      }
    }

    if (!ok) EnableTooltips(ok);
  }

  return mPlugWnd;
}

void GetWndClassName(HWND hWnd, WDL_String* pStr)
{
  char cStr[MAX_CLASSNAME_LEN];
  cStr[0] = '\0';
  GetClassName(hWnd, cStr, MAX_CLASSNAME_LEN);
  pStr->Set(cStr);
}

BOOL CALLBACK IGraphicsWin::FindMainWindow(HWND hWnd, LPARAM lParam)
{
  IGraphicsWin* pGraphics = (IGraphicsWin*) lParam;
  if (pGraphics)
  {
    DWORD wPID;
    GetWindowThreadProcessId(hWnd, &wPID);
    WDL_String str;
    GetWndClassName(hWnd, &str);
    if (wPID == pGraphics->mPID && !strcmp(str.Get(), pGraphics->mMainWndClassName.Get()))
    {
      pGraphics->mMainWnd = hWnd;
      return FALSE;   // Stop enumerating.
    }
  }
  return TRUE;
}

HWND IGraphicsWin::GetMainWnd()
{
  if (!mMainWnd)
  {
    if (mParentWnd)
    {
      HWND parentWnd = mParentWnd;
      while (parentWnd)
      {
        mMainWnd = parentWnd;
        parentWnd = GetParent(mMainWnd);
      }
      
      GetWndClassName(mMainWnd, &mMainWndClassName);
    }
    else if (CStringHasContents(mMainWndClassName.Get()))
    {
      mPID = GetCurrentProcessId();
      EnumWindows(FindMainWindow, (LPARAM) this);
    }
  }
  return mMainWnd;
}

IRECT IGraphicsWin::GetWindowRECT()
{
  if (mPlugWnd)
  {
    RECT r;
    GetWindowRect(mPlugWnd, &r);
    r.right -= TOOLWIN_BORDER_W;
    r.bottom -= TOOLWIN_BORDER_H;
    return IRECT(r.left, r.top, r.right, r.bottom);
  }
  return IRECT();
}

void IGraphicsWin::SetWindowTitle(const char* str)
{
  SetWindowText(mPlugWnd, str);
}

void IGraphicsWin::CloseWindow()
{
  if (mPlugWnd)
  {
    OnViewDestroyed();

    SetPlatformContext(nullptr);

    if (mTooltipWnd)
    {
      DestroyWindow(mTooltipWnd);
      mTooltipWnd = 0;
      mShowingTooltip = false;
      mTooltipIdx = -1;
    }

    DestroyWindow(mPlugWnd);
    mPlugWnd = 0;

    if (--nWndClassReg == 0)
    {
      UnregisterClass(wndClassName, mHInstance);
    }
  }
}

IPopupMenu* IGraphicsWin::GetItemMenu(long idx, long& idxInMenu, long& offsetIdx, const IPopupMenu& baseMenu)
{
  long oldIDx = offsetIdx;
  offsetIdx += baseMenu.NItems();

  if (idx < offsetIdx)
  {
    idxInMenu = idx - oldIDx;
    return &const_cast<IPopupMenu&>(baseMenu);
  }

  IPopupMenu* pMenu = nullptr;

  for(int i = 0; i< baseMenu.NItems(); i++)
  {
    IPopupMenu::Item* pMenuItem = const_cast<IPopupMenu&>(baseMenu).GetItem(i);
    if(pMenuItem->GetSubmenu())
    {
      pMenu = GetItemMenu(idx, idxInMenu, offsetIdx, *pMenuItem->GetSubmenu());

      if(pMenu)
        break;
    }
  }

  return pMenu;
}

HMENU IGraphicsWin::CreateMenu(IPopupMenu& menu, long* pOffsetIdx)
{
  HMENU hMenu = ::CreatePopupMenu();

  WDL_String escapedText;

  int flags = 0;
  long offset = *pOffsetIdx;
  long nItems = menu.NItems();
  *pOffsetIdx += nItems;
  long inc = 0;

  for(int i = 0; i< nItems; i++)
  {
    IPopupMenu::Item* pMenuItem = const_cast<IPopupMenu&>(menu).GetItem(i);

    if (pMenuItem->GetIsSeparator())
    {
      AppendMenu(hMenu, MF_SEPARATOR, 0, 0);
    }
    else
    {
      const char* str = pMenuItem->GetText();
      char* titleWithPrefixNumbers = 0;

      if (menu.GetPrefix())
      {
        titleWithPrefixNumbers = (char*)malloc(strlen(str) + 50);

        switch (menu.GetPrefix())
        {
          case 1:
          {
            sprintf(titleWithPrefixNumbers, "%1d: %s", i+1, str); break;
          }
          case 2:
          {
            sprintf(titleWithPrefixNumbers, "%02d: %s", i+1, str); break;
          }
          case 3:
          {
            sprintf(titleWithPrefixNumbers, "%03d: %s", i+1, str); break;
          }
        }
      }

      const char* entryText(titleWithPrefixNumbers ? titleWithPrefixNumbers : str);

      // Escape ampersands if present

      if (strchr(entryText, '&'))
      {
        escapedText = WDL_String(entryText);

        for (int c = 0; c < escapedText.GetLength(); c++)
          if (escapedText.Get()[c] == '&')
            escapedText.Insert("&", c++);

         entryText = escapedText.Get();
      }

      flags = MF_STRING;
      //if (nItems < 160 && pMenu->getNbItemsPerColumn () > 0 && inc && !(inc % _menu->getNbItemsPerColumn ()))
      //  flags |= MF_MENUBARBREAK;

      if (pMenuItem->GetSubmenu())
      {
        HMENU submenu = CreateMenu(*pMenuItem->GetSubmenu(), pOffsetIdx);
        if (submenu)
        {
          AppendMenu(hMenu, flags|MF_POPUP|MF_ENABLED, (UINT_PTR)submenu, (const TCHAR*)entryText);
        }
      }
      else
      {
        if (pMenuItem->GetEnabled())
          flags |= MF_ENABLED;
        else
          flags |= MF_GRAYED;
        if (pMenuItem->GetIsTitle())
          flags |= MF_DISABLED;
        if (pMenuItem->GetChecked())
          flags |= MF_CHECKED;
        else
          flags |= MF_UNCHECKED;

        AppendMenu(hMenu, flags, offset + inc, entryText);
      }

      if(titleWithPrefixNumbers)
        FREE_NULL(titleWithPrefixNumbers);
    }
    inc++;
  }

  return hMenu;
}

IPopupMenu* IGraphicsWin::CreatePlatformPopupMenu(IPopupMenu& menu, const IRECT& bounds, IControl* pCaller)
{
<<<<<<< HEAD
  long offsetIdx = 0;
  HMENU hMenu = CreateMenu(menu, &offsetIdx);
  IPopupMenu* result = nullptr;

  if(hMenu)
=======
  ReleaseMouseCapture();

  if (mPopupControl)
    return mPopupControl->CreatePopupMenu(menu, bounds, pCaller);
  else
>>>>>>> 67f08dee
  {

    long offsetIdx = 0;
    HMENU hMenu = CreateMenu(menu, &offsetIdx);
    IPopupMenu* result = nullptr;

    if (hMenu)
    {
      POINT cPos;

      cPos.x = bounds.L * GetDrawScale();
      cPos.y = bounds.B * GetDrawScale();

      ::ClientToScreen(mPlugWnd, &cPos);

      if (TrackPopupMenu(hMenu, TPM_LEFTALIGN, cPos.x, cPos.y, 0, mPlugWnd, 0))
      {
        MSG msg;
        if (PeekMessage(&msg, mPlugWnd, WM_COMMAND, WM_COMMAND, PM_REMOVE))
        {
          if (HIWORD(msg.wParam) == 0)
          {
            long res = LOWORD(msg.wParam);
            if (res != -1)
            {
              long idx = 0;
              offsetIdx = 0;
              IPopupMenu* resultMenu = GetItemMenu(res, idx, offsetIdx, menu);
              if (resultMenu)
              {
                result = resultMenu;
                result->SetChosenItemIdx(idx);
              }
            }
          }
        }
      }
      DestroyMenu(hMenu);

      RECT r = { 0, 0, WindowWidth(), WindowHeight() };
      InvalidateRect(mPlugWnd, &r, FALSE);
    }

    if (pCaller)
      pCaller->OnPopupMenuSelection(result);

    return result;
  }
}

void IGraphicsWin::CreatePlatformTextEntry(IControl& control, const IText& text, const IRECT& bounds, const char* str)
{
  if (mParamEditWnd)
    return;

  DWORD editStyle;

  switch ( text.mAlign )
  {
    case IText::kAlignNear:   editStyle = ES_LEFT;   break;
    case IText::kAlignFar:    editStyle = ES_RIGHT;  break;
    case IText::kAlignCenter:
    default:                  editStyle = ES_CENTER; break;
  }

  IRECT scaledBounds = bounds.GetScaled(GetDrawScale());

  mParamEditWnd = CreateWindow("EDIT", str, ES_AUTOHSCROLL /*only works for left aligned text*/ | WS_CHILD | WS_VISIBLE | ES_MULTILINE | editStyle,
    scaledBounds.L, scaledBounds.T, scaledBounds.W()+1, scaledBounds.H()+1,
    mPlugWnd, (HMENU) PARAM_EDIT_ID, mHInstance, 0);

  HFONT font = CreateFont(text.mSize, 0, 0, 0, text.mStyle == IText::kStyleBold ? FW_BOLD : 0, text.mStyle == IText::kStyleItalic ? TRUE : 0, 0, 0, 0, 0, 0, 0, 0, text.mFont);

  SendMessage(mParamEditWnd, EM_LIMITTEXT, (WPARAM) control.GetTextEntryLength(), 0);
  SendMessage(mParamEditWnd, WM_SETFONT, (WPARAM) font, 0);
  SendMessage(mParamEditWnd, EM_SETSEL, 0, -1);

  SetFocus(mParamEditWnd);

  mDefEditProc = (WNDPROC) SetWindowLongPtr(mParamEditWnd, GWLP_WNDPROC, (LONG_PTR) ParamEditProc);
  SetWindowLongPtr(mParamEditWnd, GWLP_USERDATA, 0xdeadf00b);

  //DeleteObject(font);

  mEdControl = &control;
}

bool IGraphicsWin::RevealPathInExplorerOrFinder(WDL_String& path, bool select)
{
  bool success = false;
  
  if (path.GetLength())
  {
    WCHAR winDir[IPLUG_WIN_MAX_WIDE_PATH];
    WCHAR explorerWide[IPLUG_WIN_MAX_WIDE_PATH];
    UINT len = GetSystemDirectoryW(winDir, IPLUG_WIN_MAX_WIDE_PATH);
    
    if (len || !(len > MAX_PATH - 2))
    {
      winDir[len]   = L'\\';
      winDir[++len] = L'\0';
      
      WDL_String explorerParams;
      
      if(select)
        explorerParams.Append("/select,");
      
      explorerParams.Append("\"");
      explorerParams.Append(path.Get());
      explorerParams.Append("\\\"");
      
      UTF8ToUTF16(explorerWide, explorerParams.Get(), IPLUG_WIN_MAX_WIDE_PATH);
      HINSTANCE result;
      
      if ((result=::ShellExecuteW(NULL, L"open", L"explorer.exe", explorerWide, winDir, SW_SHOWNORMAL)) <= (HINSTANCE) 32)
        success = true;
    }
  }
  
  return success;
}

//TODO: this method needs rewriting
void IGraphicsWin::PromptForFile(WDL_String& fileName, WDL_String& path, EFileAction action, const char* extensions)
{
  if (!WindowIsOpen())
  {
    fileName.Set("");
    return;
  }
    
  wchar_t fnCStr[_MAX_PATH];
  wchar_t dirCStr[_MAX_PATH];
    
  if (fileName.GetLength())
    UTF8ToUTF16(fnCStr, fileName.Get(), _MAX_PATH);
  else
    fnCStr[0] = '\0';
    
  dirCStr[0] = '\0';
    
  //if (!path.GetLength())
  //  DesktopPath(path);
    
  UTF8ToUTF16(dirCStr, path.Get(), _MAX_PATH);
    
  OPENFILENAMEW ofn;
  memset(&ofn, 0, sizeof(OPENFILENAMEW));
    
  ofn.lStructSize = sizeof(OPENFILENAMEW);
  ofn.hwndOwner = (HWND) GetWindow();
  ofn.lpstrFile = fnCStr;
  ofn.nMaxFile = _MAX_PATH - 1;
  ofn.lpstrInitialDir = dirCStr;
  ofn.Flags = OFN_PATHMUSTEXIST;
    
  if (CStringHasContents(extensions))
  {
    wchar_t extStr[256];
    wchar_t defExtStr[16];
    int i, p, n = strlen(extensions);
    bool seperator = true;
        
    for (i = 0, p = 0; i < n; ++i)
    {
      if (seperator)
      {
        if (p)
          extStr[p++] = ';';
                
        seperator = false;
        extStr[p++] = '*';
        extStr[p++] = '.';
      }

      if (extensions[i] == ' ')
        seperator = true;
      else
        extStr[p++] = extensions[i];
    }
    extStr[p++] = '\0';
        
    wcscpy(&extStr[p], extStr);
    extStr[p + p] = '\0';
    ofn.lpstrFilter = extStr;
        
    for (i = 0, p = 0; i < n && extensions[i] != ' '; ++i)
      defExtStr[p++] = extensions[i];
    
    defExtStr[p++] = '\0';
    ofn.lpstrDefExt = defExtStr;
  }
    
  bool rc = false;
    
  switch (action)
  {
    case kFileSave:
      ofn.Flags |= OFN_OVERWRITEPROMPT;
      rc = GetSaveFileNameW(&ofn);
      break;
            
    case kFileOpen:
      default:
      ofn.Flags |= OFN_FILEMUSTEXIST;
      rc = GetOpenFileNameW(&ofn);
      break;
  }
    
  if (rc)
  {
    char drive[_MAX_DRIVE];
    char directoryOutCStr[_MAX_PATH];
    
    WDL_String tempUTF8;
    UTF16ToUTF8(tempUTF8, ofn.lpstrFile);
    
    if (_splitpath_s(tempUTF8.Get(), drive, sizeof(drive), directoryOutCStr, sizeof(directoryOutCStr), NULL, 0, NULL, 0) == 0)
    {
      path.Set(drive);
      path.Append(directoryOutCStr);
    }
      
    fileName.Set(tempUTF8.Get());
  }
  else
  {
    fileName.Set("");
  }
}

void IGraphicsWin::PromptForDirectory(WDL_String& dir)
{
  BROWSEINFO bi;
  memset(&bi, 0, sizeof(bi));
  
  bi.ulFlags   = BIF_USENEWUI;
  bi.hwndOwner = mPlugWnd;
  bi.lpszTitle = "Choose a Directory";
  
  // must call this if using BIF_USENEWUI
  ::OleInitialize(NULL);
  LPITEMIDLIST pIDL = ::SHBrowseForFolder(&bi);
  
  if(pIDL != NULL)
  {
    char buffer[_MAX_PATH] = {'\0'};
    
    if(::SHGetPathFromIDList(pIDL, buffer) != 0)
    {
      dir.Set(buffer);
      dir.Append("\\");
    }
    
    // free the item id list
    CoTaskMemFree(pIDL);
  }
  else
  {
    dir.Set("");
  }
  
  ::OleUninitialize();
}

UINT_PTR CALLBACK CCHookProc(HWND hdlg, UINT uiMsg, WPARAM wParam, LPARAM lParam)
{
  if (uiMsg == WM_INITDIALOG && lParam)
  {
    CHOOSECOLOR* cc = (CHOOSECOLOR*) lParam;
    if (cc && cc->lCustData)
    {
      char* str = (char*) cc->lCustData;
      SetWindowText(hdlg, str);
    }
  }
  return 0;
}

bool IGraphicsWin::PromptForColor(IColor& color, const char* prompt)
{
  if (!mPlugWnd)
  {
    return false;
  }
  if (!mCustomColorStorage)
  {
    mCustomColorStorage = (COLORREF*) calloc(16, sizeof(COLORREF));
  }
  CHOOSECOLOR cc;
  memset(&cc, 0, sizeof(CHOOSECOLOR));
  cc.lStructSize = sizeof(CHOOSECOLOR);
  cc.hwndOwner = mPlugWnd;
  cc.rgbResult = RGB(color.R, color.G, color.B);
  cc.lpCustColors = mCustomColorStorage;
  cc.lCustData = (LPARAM) prompt;
  cc.lpfnHook = CCHookProc;
  cc.Flags = CC_RGBINIT | CC_ANYCOLOR | CC_FULLOPEN | CC_SOLIDCOLOR | CC_ENABLEHOOK;

  if (ChooseColor(&cc))
  {
    color.R = GetRValue(cc.rgbResult);
    color.G = GetGValue(cc.rgbResult);
    color.B = GetBValue(cc.rgbResult);
    return true;
  }
  return false;
}

bool IGraphicsWin::OpenURL(const char* url, const char* msgWindowTitle, const char* confirmMsg, const char* errMsgOnFailure)
{
  if (confirmMsg && MessageBox(mPlugWnd, confirmMsg, msgWindowTitle, MB_YESNO) != IDYES)
  {
    return false;
  }
  DWORD inetStatus = 0;
  if (InternetGetConnectedState(&inetStatus, 0))
  {
    WCHAR urlWide[IPLUG_WIN_MAX_WIDE_PATH];
    UTF8ToUTF16(urlWide, url, IPLUG_WIN_MAX_WIDE_PATH);
    if ((int) ShellExecuteW(mPlugWnd, L"open", urlWide, 0, 0, SW_SHOWNORMAL) > MAX_INET_ERR_CODE)
    {
      return true;
    }
  }
  if (errMsgOnFailure)
  {
    MessageBox(mPlugWnd, errMsgOnFailure, msgWindowTitle, MB_OK);
  }
  return false;
}

void IGraphicsWin::SetTooltip(const char* tooltip)
{
  TOOLINFO ti = { TTTOOLINFOA_V2_SIZE, 0, mPlugWnd, (UINT_PTR)mPlugWnd };
  ti.lpszText = (LPTSTR)tooltip;
  SendMessage(mTooltipWnd, TTM_UPDATETIPTEXT, 0, (LPARAM)&ti);
}

void IGraphicsWin::ShowTooltip()
{
  const char* tooltip = GetControl(mTooltipIdx)->GetTooltip();
  if (tooltip)
  {
    assert(strlen(tooltip) < 80);
    SetTooltip(tooltip);
    mShowingTooltip = true;
  }
}

void IGraphicsWin::HideTooltip()
{
  if (mShowingTooltip)
  {
    SetTooltip(NULL);
    mShowingTooltip = false;
  }
}

bool IGraphicsWin::GetTextFromClipboard(WDL_String& str)
{
  bool success = false;
  HGLOBAL hglb;
  
  if (IsClipboardFormatAvailable(CF_UNICODETEXT))
  {
    if(OpenClipboard(0))
    {
      hglb = GetClipboardData(CF_UNICODETEXT);
      
      if(hglb != NULL)
      {
        WCHAR *orig_str = (WCHAR*)GlobalLock(hglb);
        
        if (orig_str != NULL)
        {
          int orig_len = (int) wcslen(orig_str);
          
          orig_len += 1;
          
          // find out how much space is needed
          int new_len = WideCharToMultiByte(CP_UTF8,
                                            0,
                                            orig_str,
                                            orig_len,
                                            0,
                                            0,
                                            NULL,
                                            NULL);
          
          if (new_len > 0)
          {
            char *new_str = new char[new_len + 1];
            
            int num_chars = WideCharToMultiByte(CP_UTF8,
                                                0,
                                                orig_str,
                                                orig_len,
                                                new_str,
                                                new_len,
                                                NULL,
                                                NULL);
            
            if (num_chars > 0)
            {
              success = true;
              str.Set(new_str);
            }
            
            delete [] new_str;
          }
          
          GlobalUnlock(hglb);
        }
      }
    }
    
    CloseClipboard();
  }
  
  if(!success)
    str.Set("");
  
  return success;
}

BOOL IGraphicsWin::EnumResNameProc(HANDLE module, LPCTSTR type, LPTSTR name, LONG_PTR param)
{
  if (IS_INTRESOURCE(name)) return true; // integer resources not wanted
  else {
    WDL_String* search = (WDL_String*) param;
    if (search != 0 && name != 0)
    {
      //strip off extra quotes
      WDL_String strippedName(strlwr(name+1)); 
      strippedName.SetLen(strippedName.GetLength() - 1);

      if (strcmp(strlwr(search->Get()), strippedName.Get()) == 0) // if we are looking for a resource with this name
      {
        search->SetFormatted(strippedName.GetLength() + 7, "found: %s", strippedName.Get());
        return false;
      }
    }
  }

  return true; // keep enumerating
}

bool IGraphicsWin::OSFindResource(const char* name, const char* type, WDL_String& result)
{
  if (CStringHasContents(name))
  {
    WDL_String search(name);
    WDL_String typeUpper(type);

    EnumResourceNames(mHInstance, _strupr(typeUpper.Get()), (ENUMRESNAMEPROC)EnumResNameProc, (LONG_PTR)&search);

    if (strstr(search.Get(), "found: ") != 0)
    {
      result.SetFormatted(MAX_PATH, "\"%s\"", search.Get() + 7, search.GetLength() - 7); // 7 = strlen("found: ")
      return true;
    }
    else
    {
      if (PathFileExists(name))
      {
        result.Set(name);
        return true;
      }
    }
  }
  return false;
}

//TODO: THIS IS TEMPORARY, TO EASE DEVELOPMENT
#ifndef NO_IGRAPHICS
#if defined IGRAPHICS_AGG
  #include "IGraphicsAGG.cpp"
  #include "agg_win_pmap.cpp"
  #include "agg_win_font.cpp"
#elif defined IGRAPHICS_CAIRO
  #include "IGraphicsCairo.cpp"
#elif defined IGRAPHICS_LICE
  #include "IGraphicsLice.cpp"
#elif defined IGRAPHICS_NANOVG
  #include "IGraphicsNanoVG.cpp"
#ifdef IGRAPHICS_FREETYPE
#define FONS_USE_FREETYPE
#endif
  #include "nanovg.c"
  #include "glad.c"
#else
  #include "IGraphicsCairo.cpp"
#endif
#endif<|MERGE_RESOLUTION|>--- conflicted
+++ resolved
@@ -923,19 +923,11 @@
 
 IPopupMenu* IGraphicsWin::CreatePlatformPopupMenu(IPopupMenu& menu, const IRECT& bounds, IControl* pCaller)
 {
-<<<<<<< HEAD
   long offsetIdx = 0;
   HMENU hMenu = CreateMenu(menu, &offsetIdx);
   IPopupMenu* result = nullptr;
 
   if(hMenu)
-=======
-  ReleaseMouseCapture();
-
-  if (mPopupControl)
-    return mPopupControl->CreatePopupMenu(menu, bounds, pCaller);
-  else
->>>>>>> 67f08dee
   {
 
     long offsetIdx = 0;
