/*
 ==============================================================================

 This file is part of the iPlug 2 library. Copyright (C) the iPlug 2 developers.

 See LICENSE.txt for  more info.

 ==============================================================================
*/


#include <Shlobj.h>
#include <commctrl.h>

#include "heapbuf.h"

#include "IPlugParameter.h"
#include "IGraphicsWin.h"
#include "IGraphicsFontMeta.h"
#include "IControl.h"
#include "IPopupMenuControl.h"
#include "IPlugPaths.h"

#include <wininet.h>

#pragma warning(disable:4244) // Pointer size cast mismatch.
#pragma warning(disable:4312) // Pointer size cast mismatch.
#pragma warning(disable:4311) // Pointer size cast mismatch.

static int nWndClassReg = 0;
static const char* wndClassName = "IPlugWndClass";
static double sFPS = 0.0;

#define PARAM_EDIT_ID 99
#define IPLUG_TIMER_ID 2
#define IPLUG_WIN_MAX_WIDE_PATH 4096

// Fonts

struct WinCachedFont
{
  WinCachedFont(void* data, int resSize)
    : mFontHandle(nullptr)
  {
    if (data)
    {
      DWORD numFonts;
      mFontHandle = AddFontMemResourceEx(data, resSize, NULL, &numFonts);
    }
  }

  ~WinCachedFont()
  {
    if (IsValid())
      RemoveFontMemResourceEx(mFontHandle);
  }

  virtual bool IsValid() { return mFontHandle; }

  HANDLE mFontHandle;
};


struct WinFontDescriptor
{
  WinFontDescriptor(HFONT descriptor) : mDescriptor(descriptor)
  {}

  HFONT mDescriptor;
};

IGraphicsWin::WinFont::~WinFont()
{
  DeleteObject(mFont);
};

IFontDataPtr IGraphicsWin::WinFont::GetFontData()
{
  HDC hdc = CreateCompatibleDC(NULL);
  IFontDataPtr fontData(new IFontData());
  
  if (hdc != NULL)
  {
    SelectObject(hdc, mFont);
    const size_t size = ::GetFontData(hdc, 0, 0, NULL, 0);

    if (size != GDI_ERROR)
    {
      fontData.reset(new IFontData(size));

      if (fontData->GetSize() == size)
      {
        size_t result = ::GetFontData(hdc, 0x66637474, 0, fontData->Get(), size);
        if (result == GDI_ERROR)
          result = ::GetFontData(hdc, 0, 0, fontData->Get(), size);
        if (result == size)
          fontData->SetFaceIdx(GetFaceIdx(fontData->Get(), mStyleName.Get()));
      }
    }
    
    DeleteDC(hdc);
  }

  return fontData;
}

static StaticStorage<WinCachedFont> sPlatformFontCache;
static StaticStorage<WinFontDescriptor> sFontDescriptorCache;

// Mouse

inline IMouseInfo IGraphicsWin::GetMouseInfo(LPARAM lParam, WPARAM wParam)
{
  IMouseInfo info;
  info.x = mCursorX = GET_X_LPARAM(lParam) / GetDrawScale();
  info.y = mCursorY = GET_Y_LPARAM(lParam) / GetDrawScale();
  info.ms = IMouseMod((wParam & MK_LBUTTON), (wParam & MK_RBUTTON), (wParam & MK_SHIFT), (wParam & MK_CONTROL),
#ifdef AAX_API
    GetAsyncKeyState(VK_MENU) < 0
#else
    GetKeyState(VK_MENU) < 0
#endif
  );
  return info;
}

inline IMouseInfo IGraphicsWin::GetMouseInfoDeltas(float& dX, float& dY, LPARAM lParam, WPARAM wParam)
{
  float oldX = mCursorX;
  float oldY = mCursorY;
  
  IMouseInfo info = GetMouseInfo(lParam, wParam);

  dX = info.x - oldX;
  dY = info.y - oldY;
  
  return info;
}

void IGraphicsWin::CheckTabletInput(UINT msg)
{
  if ((msg == WM_LBUTTONDOWN) || (msg == WM_RBUTTONDOWN) || (msg == WM_MBUTTONDOWN) || (msg == WM_MOUSEMOVE)
      || (msg == WM_RBUTTONDBLCLK) || (msg == WM_LBUTTONDBLCLK) || (msg == WM_MBUTTONDBLCLK)
      || (msg == WM_RBUTTONUP) || (msg == WM_LBUTTONUP) || (msg == WM_MBUTTONUP)
      || (msg == WM_MOUSEHOVER) || (msg == WM_MOUSELEAVE))
  {
    const LONG_PTR c_SIGNATURE_MASK = 0xFFFFFF00;
    const LONG_PTR c_MOUSEEVENTF_FROMTOUCH = 0xFF515700;
    
    LONG_PTR extraInfo = GetMessageExtraInfo();
    SetTabletInput(((extraInfo & c_SIGNATURE_MASK) == c_MOUSEEVENTF_FROMTOUCH));
    mCursorLock &= !mTabletInput;
  }
}

// static
LRESULT CALLBACK IGraphicsWin::WndProc(HWND hWnd, UINT msg, WPARAM wParam, LPARAM lParam)
{
  if (msg == WM_CREATE)
  {
    LPCREATESTRUCT lpcs = (LPCREATESTRUCT) lParam;
    SetWindowLongPtr(hWnd, GWLP_USERDATA, (LPARAM) (lpcs->lpCreateParams));
    int mSec = static_cast<int>(std::round(1000.0 / (sFPS)));
    SetTimer(hWnd, IPLUG_TIMER_ID, mSec, NULL);
    SetFocus(hWnd); // gets scroll wheel working straight away
    DragAcceptFiles(hWnd, true);
    return 0;
  }

  IGraphicsWin* pGraphics = (IGraphicsWin*) GetWindowLongPtr(hWnd, GWLP_USERDATA);
  char txt[MAX_WIN32_PARAM_LEN];
  double v;

  if (!pGraphics || hWnd != pGraphics->mPlugWnd)
  {
    return DefWindowProc(hWnd, msg, wParam, lParam);
  }
  if (pGraphics->mParamEditWnd && pGraphics->mParamEditMsg == kEditing)
  {
    if (msg == WM_RBUTTONDOWN || (msg == WM_LBUTTONDOWN))
    {
      pGraphics->mParamEditMsg = kCancel;
      return 0;
    }
    return DefWindowProc(hWnd, msg, wParam, lParam);
  }

  pGraphics->CheckTabletInput(msg);
  
  switch (msg)
  {
    case WM_TIMER:
    {
      if (wParam == IPLUG_TIMER_ID)
      {
        if (pGraphics->mParamEditWnd && pGraphics->mParamEditMsg != kNone)
        {
          switch (pGraphics->mParamEditMsg)
          {
            case kCommit:
            {
              SendMessage(pGraphics->mParamEditWnd, WM_GETTEXT, MAX_WIN32_PARAM_LEN, (LPARAM) txt);

              const IParam* pParam = pGraphics->mEdControl->GetParam();
              
              if(pParam)
              {
                if (pParam->Type() == IParam::kTypeEnum || pParam->Type() == IParam::kTypeBool)
                {
                  double vi = 0.;
                  pParam->MapDisplayText(txt, &vi);
                  v = (double) vi;
                }
                else
                {
                  v = atof(txt);
                  if (pParam->GetNegateDisplay())
                  {
                    v = -v;
                  }
                }
                pGraphics->mEdControl->SetValueFromUserInput(pParam->ToNormalized(v));
              }
              else
              {
                pGraphics->mEdControl->OnTextEntryCompletion(txt);
              }
              // Fall through.
            }
            case kCancel:
            {
              SetWindowLongPtr(pGraphics->mParamEditWnd, GWLP_WNDPROC, (LPARAM) pGraphics->mDefEditProc);
              DestroyWindow(pGraphics->mParamEditWnd);
              pGraphics->mParamEditWnd = nullptr;
              pGraphics->mEdControl = nullptr;
              pGraphics->mDefEditProc = nullptr;
            }
            break;
          }
          pGraphics->mParamEditMsg = kNone;
          return 0; // TODO: check this!
        }

        IRECTList rects;
         
        if (pGraphics->IsDirty(rects))
        {
          pGraphics->SetAllControlsClean();

          for (int i = 0; i < rects.Size(); i++)
          {
            IRECT dirtyR = rects.Get(i);
            dirtyR.Scale(pGraphics->GetDrawScale());
            dirtyR.PixelAlign();
            RECT r = { (LONG)dirtyR.L, (LONG)dirtyR.T, (LONG)dirtyR.R, (LONG)dirtyR.B };

            InvalidateRect(hWnd, &r, FALSE);
          }

          if (pGraphics->mParamEditWnd)
          {
            IRECT notDirtyR = pGraphics->mEdControl->GetRECT();
            notDirtyR.Scale(pGraphics->GetDrawScale());
            notDirtyR.PixelAlign();
            RECT r2 = { (LONG) notDirtyR.L, (LONG) notDirtyR.T, (LONG) notDirtyR.R, (LONG) notDirtyR.B };
            ValidateRect(hWnd, &r2); // make sure we dont redraw the edit box area
            UpdateWindow(hWnd);
            pGraphics->mParamEditMsg = kUpdate;
          }
          else
          {
            UpdateWindow(hWnd);
          }
        }
      }
      return 0;
    }

    case WM_RBUTTONDOWN:
    case WM_LBUTTONDOWN:
    case WM_MBUTTONDOWN:
    {
      pGraphics->HideTooltip();
      if (pGraphics->mParamEditWnd)
      {
        pGraphics->mParamEditMsg = kCommit;
        return 0;
      }
      SetFocus(hWnd); // Added to get keyboard focus again when user clicks in window
      SetCapture(hWnd);
      IMouseInfo info = pGraphics->GetMouseInfo(lParam, wParam);
      pGraphics->OnMouseDown(info.x, info.y, info.ms);
      return 0;
    }
    case WM_SETCURSOR:
    {
      pGraphics->OnSetCursor();
      return 0;
    }
    case WM_MOUSEMOVE:
    {
      if (!(wParam & (MK_LBUTTON | MK_RBUTTON)))
      {
        IMouseInfo info = pGraphics->GetMouseInfo(lParam, wParam);
        if (pGraphics->OnMouseOver(info.x, info.y, info.ms))
        {
          TRACKMOUSEEVENT eventTrack = { sizeof(TRACKMOUSEEVENT), TME_LEAVE, hWnd, HOVER_DEFAULT };
          if (pGraphics->TooltipsEnabled()) 
          {
            int c = pGraphics->GetMouseOver();
            if (c != pGraphics->mTooltipIdx) 
            {
              if (c >= 0) eventTrack.dwFlags |= TME_HOVER;
              pGraphics->mTooltipIdx = c;
              pGraphics->HideTooltip();
            }
          }

          TrackMouseEvent(&eventTrack);
        }
      }
      else if (GetCapture() == hWnd && !pGraphics->mParamEditWnd)
      {
        float dX, dY;
        IMouseInfo info = pGraphics->GetMouseInfoDeltas(dX, dY, lParam, wParam);
        if (dX || dY)
        {
          pGraphics->OnMouseDrag(info.x, info.y, dX, dY, info.ms);
          if (pGraphics->MouseCursorIsLocked())
            pGraphics->MoveMouseCursor(pGraphics->mHiddenCursorX, pGraphics->mHiddenCursorY);
        }
      }

      return 0;
    }
    case WM_MOUSEHOVER: 
    {
      pGraphics->ShowTooltip();
      return 0;
    }
    case WM_MOUSELEAVE:
    {
      pGraphics->HideTooltip();
      pGraphics->OnMouseOut();
      return 0;
    }
    case WM_LBUTTONUP:
    case WM_RBUTTONUP:
    {
      ReleaseCapture();
      IMouseInfo info = pGraphics->GetMouseInfo(lParam, wParam);
      pGraphics->OnMouseUp(info.x, info.y, info.ms);
      return 0;
    }
    case WM_LBUTTONDBLCLK:
    {
      IMouseInfo info = pGraphics->GetMouseInfo(lParam, wParam);
      if (pGraphics->OnMouseDblClick(info.x, info.y, info.ms))
      {
        SetCapture(hWnd);
      }
      return 0;
    }
    case WM_MOUSEWHEEL:
    {
      if (pGraphics->mParamEditWnd)
      {
        pGraphics->mParamEditMsg = kCancel;
        return 0;
      }
      else
      {
        IMouseInfo info = pGraphics->GetMouseInfo(lParam, wParam);
        float d = GET_WHEEL_DELTA_WPARAM(wParam) / WHEEL_DELTA;
        float scale = pGraphics->GetDrawScale();
        RECT r;
        GetWindowRect(hWnd, &r);
        pGraphics->OnMouseWheel(info.x - (r.left / scale), info.y - (r.top / scale), info.ms, d);
        return 0;
      }
    }
    case WM_GETDLGCODE:
      return DLGC_WANTALLKEYS;
    case WM_KEYDOWN:
    {
      POINT p;
      GetCursorPos(&p);
      ScreenToClient(hWnd, &p);

      BYTE keyboardState[256];
      GetKeyboardState(keyboardState);
      const int keyboardScanCode = (lParam >> 16) & 0x00ff;
      WORD ascii = 0;
      const int len = ToAscii(wParam, keyboardScanCode, keyboardState, &ascii, 0);

      bool handle = false;

      if (len == 1)
      {
        IKeyPress keyPress{ static_cast<char>(ascii), static_cast<int>(wParam), static_cast<bool>(GetKeyState(VK_SHIFT) & 0x8000),
                                                                                static_cast<bool>(GetKeyState(VK_CONTROL) & 0x8000),
                                                                                static_cast<bool>(GetKeyState(VK_MENU) & 0x8000) };

        handle = pGraphics->OnKeyDown(p.x, p.y, keyPress);
      }

      if (!handle)
      {
        HWND rootHWnd = GetAncestor( hWnd, GA_ROOT);
        SendMessage(rootHWnd, WM_KEYDOWN, wParam, lParam);
        return DefWindowProc(hWnd, msg, wParam, lParam);
      }
      else
        return 0;
    }
    case WM_KEYUP:
    {
      HWND rootHWnd = GetAncestor(hWnd, GA_ROOT);
      SendMessage(rootHWnd, msg, wParam, lParam);
      return DefWindowProc(hWnd, msg, wParam, lParam);
    }
    case WM_PAINT:
    {
      auto addDrawRect = [pGraphics](IRECTList& rects, RECT r) {
        IRECT ir(r.left, r.top, r.right, r.bottom);
        ir.Scale(1.f / pGraphics->GetDrawScale());
        ir.PixelAlign();
        rects.Add(ir);
      };

      HRGN region = CreateRectRgn(0, 0, 0, 0);
      int regionType = GetUpdateRgn(hWnd, region, FALSE);

      if ((regionType == COMPLEXREGION) || (regionType = SIMPLEREGION))
      {
        #ifdef IGRAPHICS_GL
        pGraphics->ActivateGLContext();
        PAINTSTRUCT ps;
        BeginPaint(hWnd, &ps); // TODO: BeginPaint/EndPaint and GetDC/ReleaseDC ? issues closing reaper without this
        #endif

        IRECTList rects;
        const int bufferSize = sizeof(RECT) * 64;
        unsigned char stackBuffer[sizeof(RGNDATA) + bufferSize];
        RGNDATA* regionData = (RGNDATA *) stackBuffer;

        if (regionType == COMPLEXREGION && GetRegionData(region, bufferSize, regionData))
        {
          for (int i = 0; i < regionData->rdh.nCount; i++)
            addDrawRect(rects, *(((RECT*) regionData->Buffer) + i));
        }
        else
        {
          RECT r;
          GetRgnBox(region, &r);
          addDrawRect(rects, r);
        }

        pGraphics->Draw(rects);

        #ifdef IGRAPHICS_GL
        SwapBuffers((HDC) pGraphics->mPlatformContext);
        pGraphics->DeactivateGLContext();
        EndPaint(hWnd, &ps);
        #endif
      }

      DeleteObject(region);
      return 0;
    }

    case WM_CTLCOLOREDIT:
    {
      if(!pGraphics->mEdControl)
        return 0;

      const IText& text = pGraphics->mEdControl->GetText();
      HDC dc = (HDC) wParam;
      SetBkColor(dc, RGB(text.mTextEntryBGColor.R, text.mTextEntryBGColor.G, text.mTextEntryBGColor.B));
      SetTextColor(dc, RGB(text.mTextEntryFGColor.R, text.mTextEntryFGColor.G, text.mTextEntryFGColor.B));
      SetBkMode(dc, OPAQUE);
      return GetStockObject(DC_BRUSH) != 0;
    }
    case WM_DROPFILES:
    {
      HDROP hdrop = (HDROP)wParam;
      
      char pathToFile[1025];
      DragQueryFile(hdrop, 0, pathToFile, 1024);
      
      POINT point;
      DragQueryPoint(hdrop, &point);
      
      pGraphics->OnDrop(pathToFile, point.x, point.y);
      
      return 0;
    }
    case WM_CLOSE:
    {
      pGraphics->CloseWindow();
      return 0;
    }
    case WM_SETFOCUS:
    {
      return 0;
    }
    case WM_KILLFOCUS:
    {
      return 0;
    }
  }
  return DefWindowProc(hWnd, msg, wParam, lParam);
}

// static
LRESULT CALLBACK IGraphicsWin::ParamEditProc(HWND hWnd, UINT msg, WPARAM wParam, LPARAM lParam)
{
  IGraphicsWin* pGraphics = (IGraphicsWin*) GetWindowLongPtr(GetParent(hWnd), GWLP_USERDATA);

  if (pGraphics && pGraphics->mParamEditWnd && pGraphics->mParamEditWnd == hWnd)
  {
    pGraphics->HideTooltip();

    switch (msg)
    {
      case WM_CHAR:
      {
        const IParam* pParam = pGraphics->mEdControl->GetParam();
        // limit to numbers for text entry on appropriate parameters
        if(pParam)
        {
          char c = wParam;

          if(c == 0x08) break; // backspace

          switch ( pParam->Type() )
          {
            case IParam::kTypeEnum:
            case IParam::kTypeInt:
            case IParam::kTypeBool:
              if (c >= '0' && c <= '9') break;
              else if (c == '-') break;
              else if (c == '+') break;
              else return 0;
            case IParam::kTypeDouble:
              if (c >= '0' && c <= '9') break;
              else if (c == '-') break;
              else if (c == '+') break;
              else if (c == '.') break;
              else return 0;
            default:
              break;
          }
        }
        break;
      }
      case WM_KEYDOWN:
      {
        if (wParam == VK_RETURN)
        {
          pGraphics->mParamEditMsg = kCommit;
          return 0;
        }
        else if (wParam == VK_ESCAPE)
        {
          pGraphics->mParamEditMsg = kCancel;
          return 0;
        }
        break;
      }
      case WM_SETFOCUS:
      {
        pGraphics->mParamEditMsg = kEditing;
        break;
      }
      case WM_KILLFOCUS:
      {
        pGraphics->mParamEditMsg = kCommit;
        break;
      }
      // handle WM_GETDLGCODE so that we can say that we want the return key message
      //  (normally single line edit boxes don't get sent return key messages)
      case WM_GETDLGCODE:
      {
        if (pGraphics->mEdControl->GetParam()) break;
        LPARAM lres;
        // find out if the original control wants it
        lres = CallWindowProc(pGraphics->mDefEditProc, hWnd, WM_GETDLGCODE, wParam, lParam);
        // add in that we want it if it is a return keydown
        if (lParam && ((MSG*)lParam)->message == WM_KEYDOWN  &&  wParam == VK_RETURN)
        {
          lres |= DLGC_WANTMESSAGE;
        }
        return lres;
      }
      case WM_COMMAND:
      {
        switch HIWORD(wParam)
        {
          case CBN_SELCHANGE:
          {
            if (pGraphics->mParamEditWnd)
            {
              pGraphics->mParamEditMsg = kCommit;
              return 0;
            }
          }

        }
        break;  // Else let the default proc handle it.
      }
    }
    return CallWindowProc(pGraphics->mDefEditProc, hWnd, msg, wParam, lParam);
  }
  return DefWindowProc(hWnd, msg, wParam, lParam);
}

IGraphicsWin::IGraphicsWin(IGEditorDelegate& dlg, int w, int h, int fps, float scale)
  : IGRAPHICS_DRAW_CLASS(dlg, w, h, fps, scale)
{
  StaticStorage<WinCachedFont>::Accessor fontStorage(sPlatformFontCache);
  StaticStorage<WinFontDescriptor>::Accessor descriptorStorage(sFontDescriptorCache);
  fontStorage.Retain();
  descriptorStorage.Retain();
}

IGraphicsWin::~IGraphicsWin()
{
  StaticStorage<WinCachedFont>::Accessor fontStorage(sPlatformFontCache);
  StaticStorage<WinFontDescriptor>::Accessor descriptorStorage(sFontDescriptorCache);
  fontStorage.Release();
  descriptorStorage.Release();
  CloseWindow();
}

void GetWindowSize(HWND pWnd, int* pW, int* pH)
{
  if (pWnd)
  {
    RECT r;
    GetWindowRect(pWnd, &r);
    *pW = r.right - r.left;
    *pH = r.bottom - r.top;
  }
  else
  {
    *pW = *pH = 0;
  }
}

bool IsChildWindow(HWND pWnd)
{
  if (pWnd)
  {
    int style = GetWindowLong(pWnd, GWL_STYLE);
    int exStyle = GetWindowLong(pWnd, GWL_EXSTYLE);
    return ((style & WS_CHILD) && !(exStyle & WS_EX_MDICHILD));
  }
  return false;
}

void IGraphicsWin::ForceEndUserEdit()
{
  mParamEditMsg = kCancel;
}

#define SETPOS_FLAGS SWP_NOZORDER | SWP_NOMOVE | SWP_NOACTIVATE

void IGraphicsWin::PlatformResize()
{
  if (WindowIsOpen())
  {
    HWND pParent = 0, pGrandparent = 0;
    int dlgW = 0, dlgH = 0, parentW = 0, parentH = 0, grandparentW = 0, grandparentH = 0;
    GetWindowSize(mPlugWnd, &dlgW, &dlgH);
    int dw = WindowWidth() - dlgW, dh = WindowHeight() - dlgH;
      
    if (IsChildWindow(mPlugWnd))
    {
      pParent = GetParent(mPlugWnd);
      GetWindowSize(pParent, &parentW, &parentH);

      if (IsChildWindow(pParent))
      {
        pGrandparent = GetParent(pParent);
        GetWindowSize(pGrandparent, &grandparentW, &grandparentH);
      }
    }

    SetWindowPos(mPlugWnd, 0, 0, 0, dlgW + dw, dlgH + dh, SETPOS_FLAGS);

    // don't want to touch the host window in VST3
#ifndef VST3_API
    if(pParent)
    {
      SetWindowPos(pParent, 0, 0, 0, parentW + dw, parentH + dh, SETPOS_FLAGS);
    }

    if(pGrandparent)
    {
      SetWindowPos(pGrandparent, 0, 0, 0, grandparentW + dw, grandparentH + dh, SETPOS_FLAGS);
    }
#endif

    RECT r = { 0, 0, WindowWidth(), WindowHeight() };
    InvalidateRect(mPlugWnd, &r, FALSE);
  }
}

#ifdef IGRAPHICS_GL
void IGraphicsWin::DrawResize()
{
  ActivateGLContext();
  IGRAPHICS_DRAW_CLASS::DrawResize();
  DeactivateGLContext();
}
#endif

void IGraphicsWin::HideMouseCursor(bool hide, bool lock)
{
  if (mCursorHidden == hide)
    return;
  
  if (hide)
  {
    mHiddenCursorX = mCursorX;
    mHiddenCursorY = mCursorY;
      
    ShowCursor(false);
    mCursorHidden = true;
    mCursorLock = lock && !mTabletInput;
  }
  else
  {
    if (mCursorLock)
      MoveMouseCursor(mHiddenCursorX, mHiddenCursorY);

    ShowCursor(true);
    mCursorHidden = false;
    mCursorLock = false;
  }
}

void IGraphicsWin::MoveMouseCursor(float x, float y)
{
  if (mTabletInput)
    return;
 
  float scale = GetDrawScale() * GetScreenScale();
    
  POINT p;
  p.x = std::round(x * scale);
  p.y = std::round(y * scale);
  
  ::ClientToScreen((HWND)GetWindow(), &p);
  
  if (SetCursorPos(p.x, p.y))
  {
    GetCursorPos(&p);
    ScreenToClient((HWND)GetWindow(), &p);
    
    mCursorX = p.x / scale;
    mCursorY = p.y / scale;
      
    if (mCursorHidden && !mCursorLock)
    {
      mHiddenCursorX = p.x / scale;
      mHiddenCursorY = p.y / scale;
    }
  }
}

ECursor IGraphicsWin::SetMouseCursor(ECursor cursorType)
{
  HCURSOR cursor;

  switch (cursorType)
  {
    case ECursor::ARROW:            cursor = LoadCursor(NULL, IDC_ARROW);           break;
    case ECursor::IBEAM:            cursor = LoadCursor(NULL, IDC_IBEAM);           break;
    case ECursor::WAIT:             cursor = LoadCursor(NULL, IDC_WAIT);            break;
    case ECursor::CROSS:            cursor = LoadCursor(NULL, IDC_CROSS);           break;
    case ECursor::UPARROW:          cursor = LoadCursor(NULL, IDC_UPARROW);         break;
    case ECursor::SIZENWSE:         cursor = LoadCursor(NULL, IDC_SIZENWSE);        break;
    case ECursor::SIZENESW:         cursor = LoadCursor(NULL, IDC_SIZENESW);        break;
    case ECursor::SIZEWE:           cursor = LoadCursor(NULL, IDC_SIZEWE);          break;
    case ECursor::SIZENS:           cursor = LoadCursor(NULL, IDC_SIZENS);          break;
    case ECursor::SIZEALL:          cursor = LoadCursor(NULL, IDC_SIZEALL);         break;
    case ECursor::INO:              cursor = LoadCursor(NULL, IDC_NO);              break;
    case ECursor::HAND:             cursor = LoadCursor(NULL, IDC_HAND);            break;
    case ECursor::APPSTARTING:      cursor = LoadCursor(NULL, IDC_APPSTARTING);     break;
    case ECursor::HELP:             cursor = LoadCursor(NULL, IDC_HELP);            break;
    default:
      cursor = LoadCursor(NULL, IDC_ARROW);
  }

  SetCursor(cursor);
  return IGraphics::SetMouseCursor(cursorType);
}

bool IGraphicsWin::MouseCursorIsLocked()
{
  return mCursorLock;
}

#ifdef IGRAPHICS_GL
void IGraphicsWin::CreateGLContext()
{

  PIXELFORMATDESCRIPTOR pfd =
  {
    sizeof(PIXELFORMATDESCRIPTOR),
    1,
    PFD_DRAW_TO_WINDOW | PFD_SUPPORT_OPENGL | PFD_DOUBLEBUFFER, //Flags
    PFD_TYPE_RGBA, // The kind of framebuffer. RGBA or palette.
    32, // Colordepth of the framebuffer.
    0, 0, 0, 0, 0, 0,
    0,
    0,
    0,
    0, 0, 0, 0,
    24, // Number of bits for the depthbuffer
    8, // Number of bits for the stencilbuffer
    0, // Number of Aux buffers in the framebuffer.
    PFD_MAIN_PLANE,
    0,
    0, 0, 0
  };

  HDC dc = GetDC(mPlugWnd);
  int fmt = ChoosePixelFormat(dc, &pfd);
  SetPixelFormat(dc, fmt, &pfd);

  mHGLRC = wglCreateContext(dc);
  wglMakeCurrent(dc, mHGLRC);

  //TODO: do we want this?
  if (!gladLoadGL())
    throw std::runtime_error{ "Error initializing glad" };

  glGetError();

  ReleaseDC(mPlugWnd, dc);
}

void IGraphicsWin::DestroyGLContext()
{
  wglMakeCurrent(NULL, NULL);
  wglDeleteContext(mHGLRC);
}

void IGraphicsWin::ActivateGLContext()
{
  mStartHDC = wglGetCurrentDC();
  mStartHGLRC = wglGetCurrentContext();
  HDC dc = GetDC(mPlugWnd);
  wglMakeCurrent(dc, mHGLRC);
}

void IGraphicsWin::DeactivateGLContext()
{
  ReleaseDC(mPlugWnd, (HDC) mPlatformContext);
  wglMakeCurrent(mStartHDC, mStartHGLRC); // return current ctxt to start
}
#endif

int IGraphicsWin::ShowMessageBox(const char* text, const char* caption, EMessageBoxType type)
{
  ReleaseMouseCapture();
  return MessageBox(GetMainWnd(), text, caption, (int) type);
}

void* IGraphicsWin::OpenWindow(void* pParent)
{
  int x = 0, y = 0, w = WindowWidth(), h = WindowHeight();
  mParentWnd = (HWND) pParent;

  if (mPlugWnd)
  {
    RECT pR, cR;
    GetWindowRect((HWND) pParent, &pR);
    GetWindowRect(mPlugWnd, &cR);
    CloseWindow();
    x = cR.left - pR.left;
    y = cR.top - pR.top;
    w = cR.right - cR.left;
    h = cR.bottom - cR.top;
  }

  if (nWndClassReg++ == 0)
  {
    WNDCLASS wndClass = { CS_DBLCLKS | CS_OWNDC, WndProc, 0, 0, mHInstance, 0, 0, 0, 0, wndClassName };
    RegisterClass(&wndClass);
  }

  sFPS = FPS();
  mPlugWnd = CreateWindow(wndClassName, "IPlug", WS_CHILD | WS_VISIBLE, x, y, w, h, mParentWnd, 0, mHInstance, this);

  HDC dc = GetDC(mPlugWnd);
  SetPlatformContext(dc);
  ReleaseDC(mPlugWnd, dc);

#ifdef IGRAPHICS_GL
  CreateGLContext();
#endif

  OnViewInitialized((void*) dc);

  SetScreenScale(1); // CHECK!

  GetDelegate()->LayoutUI(this);

  if (!mPlugWnd && --nWndClassReg == 0)
  {
    UnregisterClass(wndClassName, mHInstance);
  }
  else
  {
    SetAllControlsDirty();
  }

  if (mPlugWnd && TooltipsEnabled())
  {
    bool ok = false;
    static const INITCOMMONCONTROLSEX iccex = { sizeof(INITCOMMONCONTROLSEX), ICC_TAB_CLASSES };

    if (InitCommonControlsEx(&iccex))
    {
      mTooltipWnd = CreateWindowEx(0, TOOLTIPS_CLASS, NULL, WS_POPUP | TTS_NOPREFIX | TTS_ALWAYSTIP,
                                   CW_USEDEFAULT, CW_USEDEFAULT, CW_USEDEFAULT, CW_USEDEFAULT, mPlugWnd, NULL, mHInstance, NULL);
      if (mTooltipWnd)
      {
        SetWindowPos(mTooltipWnd, HWND_TOPMOST, 0, 0, 0, 0, SWP_NOMOVE | SWP_NOSIZE | SWP_NOACTIVATE);
        TOOLINFO ti = { TTTOOLINFOA_V2_SIZE, TTF_IDISHWND | TTF_SUBCLASS, mPlugWnd, (UINT_PTR)mPlugWnd };
        ti.lpszText = (LPTSTR)NULL;
        SendMessage(mTooltipWnd, TTM_ADDTOOL, 0, (LPARAM)&ti);
        ok = true;
      }
    }

    if (!ok) EnableTooltips(ok);
  }

  return mPlugWnd;
}

void GetWndClassName(HWND hWnd, WDL_String* pStr)
{
  char cStr[MAX_CLASSNAME_LEN];
  cStr[0] = '\0';
  GetClassName(hWnd, cStr, MAX_CLASSNAME_LEN);
  pStr->Set(cStr);
}

BOOL CALLBACK IGraphicsWin::FindMainWindow(HWND hWnd, LPARAM lParam)
{
  IGraphicsWin* pGraphics = (IGraphicsWin*) lParam;
  if (pGraphics)
  {
    DWORD wPID;
    GetWindowThreadProcessId(hWnd, &wPID);
    WDL_String str;
    GetWndClassName(hWnd, &str);
    if (wPID == pGraphics->mPID && !strcmp(str.Get(), pGraphics->mMainWndClassName.Get()))
    {
      pGraphics->mMainWnd = hWnd;
      return FALSE;   // Stop enumerating.
    }
  }
  return TRUE;
}

HWND IGraphicsWin::GetMainWnd()
{
  if (!mMainWnd)
  {
    if (mParentWnd)
    {
      HWND parentWnd = mParentWnd;
      while (parentWnd)
      {
        mMainWnd = parentWnd;
        parentWnd = GetParent(mMainWnd);
      }
      
      GetWndClassName(mMainWnd, &mMainWndClassName);
    }
    else if (CStringHasContents(mMainWndClassName.Get()))
    {
      mPID = GetCurrentProcessId();
      EnumWindows(FindMainWindow, (LPARAM) this);
    }
  }
  return mMainWnd;
}

IRECT IGraphicsWin::GetWindowRECT()
{
  if (mPlugWnd)
  {
    RECT r;
    GetWindowRect(mPlugWnd, &r);
    r.right -= TOOLWIN_BORDER_W;
    r.bottom -= TOOLWIN_BORDER_H;
    return IRECT(r.left, r.top, r.right, r.bottom);
  }
  return IRECT();
}

void IGraphicsWin::SetWindowTitle(const char* str)
{
  SetWindowText(mPlugWnd, str);
}

void IGraphicsWin::CloseWindow()
{
  if (mPlugWnd)
  {
    OnViewDestroyed();

#ifdef IGRAPHICS_GL
    DestroyGLContext();
#endif

    SetPlatformContext(nullptr);

    if (mTooltipWnd)
    {
      DestroyWindow(mTooltipWnd);
      mTooltipWnd = 0;
      mShowingTooltip = false;
      mTooltipIdx = -1;
    }

    DestroyWindow(mPlugWnd);
    mPlugWnd = 0;

    if (--nWndClassReg == 0)
    {
      UnregisterClass(wndClassName, mHInstance);
    }
  }
}

IPopupMenu* IGraphicsWin::GetItemMenu(long idx, long& idxInMenu, long& offsetIdx, IPopupMenu& baseMenu)
{
  long oldIDx = offsetIdx;
  offsetIdx += baseMenu.NItems();

  if (idx < offsetIdx)
  {
    idxInMenu = idx - oldIDx;
    return &baseMenu;
  }

  IPopupMenu* pMenu = nullptr;

  for(int i = 0; i< baseMenu.NItems(); i++)
  {
    IPopupMenu::Item* pMenuItem = baseMenu.GetItem(i);
    if(pMenuItem->GetSubmenu())
    {
      pMenu = GetItemMenu(idx, idxInMenu, offsetIdx, *pMenuItem->GetSubmenu());

      if(pMenu)
        break;
    }
  }

  return pMenu;
}

HMENU IGraphicsWin::CreateMenu(IPopupMenu& menu, long* pOffsetIdx)
{
  HMENU hMenu = ::CreatePopupMenu();

  WDL_String escapedText;

  int flags = 0;
  long offset = *pOffsetIdx;
  long nItems = menu.NItems();
  *pOffsetIdx += nItems;
  long inc = 0;

  for(int i = 0; i < nItems; i++)
  {
    IPopupMenu::Item* pMenuItem = menu.GetItem(i);

    if (pMenuItem->GetIsSeparator())
    {
      AppendMenu(hMenu, MF_SEPARATOR, 0, 0);
    }
    else
    {
      const char* str = pMenuItem->GetText();
      int maxlen = strlen(str) + menu.GetPrefix() ? 50 : 0;
      WDL_String entryText(str);

      if (menu.GetPrefix())
      {
        switch (menu.GetPrefix())
        {
          case 1:
          {
            entryText.SetFormatted(maxlen, "%1d: %s", i+1, str); break;
          }
          case 2:
          {
            entryText.SetFormatted(maxlen, "%02d: %s", i+1, str); break;
          }
          case 3:
          {
            entryText.SetFormatted(maxlen, "%03d: %s", i+1, str); break;
          }
        }
      }

      // Escape ampersands if present

      if (strchr(entryText.Get(), '&'))
      {
        for (int c = 0; c < entryText.GetLength(); c++)
          if (entryText.Get()[c] == '&')
            entryText.Insert("&", c++);
      }

      flags = MF_STRING;
      //if (nItems < 160 && pMenu->getNbItemsPerColumn () > 0 && inc && !(inc % _menu->getNbItemsPerColumn ()))
      //  flags |= MF_MENUBARBREAK;

      if (pMenuItem->GetSubmenu())
      {
        HMENU submenu = CreateMenu(*pMenuItem->GetSubmenu(), pOffsetIdx);
        if (submenu)
        {
          AppendMenu(hMenu, flags|MF_POPUP|MF_ENABLED, (UINT_PTR)submenu, (const TCHAR*)entryText.Get());
        }
      }
      else
      {
        if (pMenuItem->GetEnabled())
          flags |= MF_ENABLED;
        else
          flags |= MF_GRAYED;
        if (pMenuItem->GetIsTitle())
          flags |= MF_DISABLED;
        if (pMenuItem->GetChecked())
          flags |= MF_CHECKED;
        else
          flags |= MF_UNCHECKED;

        AppendMenu(hMenu, flags, offset + inc, entryText.Get());
      }
    }
    inc++;
  }

  return hMenu;
}

IPopupMenu* IGraphicsWin::CreatePlatformPopupMenu(IPopupMenu& menu, const IRECT& bounds, IControl* pCaller)
{
  long offsetIdx = 0;
  HMENU hMenu = CreateMenu(menu, &offsetIdx);

  if(hMenu)
  {
    long offsetIdx = 0;
    HMENU hMenu = CreateMenu(menu, &offsetIdx);
    IPopupMenu* result = nullptr;

    if (hMenu)
    {
      POINT cPos;

      cPos.x = bounds.L * GetDrawScale();
      cPos.y = bounds.B * GetDrawScale();

      ::ClientToScreen(mPlugWnd, &cPos);

      if (TrackPopupMenu(hMenu, TPM_LEFTALIGN, cPos.x, cPos.y, 0, mPlugWnd, 0))
      {
        MSG msg;
        if (PeekMessage(&msg, mPlugWnd, WM_COMMAND, WM_COMMAND, PM_REMOVE))
        {
          if (HIWORD(msg.wParam) == 0)
          {
            long res = LOWORD(msg.wParam);
            if (res != -1)
            {
              long idx = 0;
              offsetIdx = 0;
              IPopupMenu* resultMenu = GetItemMenu(res, idx, offsetIdx, menu);
              if (resultMenu)
              {
                result = resultMenu;
                result->SetChosenItemIdx(idx);
              }
            }
          }
        }
      }
      DestroyMenu(hMenu);

      RECT r = { 0, 0, WindowWidth(), WindowHeight() };
      InvalidateRect(mPlugWnd, &r, FALSE);
    }

    if (pCaller)
      pCaller->OnPopupMenuSelection(result);

    return result;
  }

  return nullptr;
}

void IGraphicsWin::CreatePlatformTextEntry(IControl& control, const IText& text, const IRECT& bounds, const char* str)
{
  if (mParamEditWnd)
    return;

  DWORD editStyle;

  switch ( text.mAlign )
  {
    case IText::kAlignNear:   editStyle = ES_LEFT;   break;
    case IText::kAlignFar:    editStyle = ES_RIGHT;  break;
    case IText::kAlignCenter:
    default:                  editStyle = ES_CENTER; break;
  }

  IRECT scaledBounds = bounds.GetScaled(GetDrawScale());

  mParamEditWnd = CreateWindow("EDIT", str, ES_AUTOHSCROLL /*only works for left aligned text*/ | WS_CHILD | WS_VISIBLE | ES_MULTILINE | editStyle,
    scaledBounds.L, scaledBounds.T, scaledBounds.W()+1, scaledBounds.H()+1,
    mPlugWnd, (HMENU) PARAM_EDIT_ID, mHInstance, 0);

  StaticStorage<WinFontDescriptor>::Accessor descriptorStorage(sFontDescriptorCache);

  WinFontDescriptor* descriptor = descriptorStorage.Find(text.mFont);

  assert(descriptor && "font not found - did you forget to load it?");

  SendMessage(mParamEditWnd, EM_LIMITTEXT, (WPARAM) control.GetTextEntryLength(), 0);
  SendMessage(mParamEditWnd, WM_SETFONT, (WPARAM) descriptor->mDescriptor, 0);
  SendMessage(mParamEditWnd, EM_SETSEL, 0, -1);

  SetFocus(mParamEditWnd);

  mDefEditProc = (WNDPROC) SetWindowLongPtr(mParamEditWnd, GWLP_WNDPROC, (LONG_PTR) ParamEditProc);
  SetWindowLongPtr(mParamEditWnd, GWLP_USERDATA, 0xdeadf00b);

  mEdControl = &control;
}

bool IGraphicsWin::RevealPathInExplorerOrFinder(WDL_String& path, bool select)
{
  bool success = false;
  
  if (path.GetLength())
  {
    WCHAR winDir[IPLUG_WIN_MAX_WIDE_PATH];
    WCHAR explorerWide[IPLUG_WIN_MAX_WIDE_PATH];
    UINT len = GetSystemDirectoryW(winDir, IPLUG_WIN_MAX_WIDE_PATH);
    
    if (len || !(len > MAX_PATH - 2))
    {
      winDir[len]   = L'\\';
      winDir[++len] = L'\0';
      
      WDL_String explorerParams;
      
      if(select)
        explorerParams.Append("/select,");
      
      explorerParams.Append("\"");
      explorerParams.Append(path.Get());
      explorerParams.Append("\\\"");
      
      UTF8ToUTF16(explorerWide, explorerParams.Get(), IPLUG_WIN_MAX_WIDE_PATH);
      HINSTANCE result;
      
      if ((result=::ShellExecuteW(NULL, L"open", L"explorer.exe", explorerWide, winDir, SW_SHOWNORMAL)) <= (HINSTANCE) 32)
        success = true;
    }
  }
  
  return success;
}

void IGraphicsWin::PromptForFile(WDL_String& fileName, WDL_String& path, EFileAction action, const char* extensions)
{
  if (!WindowIsOpen())
  {
    fileName.Set("");
    return;
  }
    
  wchar_t fnCStr[_MAX_PATH];
  wchar_t dirCStr[_MAX_PATH];
    
  if (fileName.GetLength())
    UTF8ToUTF16(fnCStr, fileName.Get(), _MAX_PATH);
  else
    fnCStr[0] = '\0';
    
  dirCStr[0] = '\0';
    
  //if (!path.GetLength())
  //  DesktopPath(path);
    
  UTF8ToUTF16(dirCStr, path.Get(), _MAX_PATH);
    
  OPENFILENAMEW ofn;
  memset(&ofn, 0, sizeof(OPENFILENAMEW));
    
  ofn.lStructSize = sizeof(OPENFILENAMEW);
  ofn.hwndOwner = (HWND) GetWindow();
  ofn.lpstrFile = fnCStr;
  ofn.nMaxFile = _MAX_PATH - 1;
  ofn.lpstrInitialDir = dirCStr;
  ofn.Flags = OFN_PATHMUSTEXIST;
    
  if (CStringHasContents(extensions))
  {
    wchar_t extStr[256];
    wchar_t defExtStr[16];
    int i, p, n = strlen(extensions);
    bool seperator = true;
        
    for (i = 0, p = 0; i < n; ++i)
    {
      if (seperator)
      {
        if (p)
          extStr[p++] = ';';
                
        seperator = false;
        extStr[p++] = '*';
        extStr[p++] = '.';
      }

      if (extensions[i] == ' ')
        seperator = true;
      else
        extStr[p++] = extensions[i];
    }
    extStr[p++] = '\0';
        
    wcscpy(&extStr[p], extStr);
    extStr[p + p] = '\0';
    ofn.lpstrFilter = extStr;
        
    for (i = 0, p = 0; i < n && extensions[i] != ' '; ++i)
      defExtStr[p++] = extensions[i];
    
    defExtStr[p++] = '\0';
    ofn.lpstrDefExt = defExtStr;
  }
    
  bool rc = false;
    
  switch (action)
  {
    case kFileSave:
      ofn.Flags |= OFN_OVERWRITEPROMPT;
      rc = GetSaveFileNameW(&ofn);
      break;
            
    case kFileOpen:
      default:
      ofn.Flags |= OFN_FILEMUSTEXIST;
      rc = GetOpenFileNameW(&ofn);
      break;
  }
    
  if (rc)
  {
    char drive[_MAX_DRIVE];
    char directoryOutCStr[_MAX_PATH];
    
    WDL_String tempUTF8;
    UTF16ToUTF8(tempUTF8, ofn.lpstrFile);
    
    if (_splitpath_s(tempUTF8.Get(), drive, sizeof(drive), directoryOutCStr, sizeof(directoryOutCStr), NULL, 0, NULL, 0) == 0)
    {
      path.Set(drive);
      path.Append(directoryOutCStr);
    }
      
    fileName.Set(tempUTF8.Get());
  }
  else
  {
    fileName.Set("");
  }

  ReleaseMouseCapture();
}

void IGraphicsWin::PromptForDirectory(WDL_String& dir)
{
  BROWSEINFO bi;
  memset(&bi, 0, sizeof(bi));
  
  bi.ulFlags   = BIF_USENEWUI;
  bi.hwndOwner = mPlugWnd;
  bi.lpszTitle = "Choose a Directory";
  
  // must call this if using BIF_USENEWUI
  ::OleInitialize(NULL);
  LPITEMIDLIST pIDL = ::SHBrowseForFolder(&bi);
  
  if(pIDL != NULL)
  {
    char buffer[_MAX_PATH] = {'\0'};
    
    if(::SHGetPathFromIDList(pIDL, buffer) != 0)
    {
      dir.Set(buffer);
      dir.Append("\\");
    }
    
    // free the item id list
    CoTaskMemFree(pIDL);
  }
  else
  {
    dir.Set("");
  }

  ReleaseMouseCapture();
  
  ::OleUninitialize();
}

UINT_PTR CALLBACK CCHookProc(HWND hdlg, UINT uiMsg, WPARAM wParam, LPARAM lParam)
{
  if (uiMsg == WM_INITDIALOG && lParam)
  {
    CHOOSECOLOR* cc = (CHOOSECOLOR*) lParam;
    if (cc && cc->lCustData)
    {
      char* str = (char*) cc->lCustData;
      SetWindowText(hdlg, str);
    }
  }
  return 0;
}

bool IGraphicsWin::PromptForColor(IColor& color, const char* prompt)
{
  if (!mPlugWnd)
  {
    return false;
  }

  const COLORREF w = RGB(255, 255, 255);
  static COLORREF customColorStorage[16] = { w, w, w, w, w, w, w, w, w, w, w, w, w, w, w, w };
  
  CHOOSECOLOR cc;
  memset(&cc, 0, sizeof(CHOOSECOLOR));
  cc.lStructSize = sizeof(CHOOSECOLOR);
  cc.hwndOwner = mPlugWnd;
  cc.rgbResult = RGB(color.R, color.G, color.B);
  cc.lpCustColors = customColorStorage;
  cc.lCustData = (LPARAM) prompt;
  cc.lpfnHook = CCHookProc;
  cc.Flags = CC_RGBINIT | CC_ANYCOLOR | CC_FULLOPEN | CC_SOLIDCOLOR | CC_ENABLEHOOK;

  if (ChooseColor(&cc))
  {
    color.R = GetRValue(cc.rgbResult);
    color.G = GetGValue(cc.rgbResult);
    color.B = GetBValue(cc.rgbResult);
    return true;
  }
  return false;
}

bool IGraphicsWin::OpenURL(const char* url, const char* msgWindowTitle, const char* confirmMsg, const char* errMsgOnFailure)
{
  if (confirmMsg && MessageBox(mPlugWnd, confirmMsg, msgWindowTitle, MB_YESNO) != IDYES)
  {
    return false;
  }
  DWORD inetStatus = 0;
  if (InternetGetConnectedState(&inetStatus, 0))
  {
    WCHAR urlWide[IPLUG_WIN_MAX_WIDE_PATH];
    UTF8ToUTF16(urlWide, url, IPLUG_WIN_MAX_WIDE_PATH);
    if ((int) ShellExecuteW(mPlugWnd, L"open", urlWide, 0, 0, SW_SHOWNORMAL) > MAX_INET_ERR_CODE)
    {
      return true;
    }
  }
  if (errMsgOnFailure)
  {
    MessageBox(mPlugWnd, errMsgOnFailure, msgWindowTitle, MB_OK);
  }
  return false;
}

void IGraphicsWin::SetTooltip(const char* tooltip)
{
  TOOLINFO ti = { TTTOOLINFOA_V2_SIZE, 0, mPlugWnd, (UINT_PTR)mPlugWnd };
  ti.lpszText = (LPTSTR)tooltip;
  SendMessage(mTooltipWnd, TTM_UPDATETIPTEXT, 0, (LPARAM)&ti);
}

void IGraphicsWin::ShowTooltip()
{
  if (mTooltipIdx > -1)
  {
    const char* tooltip = GetControl(mTooltipIdx)->GetTooltip();
    if (tooltip)
    {
      SetTooltip(tooltip);
      mShowingTooltip = true;
    }
  }
}

void IGraphicsWin::HideTooltip()
{
  if (mShowingTooltip)
  {
    SetTooltip(NULL);
    mShowingTooltip = false;
  }
}

bool IGraphicsWin::GetTextFromClipboard(WDL_String& str)
{
  int numChars = 0;
  
  if (IsClipboardFormatAvailable(CF_UNICODETEXT))
  {
    if(OpenClipboard(0))
    {
      HGLOBAL hglb = GetClipboardData(CF_UNICODETEXT);
      
      if (hglb != NULL)
      {
        WCHAR *origStr = (WCHAR*)GlobalLock(hglb);
        
        if (origStr != NULL)
        {
          // Find out how much space is needed

          int newLen = WideCharToMultiByte(CP_UTF8, 0, origStr, -1, 0, 0, NULL, NULL);
          
          if (newLen > 0)
          {
            WDL_TypedBuf<char> utf8;
            utf8.Resize(newLen);
            numChars = WideCharToMultiByte(CP_UTF8, 0, origStr, -1, utf8.Get(), utf8.GetSize(), NULL, NULL);
            str.Set(utf8.Get());
          }
          
          GlobalUnlock(hglb);
        }
      }
    }
    
    CloseClipboard();
  }
  
  if (!numChars)
    str.Set("");
  
  return numChars;
}

HFONT GetHFont(const char* fontName, int weight, bool italic, bool underline, DWORD quality = DEFAULT_QUALITY, bool enumerate = false)
{
  HDC hdc = GetDC(NULL);
  HFONT font = nullptr;
  LOGFONT lFont;

  lFont.lfHeight = 0;
  lFont.lfWidth = 0;
  lFont.lfEscapement = 0;
  lFont.lfOrientation = 0;
  lFont.lfWeight = weight;
  lFont.lfItalic = italic;
  lFont.lfUnderline = underline;
  lFont.lfStrikeOut = false;
  lFont.lfCharSet = DEFAULT_CHARSET;
  lFont.lfOutPrecision = OUT_TT_PRECIS;
  lFont.lfClipPrecision = CLIP_DEFAULT_PRECIS;
  lFont.lfQuality = quality;
  lFont.lfPitchAndFamily = DEFAULT_PITCH;

  strncpy(lFont.lfFaceName, fontName, LF_FACESIZE);

  auto enumProc = [](const LOGFONT* pLFont, const TEXTMETRIC* pTextMetric, DWORD FontType, LPARAM lParam)
  {
    return -1;
  };

  if ((!enumerate || EnumFontFamiliesEx(hdc, &lFont, enumProc, NULL, 0) == -1))
    font = CreateFontIndirect(&lFont);

  ReleaseDC(NULL, hdc);

  return font;
}

IGraphics::PlatformFontPtr IGraphicsWin::LoadPlatformFont(const char* fontID, const char* fileNameOrResID)
{
  StaticStorage<WinCachedFont>::Accessor fontStorage(sPlatformFontCache);

  std::unique_ptr<WinCachedFont> pFont;
  WDL_String fullPath, family, style;
  const EResourceLocation fontLocation = LocateResource(fileNameOrResID, "ttf", fullPath, GetBundleID(), GetWinModuleHandle());

  if (fontLocation == kNotFound)
    return nullptr;

  int resSize = 0;
  int weight = FW_REGULAR;
  bool italic = false;
  bool underline = false;

  switch (fontLocation)
  {
    case kAbsolutePath:
    {
      HANDLE file = CreateFile(fullPath.Get(), GENERIC_READ, 0, NULL, OPEN_EXISTING, FILE_ATTRIBUTE_NORMAL, NULL);
      HANDLE mapping = CreateFileMapping(file, NULL, PAGE_READONLY, 0, 0, NULL);
      LPVOID view = MapViewOfFile(mapping, FILE_MAP_READ, 0, 0, 0);
      FontDataGetName(family, style, view, 0);
      pFont.reset(new WinCachedFont(view, resSize));
      UnmapViewOfFile(view);
      CloseHandle(mapping);
      CloseHandle(file);
    }
    break;
    case kWinBinary:
    {
      void* pFontMem = const_cast<void *>(LoadWinResource(fullPath.Get(), "ttf", resSize, GetWinModuleHandle()));
      FontDataGetName(family, style, pFontMem, 0);
<<<<<<< HEAD
      pFont = new WinCachedFont(pFontMem, resSize);
        
      FontMeta fontMeta (pFontMem, resSize, 0);
      weight = fontMeta->IsBold() ? FW_BOLD : FW_REGULAR;
      italic = fontMeta->IsItalic();
      underline = fontMeta->IsUnderline();
=======
      pFont.reset(new WinCachedFont(pFontMem, resSize));
>>>>>>> 424d3500
    }
    break;
  } 

  if (pFont && pFont->IsValid())
  {
    HFONT font = GetHFont(family.Get(), weight, italic, underline);

    if (font)
    {
      fontStorage.Add(pFont.release(), fileNameOrResID);
      return PlatformFontPtr(new WinFont(font));
    }
  }

  return nullptr;
}

IGraphics::PlatformFontPtr IGraphicsWin::LoadPlatformFont(const char* fontID, const char* fontName, ETextStyle style)
{
<<<<<<< HEAD
  int weight = style == kStyleBold ? FW_BOLD : FW_REGULAR;
  bool italic = style == kStyleItalic;
  bool underline = false;
=======
  int weight = style == kTextStyleBold ? FW_BOLD : FW_REGULAR;
  bool italic = style == kTextStyleItalic;
>>>>>>> 424d3500
  DWORD quality = DEFAULT_QUALITY;
/*
  switch (text.mQuality)
  {
  case IText::kQualityAntiAliased: quality = ANTIALIASED_QUALITY; break;
  case IText::kQualityClearType: quality = CLEARTYPE_QUALITY; break;
  case IText::kQualityNonAntiAliased: quality = NONANTIALIASED_QUALITY; break;
  }*/

  HFONT font = GetHFont(fontName, weight, italic, underline, quality, true);

  return PlatformFontPtr(font ? new WinFont(font, TextStyleString(style)) : nullptr);
}

void IGraphicsWin::CachePlatformFont(const char* fontID, const PlatformFontPtr& font)
{
  StaticStorage<WinFontDescriptor>::Accessor descriptorStorage(sFontDescriptorCache);

  HFONT descriptor = (HFONT)font->GetDescriptor();

  if (!descriptorStorage.Find(fontID))
    descriptorStorage.Add(new WinFontDescriptor(descriptor), fontID);
}

//TODO: THIS IS TEMPORARY, TO EASE DEVELOPMENT
#ifndef NO_IGRAPHICS
#if defined IGRAPHICS_AGG
  #include "IGraphicsAGG.cpp"
#elif defined IGRAPHICS_CAIRO
  #include "IGraphicsCairo.cpp"
#elif defined IGRAPHICS_LICE
  #include "IGraphicsLice.cpp"
#elif defined IGRAPHICS_NANOVG
  #include "IGraphicsNanoVG.cpp"
#ifdef IGRAPHICS_FREETYPE
#define FONS_USE_FREETYPE
#endif
  #include "nanovg.c"
  #include "glad.c"
#else
  #include "IGraphicsCairo.cpp"
#endif
#endif<|MERGE_RESOLUTION|>--- conflicted
+++ resolved
@@ -1642,16 +1642,12 @@
     {
       void* pFontMem = const_cast<void *>(LoadWinResource(fullPath.Get(), "ttf", resSize, GetWinModuleHandle()));
       FontDataGetName(family, style, pFontMem, 0);
-<<<<<<< HEAD
-      pFont = new WinCachedFont(pFontMem, resSize);
+      pFont.reset(new WinCachedFont(pFontMem, resSize));
         
       FontMeta fontMeta (pFontMem, resSize, 0);
       weight = fontMeta->IsBold() ? FW_BOLD : FW_REGULAR;
       italic = fontMeta->IsItalic();
       underline = fontMeta->IsUnderline();
-=======
-      pFont.reset(new WinCachedFont(pFontMem, resSize));
->>>>>>> 424d3500
     }
     break;
   } 
@@ -1672,14 +1668,9 @@
 
 IGraphics::PlatformFontPtr IGraphicsWin::LoadPlatformFont(const char* fontID, const char* fontName, ETextStyle style)
 {
-<<<<<<< HEAD
-  int weight = style == kStyleBold ? FW_BOLD : FW_REGULAR;
-  bool italic = style == kStyleItalic;
-  bool underline = false;
-=======
   int weight = style == kTextStyleBold ? FW_BOLD : FW_REGULAR;
   bool italic = style == kTextStyleItalic;
->>>>>>> 424d3500
+  bool underline = false;
   DWORD quality = DEFAULT_QUALITY;
 /*
   switch (text.mQuality)
