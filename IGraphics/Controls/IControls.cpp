--- conflicted
+++ resolved
@@ -23,16 +23,10 @@
 const IColor IVKeyboardControl::DEFAULT_PK_COLOR = IColor(60, 0, 0, 0);
 const IColor IVKeyboardControl::DEFAULT_FR_COLOR = DEFAULT_BK_COLOR;
 
-<<<<<<< HEAD
-IVButtonControl::IVButtonControl(IGEditorDelegate& dlg, IRECT bounds, IActionFunction actionFunc,
+IVButtonControl::IVButtonControl(IRECT bounds, IActionFunction actionFunc,
                                  const char* label,
                                  const IText& text, const IVColorSpec& colorSpec)
-: IButtonControlBase(dlg, bounds, actionFunc)
-=======
-IVButtonControl::IVButtonControl(IRECT bounds, IActionFunction actionFunc,
-  const char* str, const IText& text, const IVColorSpec& colorSpec)
 : IButtonControlBase(bounds, actionFunc)
->>>>>>> 2984b347
 , IVectorBase(colorSpec)
 {
   AttachIControl(this, label);
@@ -58,22 +52,16 @@
   return mWidgetBounds.Contains(x, y);
 }
 
-<<<<<<< HEAD
-IVSwitchControl::IVSwitchControl(IGEditorDelegate& dlg, IRECT bounds, int paramIdx, const char* label, const IVColorSpec& colorSpec)
-  : ISwitchControlBase(dlg, bounds, paramIdx, FlashCircleClickActionFunc)
-=======
-IVSwitchControl::IVSwitchControl(IRECT bounds, int paramIdx, IActionFunction actionFunc
-  , const char* str, const IVColorSpec& colorSpec, int numStates)
-  : ISwitchControlBase(bounds, paramIdx, actionFunc, numStates)
->>>>>>> 2984b347
+IVSwitchControl::IVSwitchControl(IRECT bounds, int paramIdx, const char* label, const IVColorSpec& colorSpec)
+  : ISwitchControlBase(bounds, paramIdx, FlashCircleClickActionFunc)
   , IVectorBase(colorSpec)
 {
   AttachIControl(this, label);
   mDblAsSingleClick = true;
 }
 
-IVSwitchControl::IVSwitchControl(IGEditorDelegate& dlg, IRECT bounds, IActionFunction actionFunc, const char* label, const IVColorSpec& colorSpec, int numStates)
-: ISwitchControlBase(dlg, bounds, kNoParameter, actionFunc, numStates)
+IVSwitchControl::IVSwitchControl(IRECT bounds, IActionFunction actionFunc, const char* label, const IVColorSpec& colorSpec, int numStates)
+: ISwitchControlBase(bounds, kNoParameter, actionFunc, numStates)
 , IVectorBase(colorSpec)
 {
   AttachIControl(this, label);
@@ -181,17 +169,10 @@
   }
 }
 
-<<<<<<< HEAD
-IVKnobControl::IVKnobControl(IGEditorDelegate& dlg, IRECT bounds, int paramIdx,
+IVKnobControl::IVKnobControl(IRECT bounds, int paramIdx,
                              const char* label,
                              const IVColorSpec& colorSpec,
                              float aMin, float aMax,
-=======
-IVKnobControl::IVKnobControl(IRECT bounds, int paramIdx,
-                             const char* label, bool displayParamValue,
-                             const IVColorSpec& colorSpec, const IText& labelText, const IText& valueText,
-                             float aMin, float aMax, float knobFrac,
->>>>>>> 2984b347
                              EDirection direction, double gearing)
 : IKnobControlBase(bounds, paramIdx, direction, gearing)
 , IVectorBase(colorSpec)
@@ -204,25 +185,18 @@
   AttachIControl(this, label);
 }
 
-<<<<<<< HEAD
-IVKnobControl::IVKnobControl(IGEditorDelegate& dlg, IRECT bounds, IActionFunction actionFunction,
+IVKnobControl::IVKnobControl(IRECT bounds, IActionFunction actionFunction,
                              const char* label,
                              const IVColorSpec& colorSpec,
                              float aMin, float aMax,
-=======
-IVKnobControl::IVKnobControl(IRECT bounds, IActionFunction actionFunction,
-                             const char* label, bool displayParamValue,
-                             const IVColorSpec& colorSpec, const IText& labelText, const IText& valueText,
-                             float aMin, float aMax, float knobFrac,
->>>>>>> 2984b347
                              EDirection direction, double gearing)
 : IKnobControlBase(bounds, kNoParameter, direction, gearing)
 , IVectorBase(colorSpec)
 , mAngleMin(aMin)
 , mAngleMax(aMax)
 {
-  if(mDisplayParamValue) // todo: wrong
-    DisablePrompt(false);
+//  if(mDisplayParamValue) // TODO: wrong
+//    DisablePrompt(false);
 
   SetActionFunction(actionFunction);
   AttachIControl(this, label);
@@ -287,22 +261,22 @@
   return mWidgetBounds.Contains(x, y);
 }
 
-IVSliderControl::IVSliderControl(IGEditorDelegate& dlg, IRECT bounds, int paramIdx,
+IVSliderControl::IVSliderControl(IRECT bounds, int paramIdx,
                 const char* label,
                 const IVColorSpec& colorSpec,
                 EDirection dir, bool onlyHandle, float handleSize, float trackSize)
-: ISliderControlBase(dlg, bounds, paramIdx, dir, onlyHandle, handleSize)
+: ISliderControlBase(bounds, paramIdx, dir, onlyHandle, handleSize)
 , IVectorBase(colorSpec)
 , mTrackSize(trackSize)
 {
   AttachIControl(this, label);
 }
 
-IVSliderControl::IVSliderControl(IGEditorDelegate& dlg, IRECT bounds, IActionFunction aF,
+IVSliderControl::IVSliderControl(IRECT bounds, IActionFunction aF,
                 const char* label,
                 const IVColorSpec& colorSpec,
                 EDirection dir, bool onlyHandle, float handleSize, float trackSize)
-: ISliderControlBase(dlg, bounds, aF, dir, onlyHandle, handleSize)
+: ISliderControlBase(bounds, aF, dir, onlyHandle, handleSize)
 , IVectorBase(colorSpec)
 , mTrackSize(trackSize)
 {
