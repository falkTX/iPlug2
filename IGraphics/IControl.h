--- conflicted
+++ resolved
@@ -354,11 +354,7 @@
   /** Sets disabled mode for the control, the default implementation modifies the mBlend member
    * @param disable \c true for disabled */
   virtual void SetDisabled(bool disable);
-<<<<<<< HEAD
-
-=======
-    
->>>>>>> b72938b4
+
   //#bluelab
   virtual void SetInteractionDisabled(bool disable);
   
@@ -1982,15 +1978,11 @@
   // #bluelab
   const IColor &GetTextColor() { return IControl::mText.mFGColor; }
   void SetTextColor(const IColor &color) { IControl::mText.mFGColor = color; };
-<<<<<<< HEAD
-  
-=======
 
   // #bluelab
   const IColor &GetTextBGColor() { return mBGColor; }
   void SetTextBGColor(const IColor &color) { mBGColor = color; };
     
->>>>>>> b72938b4
 protected:
   WDL_String mStr;
   IColor mBGColor;
