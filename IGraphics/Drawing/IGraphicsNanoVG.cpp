/*
 ==============================================================================

 This file is part of the iPlug 2 library. Copyright (C) the iPlug 2 developers.

 See LICENSE.txt for  more info.

 ==============================================================================
*/

#include <cmath>

#include "IGraphicsNanoVG.h"
#include "ITextEntryControl.h"

#define BL_FIX_GUI_FLICKERING 1
#define BL_NVG_CREATE 1

#if defined IGRAPHICS_GL
  #if defined OS_MAC
    #if defined IGRAPHICS_GL2
      #define NANOVG_GL2_IMPLEMENTATION
    #elif defined IGRAPHICS_GL3
      #include <OpenGL/gl3.h>
      #define NANOVG_GL3_IMPLEMENTATION
    #else
      #error Define either IGRAPHICS_GL2 or IGRAPHICS_GL3 for IGRAPHICS_NANOVG with OS_MAC
    #endif
  #elif defined OS_IOS
//    #if defined IGRAPHICS_GLES2
//      #define NANOVG_GLES2_IMPLEMENTATION
//    #elif defined IGRAPHICS_GLES3
//      #define NANOVG_GLES2_IMPLEMENTATION
//    #else
//      #error Define either IGRAPHICS_GLES2 or IGRAPHICS_GLES3 when using IGRAPHICS_GL and IGRAPHICS_NANOVG with OS_IOS
//    #endif
    #error NOT IMPLEMENTED
  #elif defined OS_WIN
    #pragma comment(lib, "opengl32.lib")
    #if defined IGRAPHICS_GL2
      #define NANOVG_GL2_IMPLEMENTATION
    #elif defined IGRAPHICS_GL3
      #define NANOVG_GL3_IMPLEMENTATION
    #else
      #error Define either IGRAPHICS_GL2 or IGRAPHICS_GL3 when using IGRAPHICS_GL and IGRAPHICS_NANOVG with OS_WIN
    #endif
  #elif defined OS_LINUX
    #if defined IGRAPHICS_GL2
      #define NANOVG_GL2_IMPLEMENTATION
    #elif defined IGRAPHICS_GL3
      #define NANOVG_GL3_IMPLEMENTATION
    #else
      #error Define either IGRAPHICS_GL2 or IGRAPHICS_GL3 for IGRAPHICS_NANOVG with OS_LINUX
    #endif
  #elif defined OS_WEB
    #if defined IGRAPHICS_GLES2
      #define NANOVG_GLES2_IMPLEMENTATION
    #elif defined IGRAPHICS_GLES3
      #define NANOVG_GLES3_IMPLEMENTATION
    #else
      #error Define either IGRAPHICS_GLES2 or IGRAPHICS_GLES3 when using IGRAPHICS_GL and IGRAPHICS_NANOVG with OS_WEB
    #endif
  #endif
  #include "nanovg_gl.h"
  #include "nanovg_gl_utils.h"
#elif defined IGRAPHICS_METAL
  #include "nanovg_mtl.h"
  #if defined OS_MAC
    //even though this is a .cpp we are in an objc(pp) compilation unit
    #import <Metal/Metal.h>
  #endif
#else
  #error you must define either IGRAPHICS_GL2, IGRAPHICS_GLES2 etc or IGRAPHICS_METAL when using IGRAPHICS_NANOVG
#endif

#include <string>
#include <map>

using namespace iplug;
using namespace igraphics;

#pragma mark - Private Classes and Structs

class IGraphicsNanoVG::Bitmap : public APIBitmap
{
public:
  Bitmap(NVGcontext* pContext, const char* path, double sourceScale, int nvgImageID, bool shared = false);
  Bitmap(IGraphicsNanoVG* pGraphics, NVGcontext* pContext, int width, int height, int scale, float drawScale);
  Bitmap(NVGcontext* pContext, int width, int height, const uint8_t* pData, int scale, float drawScale);
  virtual ~Bitmap();
  NVGframebuffer* GetFBO() const { return mFBO; }
private:
  IGraphicsNanoVG *mGraphics = nullptr;
  NVGcontext* mVG;
  NVGframebuffer* mFBO = nullptr;
  bool mSharedTexture = false;
};

IGraphicsNanoVG::Bitmap::Bitmap(NVGcontext* pContext, const char* path, double sourceScale, int nvgImageID, bool shared)
{
  assert(nvgImageID > 0);
  
  mVG = pContext;
  mSharedTexture = shared;
  int w = 0, h = 0;
  nvgImageSize(mVG, nvgImageID, &w, &h);
  
  SetBitmap(nvgImageID, w, h, sourceScale, 1.f);
}

IGraphicsNanoVG::Bitmap::Bitmap(IGraphicsNanoVG* pGraphics, NVGcontext* pContext, int width, int height, int scale, float drawScale)
{
  mGraphics = pGraphics;
  mVG = pContext;
  mFBO = nvgCreateFramebuffer(pContext, width, height, 0);
  
  nvgBindFramebuffer(mFBO);
  
#ifdef IGRAPHICS_METAL
  mnvgClearWithColor(mVG, nvgRGBAf(0, 0, 0, 0));
#else
  glViewport(0, 0, width, height);
  glClearColor(0.0f, 0.0f, 0.0f, 0.0f);
  glClear(GL_COLOR_BUFFER_BIT | GL_DEPTH_BUFFER_BIT | GL_STENCIL_BUFFER_BIT);
#endif
  nvgBeginFrame(mVG, width, height, 1.f);
  nvgEndFrame(mVG);
  
  SetBitmap(mFBO->image, width, height, scale, drawScale);
}

IGraphicsNanoVG::Bitmap::Bitmap(NVGcontext* pContext, int width, int height, const uint8_t* pData, int scale, float drawScale)
{
  int idx = nvgCreateImageRGBA(pContext, width, height, 0, pData);
  mVG = pContext;
  SetBitmap(idx, width, height, scale, drawScale);
}

IGraphicsNanoVG::Bitmap::~Bitmap()
{
  if(!mSharedTexture)
  {
    if(mFBO)
      mGraphics->DeleteFBO(mFBO);
    else
      nvgDeleteImage(mVG, GetBitmap());
  }
}

// Fonts
static StaticStorage<IFontData> sFontCache;

extern std::map<std::string, MTLTexturePtr> gTextureMap;

// Retrieving pixels
static void nvgReadPixels(NVGcontext* pContext, int image, int x, int y, int width, int height, void* pData)
{
#if defined(IGRAPHICS_GL)
  glReadPixels(x, y, width, height, GL_RGBA, GL_UNSIGNED_BYTE, pData);
#elif defined(IGRAPHICS_METAL)
  mnvgReadPixels(pContext, image, x, y, width, height, pData);
#endif
}

#pragma mark - Utilities

BEGIN_IPLUG_NAMESPACE
BEGIN_IGRAPHICS_NAMESPACE

NVGcolor NanoVGColor(const IColor& color, const IBlend* pBlend)
{
  NVGcolor c;
  c.r = (float) color.R / 255.0f;
  c.g = (float) color.G / 255.0f;
  c.b = (float) color.B / 255.0f;
  c.a = (BlendWeight(pBlend) * color.A) / 255.0f;
  return c;
}

void NanoVGRect(NVGcontext* pContext, const IRECT& r)
{
  nvgRect(pContext, r.L, r.T, r.W(), r.H());
}

void NanoVGSetBlendMode(NVGcontext* pContext, const IBlend* pBlend)
{
  if (!pBlend)
  {
    nvgGlobalCompositeOperation(pContext, NVG_SOURCE_OVER);
      return;
  }
  
  switch (pBlend->mMethod)
  {
    case EBlend::SrcOver:    nvgGlobalCompositeOperation(pContext, NVG_SOURCE_OVER);                break;
    case EBlend::SrcIn:      nvgGlobalCompositeOperation(pContext, NVG_SOURCE_IN);                  break;
    case EBlend::SrcOut:     nvgGlobalCompositeOperation(pContext, NVG_SOURCE_OUT);                 break;
    case EBlend::SrcAtop:    nvgGlobalCompositeOperation(pContext, NVG_ATOP);                       break;
    case EBlend::DstOver:    nvgGlobalCompositeOperation(pContext, NVG_DESTINATION_OVER);           break;
    case EBlend::DstIn:      nvgGlobalCompositeOperation(pContext, NVG_DESTINATION_IN);             break;
    case EBlend::DstOut:     nvgGlobalCompositeOperation(pContext, NVG_DESTINATION_OUT);            break;
    case EBlend::DstAtop:    nvgGlobalCompositeOperation(pContext, NVG_DESTINATION_ATOP);           break;
    case EBlend::Add:        nvgGlobalCompositeBlendFunc(pContext, NVG_SRC_ALPHA, NVG_DST_ALPHA);   break;
    case EBlend::XOR:        nvgGlobalCompositeOperation(pContext, NVG_XOR);                        break;
  }
}

NVGpaint NanoVGPaint(NVGcontext* pContext, const IPattern& pattern, const IBlend* pBlend)
{
  assert(pattern.NStops() > 0);
  
  double s[2], e[2];
  
  NVGcolor icol = NanoVGColor(pattern.GetStop(0).mColor, pBlend);
  NVGcolor ocol = NanoVGColor(pattern.GetStop(pattern.NStops() - 1).mColor, pBlend);
    
  // Invert transform
  IMatrix inverse = IMatrix(pattern.mTransform).Invert();
  inverse.TransformPoint(s[0], s[1], 0.0, 0.0);

  if (pattern.mType == EPatternType::Radial)
  {
    return nvgRadialGradient(pContext, s[0], s[1], inverse.mXX * pattern.GetStop(0).mOffset, inverse.mXX, icol, ocol);
  }
  else
  {
    inverse.TransformPoint(e[0], e[1], 0.0, 1.0);
    
    return nvgLinearGradient(pContext, s[0], s[1], e[0], e[1], icol, ocol);
  }
}

END_IGRAPHICS_NAMESPACE
END_IPLUG_NAMESPACE

#pragma mark -

IGraphicsNanoVG::IGraphicsNanoVG(IGEditorDelegate& dlg, int w, int h, int fps, float scale)
: IGraphics(dlg, w, h, fps, scale)
{
  DBGMSG("IGraphics NanoVG @ %i FPS\n", fps);
  StaticStorage<IFontData>::Accessor storage(sFontCache);
  storage.Retain();
}

IGraphicsNanoVG::~IGraphicsNanoVG() 
{
  StaticStorage<IFontData>::Accessor storage(sFontCache);
  storage.Release();
  ClearFBOStack();
}

const char* IGraphicsNanoVG::GetDrawingAPIStr()
{
#if defined IGRAPHICS_METAL
  return "NanoVG | Metal";
#else
  #if defined OS_WEB
    return "NanoVG | WebGL";
  #else
    #if defined IGRAPHICS_GL2
      return "NanoVG | GL2";
    #elif defined IGRAPHICS_GL3
      return "NanoVG | GL3";
    #elif defined IGRAPHICS_GLES2
      return "NanoVG | GLES2";
    #elif defined IGRAPHICS_GLES3
      return "NanoVG | GLES3";
    #endif
  #endif
#endif
}

bool IGraphicsNanoVG::BitmapExtSupported(const char* ext)
{
  char extLower[32];
  ToLower(extLower, ext);
  return (strstr(extLower, "png") != nullptr) || (strstr(extLower, "jpg") != nullptr) || (strstr(extLower, "jpeg") != nullptr);
}

IBitmap IGraphicsNanoVG::LoadBitmap(const char* name, int nStates, bool framesAreHorizontal, int targetScale)
{
  if (targetScale == 0)
    targetScale = GetScreenScale();

  // NanoVG does not use the global static cache, since bitmaps are textures linked to a context
  StaticStorage<APIBitmap>::Accessor storage(mBitmapCache);
  APIBitmap* pAPIBitmap = storage.Find(name, targetScale);
  
  // If the bitmap is not already cached at the targetScale
  if (!pAPIBitmap)
  {
    const char* ext = name + strlen(name) - 1;
    while (ext >= name && *ext != '.') --ext;
    ++ext;

    WDL_String fullPathOrResourceID;
    int sourceScale = 0;
    EResourceLocation resourceFound = SearchImageResource(name, ext, fullPathOrResourceID, targetScale, sourceScale);

    bool bitmapTypeSupported = BitmapExtSupported(ext); // KTX textures pass this test (if ext is .ktx.png)
    
    if(resourceFound == EResourceLocation::kNotFound || !bitmapTypeSupported)
    {
      assert(0 && "Bitmap not found");
      return IBitmap(); // return invalid IBitmap
    }

    pAPIBitmap = LoadAPIBitmap(fullPathOrResourceID.Get(), sourceScale, resourceFound, ext);
    
    storage.Add(pAPIBitmap, name, sourceScale);

    assert(pAPIBitmap && "Bitmap not loaded");
  }
  
  return IBitmap(pAPIBitmap, nStates, framesAreHorizontal, name);
}

APIBitmap* IGraphicsNanoVG::LoadAPIBitmap(const char* fileNameOrResID, int scale, EResourceLocation location, const char* ext)
{
  int idx = 0;
  int nvgImageFlags = 0;
  
#ifdef OS_IOS
  if (location == EResourceLocation::kPreloadedTexture)
  {
    idx = mnvgCreateImageFromHandle(mVG, gTextureMap[fileNameOrResID], nvgImageFlags);
  }
  else
#endif
  
#ifdef OS_WIN
  if (location == EResourceLocation::kWinBinary)
  {
    const void* pResData = nullptr;

    int size = 0;
    pResData = LoadWinResource(fileNameOrResID, ext, size, GetWinModuleHandle());

    if (pResData)
    {
      ActivateGLContext(); // no-op on non WIN/GL
      idx = nvgCreateImageMem(mVG, nvgImageFlags, (unsigned char*) pResData, size);
      DeactivateGLContext(); // no-op on non WIN/GL
    }
  }
  else
#endif
  if (location == EResourceLocation::kAbsolutePath)
  {
    ActivateGLContext(); // no-op on non WIN/GL
    idx = nvgCreateImage(mVG, fileNameOrResID, nvgImageFlags);
    DeactivateGLContext(); // no-op on non WIN/GL
  }

  return new Bitmap(mVG, fileNameOrResID, scale, idx, location == EResourceLocation::kPreloadedTexture);
}

APIBitmap* IGraphicsNanoVG::LoadAPIBitmap(const char* name, const void* pData, int dataSize, int scale)
{
  StaticStorage<APIBitmap>::Accessor storage(mBitmapCache);
  APIBitmap* pBitmap = storage.Find(name, scale);

  if (!pBitmap)
  {
    int idx = 0;
    int nvgImageFlags = 0;

    ActivateGLContext();
    idx = idx = nvgCreateImageMem(mVG, nvgImageFlags, (unsigned char*)pData, dataSize);
    DeactivateGLContext();

    pBitmap = new Bitmap(mVG, name, scale, idx, false);

    storage.Add(pBitmap, name, scale);
  }

  return pBitmap;
}

APIBitmap* IGraphicsNanoVG::CreateAPIBitmap(int width, int height, int scale, double drawScale, bool cacheable)
{
  if (mInDraw)
  {
    nvgEndFrame(mVG);
  }
  
  APIBitmap* pAPIBitmap =  new Bitmap(this, mVG, width, height, scale, drawScale);

  if (mInDraw)
  {
    nvgBindFramebuffer(mMainFrameBuffer); // begin main frame buffer update
    nvgBeginFrame(mVG, WindowWidth(), WindowHeight(), GetScreenScale());
  }
  
  return pAPIBitmap;
}

void IGraphicsNanoVG::GetLayerBitmapData(const ILayerPtr& layer, RawBitmapData& data)
{
  const APIBitmap* pBitmap = layer->GetAPIBitmap();
  int size = pBitmap->GetWidth() * pBitmap->GetHeight() * 4;
  
  data.Resize(size);
  
  if (data.GetSize() >= size)
  {
    PushLayer(layer.get());
    nvgReadPixels(mVG, pBitmap->GetBitmap(), 0, 0, pBitmap->GetWidth(), pBitmap->GetHeight(), data.Get());
    PopLayer();    
  }
}

IBitmap
IGraphicsNanoVG::CreateBitmap(int w, int h, int bpp, unsigned char *data)
{
    int idx = 0;
    int imageFlags = 0;
 
    char *name = "";
    int scale = 1;
    
    int nStates = 1;
    int framesAreHorizontal = 0;
    
    ActivateGLContext();
    idx = nvgCreateImageRGBA(mVG, w, h, imageFlags, data);
    DeactivateGLContext();

    
    Bitmap *bmp0 = new Bitmap(mVG, name, scale, idx, false);
    
    IBitmap bmp(bmp0, nStates, framesAreHorizontal, name);
    
    return bmp;
}

void
IGraphicsNanoVG::ReleaseBitmap(const IBitmap &bmp)
{
    ActivateGLContext();

    Bitmap *bmp0 = (Bitmap *)bmp.GetAPIBitmap();
    if (bmp0 != NULL)
    {
        ((IBitmap *)&bmp)->ResetAPIBitmap();
        
        delete bmp0;
    }
    
    DeactivateGLContext();
}

void IGraphicsNanoVG::ApplyShadowMask(ILayerPtr& layer, RawBitmapData& mask, const IShadow& shadow)
{
  const APIBitmap* pBitmap = layer->GetAPIBitmap();
  int width = pBitmap->GetWidth();
  int height = pBitmap->GetHeight();
  int size = width * height * 4;
  
  if (mask.GetSize() >= size)
  {
    if (!shadow.mDrawForeground)
    {
      PushLayer(layer.get());
      nvgGlobalCompositeBlendFunc(mVG, NVG_ZERO, NVG_ZERO);
      PathRect(layer->Bounds());
      nvgFillColor(mVG, NanoVGColor(COLOR_TRANSPARENT));
      nvgFill(mVG);
      PopLayer();
    }
    
    IRECT bounds(layer->Bounds());
    
    Bitmap maskRawBitmap(mVG, width, height, mask.Get(), pBitmap->GetScale(), pBitmap->GetDrawScale());
    APIBitmap* shadowBitmap = CreateAPIBitmap(width, height, pBitmap->GetScale(), pBitmap->GetDrawScale());
    IBitmap tempLayerBitmap(shadowBitmap, 1, false);
    IBitmap maskBitmap(&maskRawBitmap, 1, false);
    ILayer shadowLayer(shadowBitmap, layer->Bounds(), nullptr, IRECT());
    
    PathTransformSave();
    PushLayer(layer.get());
    PushLayer(&shadowLayer);
    DrawBitmap(maskBitmap, bounds, 0, 0, nullptr);
    IBlend blend1(EBlend::SrcIn, 1.0);
    PathRect(layer->Bounds());
    PathTransformTranslate(-shadow.mXOffset, -shadow.mYOffset);
    PathFill(shadow.mPattern, IFillOptions(), &blend1);
    PopLayer();
    IBlend blend2(EBlend::DstOver, shadow.mOpacity);
    bounds.Translate(shadow.mXOffset, shadow.mYOffset);
    DrawBitmap(tempLayerBitmap, bounds, 0, 0, &blend2);
    PopLayer();
    PathTransformRestore();
  }
}

void IGraphicsNanoVG::OnViewInitialized(void* pContext)
{  
#if defined IGRAPHICS_METAL
#if !BL_NVG_CREATE
  mVG = nvgCreateContext(pContext, NVG_ANTIALIAS | NVG_TRIPLE_BUFFER); //TODO: NVG_STENCIL_STROKES currently has issues
#else
  //mVG = nvgCreateContext(pContext, NVG_ANTIALIAS | NVG_ANTIALIAS_SKIP_FRINGES /*| NVG_DEBUG*/);
    mVG = nvgCreateContext(pContext, NVG_ANTIALIAS | NVG_TRIPLE_BUFFER/*| NVG_DEBUG*/);
#endif
#else
<<<<<<< HEAD
  mVG = nvgCreateContext(NVG_ANTIALIAS /*| NVG_STENCIL_STROKES*/);
=======
  // ORIGIN: before nanovg AWTK optimizations
  //mVG = nvgCreateContext(NVG_ANTIALIAS
  //                       | NVG_STENCIL_STROKES
  //                       // | NVG_DEBUG
  //                       );
    
  // NEW: do not use anti-liasing (seems to slow up)
  // NOTE: but on UST for example, no antialiasing is very visible
  //mVG = nvgCreateContext(0);
    
    mVG = nvgCreateContext(NVG_ANTIALIAS); // | NVG_DEBUG);
    //mVG = nvgCreateContext(NVG_ANTIALIAS | NVG_DEBUG);
>>>>>>> b72938b4
#endif

  if (mVG == nullptr)
    DBGMSG("Could not init nanovg.\n");
}

void IGraphicsNanoVG::OnViewDestroyed()
{
  // need to remove all the controls to free framebuffers, before deleting context
  RemoveAllControls();

  StaticStorage<APIBitmap>::Accessor storage(mBitmapCache);
  storage.Clear();
  
  if(mMainFrameBuffer != nullptr)
    nvgDeleteFramebuffer(mMainFrameBuffer);
  
  mMainFrameBuffer = nullptr;
  
  if(mVG)
    nvgDeleteContext(mVG);
  
  mVG = nullptr;
}

void IGraphicsNanoVG::DrawResize()
{
  if (mMainFrameBuffer != nullptr)
    nvgDeleteFramebuffer(mMainFrameBuffer);
    
  if (mVG)
  {
    mMainFrameBuffer = nvgCreateFramebuffer(mVG, WindowWidth() * GetScreenScale(), WindowHeight() * GetScreenScale(), 0);
  
    if (mMainFrameBuffer == nullptr)
      DBGMSG("Could not init FBO.\n");
  }
}

void IGraphicsNanoVG::BeginFrame()
{
  mInDraw = true;
  IGraphics::BeginFrame(); // start perf graph timing

#ifdef IGRAPHICS_GL
    glViewport(0, 0, WindowWidth() * GetScreenScale(), WindowHeight() * GetScreenScale());
    glClearColor(0.f, 0.f, 0.f, 0.f);
#if !BL_FIX_GUI_FLICKERING
    glClear(GL_COLOR_BUFFER_BIT | GL_DEPTH_BUFFER_BIT | GL_STENCIL_BUFFER_BIT);
#else
    // First version: do not clear at all
    // Second version: do not clear color buffer
    glClear(GL_DEPTH_BUFFER_BIT | GL_STENCIL_BUFFER_BIT);
#endif
    
  #if defined OS_MAC
    glGetIntegerv(GL_FRAMEBUFFER_BINDING, &mInitialFBO); // stash apple fbo
  #endif
#endif
  
  nvgBindFramebuffer(mMainFrameBuffer); // begin main frame buffer update
  nvgBeginFrame(mVG, WindowWidth(), WindowHeight(), GetScreenScale());
}

void IGraphicsNanoVG::EndFrame()
{
  nvgEndFrame(mVG); // end main frame buffer update
  nvgBindFramebuffer(nullptr);
  nvgBeginFrame(mVG, WindowWidth(), WindowHeight(), GetScreenScale());
  
  NVGpaint img = nvgImagePattern(mVG, 0, 0, WindowWidth(), WindowHeight(), 0, mMainFrameBuffer->image, 1.0f);

  nvgSave(mVG);
  nvgResetTransform(mVG);
  nvgTranslate(mVG, mXTranslation, mYTranslation);
  nvgBeginPath(mVG);
  nvgRect(mVG, 0, 0, WindowWidth(), WindowHeight());
  nvgFillPaint(mVG, img);
  nvgFill(mVG);
  nvgRestore(mVG);
  
#if defined OS_MAC && defined IGRAPHICS_GL
  glBindFramebuffer(GL_FRAMEBUFFER, mInitialFBO); // restore apple fbo
#endif

  nvgEndFrame(mVG);

#if defined IGRAPHICS_IMGUI && defined IGRAPHICS_GL
  if(mImGuiRenderer)
    mImGuiRenderer->NewFrame();
#endif
  
  mInDraw = false;
  ClearFBOStack();
}

void IGraphicsNanoVG::DrawBitmap(const IBitmap& bitmap, const IRECT& dest, int srcX, int srcY, const IBlend* pBlend)
{
  APIBitmap* pAPIBitmap = bitmap.GetAPIBitmap();
  
  assert(pAPIBitmap);
    
  // First generate a scaled image paint
  NVGpaint imgPaint;
  double scale = 1.0 / (pAPIBitmap->GetScale() * pAPIBitmap->GetDrawScale());

  nvgTransformScale(imgPaint.xform, scale, scale);

  imgPaint.xform[4] = dest.L - srcX;
  imgPaint.xform[5] = dest.T - srcY;
  imgPaint.extent[0] = bitmap.W() * bitmap.GetScale();
  imgPaint.extent[1] = bitmap.H() * bitmap.GetScale();
  imgPaint.image = pAPIBitmap->GetBitmap();
  imgPaint.radius = imgPaint.feather = 0.f;
  imgPaint.innerColor = imgPaint.outerColor = nvgRGBAf(1, 1, 1, BlendWeight(pBlend));
    
  // Now draw
    
  nvgBeginPath(mVG); // Clears any existing path
  nvgRect(mVG, dest.L, dest.T, dest.W(), dest.H());
  nvgFillPaint(mVG, imgPaint);
  NanoVGSetBlendMode(mVG, pBlend);
  nvgFill(mVG);
  nvgGlobalCompositeOperation(mVG, NVG_SOURCE_OVER);
  nvgBeginPath(mVG); // Clears the bitmap rect from the path state
}

void IGraphicsNanoVG::PathClear()
{
  nvgBeginPath(mVG);
}

void IGraphicsNanoVG::PathClose()
{
  nvgClosePath(mVG);
}

void IGraphicsNanoVG::PathArc(float cx, float cy, float r, float a1, float a2, EWinding winding)
{
  nvgArc(mVG, cx, cy, r, DegToRad(a1 - 90.f), DegToRad(a2 - 90.f), winding == EWinding::CW ? NVG_CW : NVG_CCW);
}

void IGraphicsNanoVG::PathMoveTo(float x, float y)
{
  nvgMoveTo(mVG, x, y);
}

void IGraphicsNanoVG::PathLineTo(float x, float y)
{
  nvgLineTo(mVG, x, y);
}

void IGraphicsNanoVG::PathCubicBezierTo(float c1x, float c1y, float c2x, float c2y, float x2, float y2)
{
  nvgBezierTo(mVG, c1x, c1y, c2x, c2y, x2, y2);
}

void IGraphicsNanoVG::PathQuadraticBezierTo(float cx, float cy, float x2, float y2)
{
  nvgQuadTo(mVG, cx, cy, x2, y2);
}

void IGraphicsNanoVG::PathSetWinding(bool clockwise)
{
  nvgPathWinding(mVG, clockwise ? NVG_CW : NVG_CCW);
}

IColor IGraphicsNanoVG::GetPoint(int x, int y)
{
  return COLOR_BLACK; //TODO:
}

void IGraphicsNanoVG::PrepareAndMeasureText(const IText& text, const char* str, IRECT& r, double& x, double & y) const
{
  float fbounds[4];
  
  assert(nvgFindFont(mVG, text.mFont) != -1 && "No font found - did you forget to load it?");
  
  nvgFontBlur(mVG, 0);
  nvgFontSize(mVG, text.mSize);
  nvgFontFace(mVG, text.mFont);
  
  int align = 0;
  
  switch (text.mAlign)
  {
    case EAlign::Near:     align = NVG_ALIGN_LEFT;     x = r.L;        break;
    case EAlign::Center:   align = NVG_ALIGN_CENTER;   x = r.MW();     break;
    case EAlign::Far:      align = NVG_ALIGN_RIGHT;    x = r.R;        break;
  }
  
  switch (text.mVAlign)
  {
    case EVAlign::Top:     align |= NVG_ALIGN_TOP;     y = r.T;        break;
    case EVAlign::Middle:  align |= NVG_ALIGN_MIDDLE;  y = r.MH();     break;
    case EVAlign::Bottom:  align |= NVG_ALIGN_BOTTOM;  y = r.B;        break;
  }
  
  nvgTextAlign(mVG, align);
  nvgTextBounds(mVG, x, y, str, NULL, fbounds);
  
  r = IRECT(fbounds[0], fbounds[1], fbounds[2], fbounds[3]);
}

float IGraphicsNanoVG::DoMeasureText(const IText& text, const char* str, IRECT& bounds) const
{
  IRECT r = bounds;
  double x, y;
  PrepareAndMeasureText(text, str, bounds, x, y);
  DoMeasureTextRotation(text, r, bounds);
  
  return bounds.W();
}

void IGraphicsNanoVG::DoDrawText(const IText& text, const char* str, const IRECT& bounds, const IBlend* pBlend)
{
  IRECT measured = bounds;
  double x, y;
  
  PrepareAndMeasureText(text, str, measured, x, y);
  PathTransformSave();
  DoTextRotation(text, bounds, measured);

  nvgFillColor(mVG, NanoVGColor(text.mFGColor, pBlend));
  NanoVGSetBlendMode(mVG, pBlend);
  // #bluelab Clip text according to provided bounds
  // => good for tabs,
  // => bad for drop down menus and fat text labels
  if (text.mClipToBounds)
      SetClipRegion(bounds); 
  nvgText(mVG, x, y, str, NULL);
  nvgGlobalCompositeOperation(mVG, NVG_SOURCE_OVER);
  PathTransformRestore();
}

void IGraphicsNanoVG::PathStroke(const IPattern& pattern, float thickness, const IStrokeOptions& options, const IBlend* pBlend)
{
  // First set options
  switch (options.mCapOption)
  {
    case ELineCap::Butt:   nvgLineCap(mVG, NVG_BUTT);     break;
    case ELineCap::Round:  nvgLineCap(mVG, NVG_ROUND);    break;
    case ELineCap::Square: nvgLineCap(mVG, NVG_SQUARE);   break;
  }
  
  switch (options.mJoinOption)
  {
    case ELineJoin::Miter: nvgLineJoin(mVG, NVG_MITER);   break;
    case ELineJoin::Round: nvgLineJoin(mVG, NVG_ROUND);   break;
    case ELineJoin::Bevel: nvgLineJoin(mVG, NVG_BEVEL);   break;
  }
  
  nvgMiterLimit(mVG, options.mMiterLimit);
  nvgStrokeWidth(mVG, thickness);
 
  // NanoVG does not support dashed paths
  if (pattern.mType == EPatternType::Solid)
    nvgStrokeColor(mVG, NanoVGColor(pattern.GetStop(0).mColor, pBlend));
  else
    nvgStrokePaint(mVG, NanoVGPaint(mVG, pattern, pBlend));
  
  nvgPathWinding(mVG, NVG_CCW);
  NanoVGSetBlendMode(mVG, pBlend);
  nvgStroke(mVG);
  nvgGlobalCompositeOperation(mVG, NVG_SOURCE_OVER);
    
  if (!options.mPreserve)
    nvgBeginPath(mVG); // Clears the path state
}

void IGraphicsNanoVG::PathFill(const IPattern& pattern, const IFillOptions& options, const IBlend* pBlend)
{
  switch(options.mFillRule)
  {
    // This concept of fill vs. even/odd winding does not really translate to nanovg.
    // Instead the caller is responsible for settting winding correctly for each subpath
    // based on whether it's a solid (NVG_CCW) or hole (NVG_CW).
    case EFillRule::Winding:
      nvgPathWinding(mVG, NVG_CCW);
      break;
    case EFillRule::EvenOdd:
      nvgPathWinding(mVG, NVG_CW);
      break;
    case EFillRule::Preserve:
      // don't set a winding rule for the path, to preserve individual windings on subpaths
    default:
      break;
  }
  
  if (pattern.mType == EPatternType::Solid)
    nvgFillColor(mVG, NanoVGColor(pattern.GetStop(0).mColor, pBlend));
  else
    nvgFillPaint(mVG, NanoVGPaint(mVG, pattern, pBlend));
  
  NanoVGSetBlendMode(mVG, pBlend);
  nvgFill(mVG);
  nvgGlobalCompositeOperation(mVG, NVG_SOURCE_OVER);

  if (!options.mPreserve)
    nvgBeginPath(mVG); // Clears the path state
}

bool IGraphicsNanoVG::LoadAPIFont(const char* fontID, const PlatformFontPtr& font)
{
  StaticStorage<IFontData>::Accessor storage(sFontCache);
  IFontData* cached = storage.Find(fontID);
    
  if (cached)
  {
      // awtk
      //nvgCreateFontMem(mVG, fontID, cached->Get(), cached->GetSize(), 0);
      nvgCreateFontFaceMem(mVG, fontID, cached->Get(), cached->GetSize(), cached->GetFaceIdx(), 0);
      
    return true;
  }
    
  IFontDataPtr data = font->GetFontData();

    // awtk
  //if (data->IsValid() && nvgCreateFontMem(mVG, fontID, data->Get(), data->GetSize(), 0) != -1)
    if (data->IsValid() && nvgCreateFontFaceMem(mVG, fontID, data->Get(), data->GetSize(), data->GetFaceIdx(), 0) != -1)
  {
    storage.Add(data.release(), fontID);
    return true;
  }

  return false;
}

void IGraphicsNanoVG::UpdateLayer()
{
  if (mLayers.empty())
  {
    nvgEndFrame(mVG);
#ifdef IGRAPHICS_GL
    glViewport(0, 0, WindowWidth() * GetScreenScale(), WindowHeight() * GetScreenScale());
#endif
    nvgBindFramebuffer(mMainFrameBuffer);
    nvgBeginFrame(mVG, WindowWidth(), WindowHeight(), GetScreenScale());
  }
  else
  {
    nvgEndFrame(mVG);
#ifdef IGRAPHICS_GL
    const double scale = GetBackingPixelScale();
    glViewport(0, 0, mLayers.top()->Bounds().W() * scale, mLayers.top()->Bounds().H() * scale);
#endif
    nvgBindFramebuffer(dynamic_cast<const Bitmap*>(mLayers.top()->GetAPIBitmap())->GetFBO());
    nvgBeginFrame(mVG, mLayers.top()->Bounds().W() * GetDrawScale(), mLayers.top()->Bounds().H() * GetDrawScale(), GetScreenScale());
  }
}

void IGraphicsNanoVG::PathTransformSetMatrix(const IMatrix& m)
{
  double xTranslate = 0.0;
  double yTranslate = 0.0;
  
  if (!mLayers.empty())
  {
    IRECT bounds = mLayers.top()->Bounds();
    
    xTranslate = -bounds.L;
    yTranslate = -bounds.T;
  }
  
  nvgResetTransform(mVG);
  nvgScale(mVG, GetDrawScale(), GetDrawScale());
  nvgTranslate(mVG, xTranslate, yTranslate);
  nvgTransform(mVG, m.mXX, m.mYX, m.mXY, m.mYY, m.mTX, m.mTY);
}

void IGraphicsNanoVG::SetClipRegion(const IRECT& r)
{
  nvgScissor(mVG, r.L, r.T, r.W(), r.H());
}

void IGraphicsNanoVG::DrawDottedLine(const IColor& color, float x1, float y1, float x2, float y2, const IBlend* pBlend, float thickness, float dashLen)
{
  const float xd = x1 - x2;
  const float yd = y1 - y2;
  const float len = std::sqrt(xd * xd + yd * yd);
  
  const float segs = std::round(len / dashLen);
  const float incr = 1.f / segs;

  float xs = x1;
  float ys = y1;

  PathMoveTo(xs, ys);

  for (int i = 1; i < static_cast<int>(segs); i+=2)
  {
    float progress = incr * static_cast<float>(i);
  
    float xe = x1 + progress * (x2 - x1);
    float ye = y1 + progress * (y2 - y1);
    
    PathLineTo(xe, ye);
    
    progress += incr;
    
    xs = x1 + progress * (x2 - x1);
    ys = y1 + progress * (y2 - y1);
    
    PathMoveTo(xs, ys);
  }
  
  PathStroke(color, thickness, IStrokeOptions(), pBlend);
}

void IGraphicsNanoVG::DrawDottedRect(const IColor& color, const IRECT& bounds, const IBlend* pBlend, float thickness, float dashLen)
{
  const int xsegs = static_cast<int>(std::ceil(bounds.W() / (dashLen * 2.f)));
  const int ysegs = static_cast<int>(std::ceil(bounds.H() / (dashLen * 2.f)));
  
  float x1 = bounds.L;
  float y1 = bounds.T;
  
  float x2 = x1;
  float y2 = y1;
  
  PathMoveTo(x1, y1);

  for(int j = 0; j < 2; j++)
  {
    for (int i = 0; i < xsegs; i++)
    {
      x2 = Clip(x1 + dashLen, bounds.L, bounds.R);
      PathLineTo(x2, y2);
      x1 = Clip(x2 + dashLen, bounds.L, bounds.R);
      PathMoveTo(x1, y1);
    }
    
    x2 = x1;
    
    for (int i = 0; i < ysegs; i++)
    {
      y2 = Clip(y1 + dashLen, bounds.T, bounds.B);
      PathLineTo(x2, y2);
      y1 = Clip(y2 + dashLen, bounds.T, bounds.B);
      PathMoveTo(x1, y1);
    }
    
    y2 = y1;
    
    dashLen = -dashLen;
  }
  
  PathStroke(color, thickness, IStrokeOptions(), pBlend);
}

void IGraphicsNanoVG::DeleteFBO(NVGframebuffer* pBuffer)
{
  if (!mInDraw)
    nvgDeleteFramebuffer(pBuffer);
  else
  {
    WDL_MutexLock lock(&mFBOMutex);
    mFBOStack.push(pBuffer);
  }
}

void IGraphicsNanoVG::ClearFBOStack()
{
  WDL_MutexLock lock(&mFBOMutex);
  while (!mFBOStack.empty())
  {
    nvgDeleteFramebuffer(mFBOStack.top());
    mFBOStack.pop();
  }
}

void IGraphicsNanoVG::DrawFastDropShadow(const IRECT& innerBounds, const IRECT& outerBounds, float xyDrop, float roundness, float blur, IBlend* pBlend)
{
  NVGpaint shadowPaint = nvgBoxGradient(mVG, innerBounds.L + xyDrop, innerBounds.T + xyDrop, innerBounds.W(), innerBounds.H(), roundness, blur, NanoVGColor(COLOR_BLACK_DROP_SHADOW, pBlend), NanoVGColor(COLOR_TRANSPARENT, nullptr));
  nvgBeginPath(mVG);
  nvgRect(mVG, outerBounds.L, outerBounds.T, outerBounds.W(), outerBounds.H());
  nvgFillPaint(mVG, shadowPaint);
  nvgGlobalCompositeOperation(mVG, NVG_SOURCE_OVER);
  nvgFill(mVG);
  nvgBeginPath(mVG);
}<|MERGE_RESOLUTION|>--- conflicted
+++ resolved
@@ -505,9 +505,6 @@
     mVG = nvgCreateContext(pContext, NVG_ANTIALIAS | NVG_TRIPLE_BUFFER/*| NVG_DEBUG*/);
 #endif
 #else
-<<<<<<< HEAD
-  mVG = nvgCreateContext(NVG_ANTIALIAS /*| NVG_STENCIL_STROKES*/);
-=======
   // ORIGIN: before nanovg AWTK optimizations
   //mVG = nvgCreateContext(NVG_ANTIALIAS
   //                       | NVG_STENCIL_STROKES
@@ -520,7 +517,6 @@
     
     mVG = nvgCreateContext(NVG_ANTIALIAS); // | NVG_DEBUG);
     //mVG = nvgCreateContext(NVG_ANTIALIAS | NVG_DEBUG);
->>>>>>> b72938b4
 #endif
 
   if (mVG == nullptr)
