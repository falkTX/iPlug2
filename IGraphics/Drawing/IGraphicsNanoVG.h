--- conflicted
+++ resolved
@@ -32,12 +32,7 @@
 
   void DrawBitmap(IBitmap& bitmap, const IRECT& dest, int srcX, int srcY, const IBlend* pBlend) override;
 
-<<<<<<< HEAD
   void PathClear() override { nvgBeginPath(mVG); }
-=======
-  void PathClear() override { nvgBeginPath(mVG); /* actually clears */ }
-  void PathStart() override { }
->>>>>>> 3de3e1bc
   void PathClose() override { nvgClosePath(mVG); }
 
   void PathArc(float cx, float cy, float r, float aMin, float aMax) override { nvgArc(mVG, cx, cy, r, DegToRad(aMin - 90.f), DegToRad(aMax - 90.f), NVG_CW);}
