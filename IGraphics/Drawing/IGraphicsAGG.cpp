--- conflicted
+++ resolved
@@ -589,11 +589,7 @@
   }
 }
 
-<<<<<<< HEAD
-bool IGraphicsAGG::DrawText(const IText& text, const char* str, IRECT& destBounds, const IBlend* pBlend, bool measure, bool textEntry)
-=======
 bool IGraphicsAGG::DoDrawMeasureText(const IText& text, const char* str, IRECT& destBounds, const IBlend* pBlend, bool measure)
->>>>>>> 67f08dee
 {
 //  if (!str || str[0] == '\0')
 //  {
