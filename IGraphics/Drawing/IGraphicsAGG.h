--- conflicted
+++ resolved
@@ -179,12 +179,6 @@
   void PathStroke(const IPattern& pattern, float thickness, const IStrokeOptions& options, const IBlend* pBlend) override;
   void PathFill(const IPattern& pattern, const IFillOptions& options, const IBlend* pBlend) override;
     
-<<<<<<< HEAD
-  bool DrawText(const IText& text, const char* str, IRECT& bounds, const IBlend* pBlend = 0, bool measure = false, bool textEntry = false) override;
-  bool MeasureText(const IText& text, const char* str, IRECT& bounds) override;
-
-=======
->>>>>>> 67f08dee
   IColor GetPoint(int x, int y) override;
   void* GetDrawContext() override { return nullptr; } //TODO
   const char* GetDrawingAPIStr() override { return "AGG"; }
