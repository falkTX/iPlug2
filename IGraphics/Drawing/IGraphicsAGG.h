/*
 ==============================================================================

 This file is part of the iPlug 2 library. Copyright (C) the iPlug 2 developers.

 See LICENSE.txt for  more info.

 ==============================================================================
*/

#pragma once

#include "IGraphicsPathBase.h"
#include "IGraphicsAGG_src.h"

#include "heapbuf.h"

template <class SpanGeneratorType>
class alpha_span_generator : public SpanGeneratorType
{
public:
  alpha_span_generator(typename SpanGeneratorType::source_type& source, typename SpanGeneratorType::interpolator_type& interpolator, agg::cover_type a)
  : SpanGeneratorType(source, interpolator), alpha(a) {}
  
  void generate(typename SpanGeneratorType::color_type* span, int x, int y, unsigned len)
  {
    SpanGeneratorType::generate(span, x, y, len);
    
    if (alpha != 255)
    {
      for (unsigned i = 0; i < len; i++, span++)
        span->a = (span->a * alpha + SpanGeneratorType::base_mask) >> SpanGeneratorType::base_shift;
    }
  }
  
private:
  agg::cover_type alpha;
};

/** An AGG API bitmap
 * @ingroup APIBitmaps */
class AGGBitmap : public APIBitmap
{
public:
  AGGBitmap(agg::pixel_map* pPixMap, int scale, float drawScale, bool preMultiplied)
    : APIBitmap(pPixMap, pPixMap->width(), pPixMap->height(), scale, drawScale), mPreMultiplied(preMultiplied)
    {}
  virtual ~AGGBitmap() { delete GetBitmap(); }
  bool IsPreMultiplied() const { return mPreMultiplied; }
private:
  bool mPreMultiplied;
};

/** IGraphics draw class using Antigrain Geometry
*   @ingroup DrawClasses*/
class IGraphicsAGG : public IGraphicsPathBase
{
public:
#ifdef OS_WIN
  using PixelOrder = agg::order_bgra;
  using PixelMapType = agg::pixel_map_win32;
#elif defined OS_MAC
  using PixelOrder = agg::order_argb;
  using PixelMapType = agg::pixel_map_mac;
#else
#error NOT IMPLEMENTED
#endif
  using SpanAllocatorType = agg::span_allocator<agg::rgba8>;
  using InterpolatorType = agg::span_interpolator_linear<>;
  // Pre-multiplied source types
  using BlenderPreType = agg::comp_op_adaptor_rgba_pre<agg::rgba8, PixelOrder>;
  using PixfmtPreType = agg::pixfmt_custom_blend_rgba<BlenderPreType, agg::rendering_buffer>;
  using RenbasePreType = agg::renderer_base <PixfmtPreType>;
   // Non pre-multiplied source types
  using BlenderType = agg::comp_op_adaptor_rgba<agg::rgba8, PixelOrder>;
  using PixfmtType = agg::pixfmt_custom_blend_rgba<BlenderType, agg::rendering_buffer>;
  using RenbaseType = agg::renderer_base <PixfmtType>;
  // Image bitmap types
  using ImgSourceType = agg::image_accessor_clone<PixfmtType>;
  using SpanGeneratorType = agg::span_image_filter_rgba_bilinear<ImgSourceType, InterpolatorType>;
  using BitmapRenderType = agg::renderer_scanline_aa<RenbaseType, SpanAllocatorType, SpanGeneratorType>;
  // Font types
  using FontEngineType = agg::font_engine_freetype_int32;
  using FontManagerType = agg::font_cache_manager<FontEngineType>;

  class Rasterizer
  {
  public:
    Rasterizer(IGraphicsAGG& graphics) : mGraphics(graphics) {}
    
    agg::rgba8 GetPixel(int x, int y) { return mRenBase.pixel(x, y); }

    void SetOutput(agg::rendering_buffer& renBuf)
    {
      mPixf = PixfmtType(renBuf);
      mRenBase = RenbaseType(mPixf);
      mPixfPre = PixfmtPreType(renBuf);
      mRenBasePre = RenbasePreType(mPixfPre);
      mRenBase.clear(agg::rgba(1, 1, 1));
    }

    template <typename VertexSourceType>
    void Rasterize(VertexSourceType& path, agg::rgba8 color, agg::comp_op_e op)
    {
      SetPath(path);
      Rasterize(color, op);
    }
    
    void Rasterize(agg::rgba8 color, agg::comp_op_e op)
    {
      using RenderType = agg::renderer_scanline_aa_solid<RenbaseType>;
      
      RenderType renderer(mRenBase);
      renderer.color(color);
      Render(renderer, op);
    }
    
    template <typename VertexSourceType, typename CustomSpanGeneratorType>
    void Rasterize(VertexSourceType& path, CustomSpanGeneratorType spanGenerator, agg::comp_op_e op)
    {
      SetPath(path);
      Rasterize(spanGenerator, op);
    }
    
    template <typename CustomSpanGeneratorType>
    void Rasterize(CustomSpanGeneratorType spanGenerator, agg::comp_op_e op)
    {
      using RendererType = agg::renderer_scanline_aa<RenbaseType, SpanAllocatorType, CustomSpanGeneratorType>;
      
      SpanAllocatorType spanAllocator;
      RendererType renderer(mRenBase, spanAllocator, spanGenerator);
      Render(renderer, op);
    }
    
    template <typename VertexSourceType>
    void Rasterize(PixfmtType& src, VertexSourceType& path, agg::trans_affine& srcMtx, agg::comp_op_e op, agg::cover_type cover)
    {
      SetPath(path);
      Rasterize(src, srcMtx, op, cover);
    }
    
    void Rasterize(PixfmtType& src, agg::trans_affine& srcMtx, agg::comp_op_e op, agg::cover_type cover)
    {
      RenderBitmap(src, mRenBase, srcMtx, op, cover);
    }
    
    template <typename VertexSourceType>
    void Rasterize(PixfmtPreType& src, VertexSourceType& path, agg::trans_affine& srcMtx, agg::comp_op_e op, agg::cover_type cover)
    {
      SetPath(path);
      Rasterize(src, srcMtx, op, cover);
    }
    
    void Rasterize(PixfmtPreType& src, agg::trans_affine& srcMtx, agg::comp_op_e op, agg::cover_type cover)
    {
      RenderBitmap(src, mRenBasePre, srcMtx, op, cover);
    }
    
    void BlendFrom(agg::rendering_buffer& renBuf, const IRECT& bounds, int srcX, int srcY, agg::comp_op_e op, agg::cover_type cover, bool preMultiplied)
    {
      // N.B. blend_from/rect_i is inclusive, hence -1 on each dimension here
      agg::rect_i r(srcX, srcY, srcX + std::round(bounds.W()) - 1, srcY + std::round(bounds.H()) - 1);
      int x = std::round(bounds.L) - srcX;
      int y = std::round(bounds.T) - srcY;
      
      if (preMultiplied)
      {
        mPixfPre.comp_op(op);
        mRenBasePre.blend_from(PixfmtType(renBuf), &r, x, y, cover);
      }
      else
      {
        mPixf.comp_op(op);
        mRenBase.blend_from(PixfmtType(renBuf), &r, x, y, cover);
      }
    }
    
    template <typename VertexSourceType>
    void Rasterize(VertexSourceType& path, const IPattern& pattern, agg::comp_op_e op, float opacity, EFillRule rule = EFillRule::Winding)
    {
      SetPath(path);
      Rasterize(pattern, op, opacity, rule);
    }
    
    void Rasterize(const IPattern& pattern, agg::comp_op_e op, float opacity, EFillRule rule = EFillRule::Winding);

    template <typename VertexSourceType>
    void SetPath(VertexSourceType& path)
    {
      // Clip
      IRECT clip = mGraphics.mClipRECT.Empty() ? mGraphics.GetBounds() : mGraphics.mClipRECT;
      clip.Translate(mGraphics.XTranslate(), mGraphics.YTranslate());
      clip.Scale(mGraphics.GetBackingPixelScale());
      mRasterizer.clip_box(clip.L, clip.T, clip.R, clip.B);
      
      // Add path
      mRasterizer.reset();
      mRasterizer.add_path(path);
    }

  private:
    template <typename RendererType>
    void Render(RendererType& renderer, agg::comp_op_e op)
    {
      agg::scanline_p8 scanline;
      mPixf.comp_op(op);
      mPixfPre.comp_op(op);
      agg::render_scanlines(mRasterizer, scanline, renderer);
    }
    
    template <typename PixSourceType, typename RenderBaseType>
    void RenderBitmap(PixSourceType& src, RenderBaseType& renderbase, agg::trans_affine& srcMtx, agg::comp_op_e op, agg::cover_type cover)
    {
      using ImgSrcType = agg::image_accessor_clone<PixSourceType>;
      using FilterType = agg::span_image_filter_rgba_bilinear<ImgSrcType, InterpolatorType>;
      using CustomSpanGeneratorType = alpha_span_generator<FilterType>;
      using RendererType = agg::renderer_scanline_aa<RenderBaseType, SpanAllocatorType, CustomSpanGeneratorType>;
      
      SpanAllocatorType spanAllocator;
      InterpolatorType interpolator(srcMtx);
      ImgSrcType imgSrc(src);
      CustomSpanGeneratorType spanGenerator(imgSrc, interpolator, cover);
      RendererType renderer(renderbase, spanAllocator, spanGenerator);
      
      Render(renderer, op);
    }

    IGraphicsAGG& mGraphics;
    RenbaseType mRenBase;
    PixfmtType mPixf;
    RenbasePreType mRenBasePre;
    PixfmtPreType mPixfPre;
    agg::rasterizer_scanline_aa<> mRasterizer;
  };

  IGraphicsAGG(IGEditorDelegate& dlg, int w, int h, int fps, float scale);
  ~IGraphicsAGG();

  void DrawResize() override;

  void DrawBitmap(const IBitmap& bitmap, const IRECT& dest, int srcX, int srcY, const IBlend* pBlend) override;

  void PathClear() override { mPath.remove_all(); }
  void PathClose() override { mPath.close_polygon(); }

  void PathArc(float cx, float cy, float r, float aMin, float aMax, EWinding winding) override;

  void PathMoveTo(float x, float y) override;
  void PathLineTo(float x, float y) override;
<<<<<<< HEAD
  void PathCubicBezierTo(float x1, float y1, float x2, float y2, float x3, float y3) override;
=======
  void PathCubicBezierTo(float c1x, float c1y, float c2x, float c2y, float x2, float y2) override;
  void PathQuadraticBezierTo(float cx, float cy, float x2, float y2) override;
>>>>>>> 746d2b44

  void PathStroke(const IPattern& pattern, float thickness, const IStrokeOptions& options, const IBlend* pBlend) override;
  void PathFill(const IPattern& pattern, const IFillOptions& options, const IBlend* pBlend) override;
    
  IColor GetPoint(int x, int y) override;
  void* GetDrawContext() override { return nullptr; } //TODO
  const char* GetDrawingAPIStr() override { return "AGG"; }

  void UpdateLayer() override;
    
  void EndFrame() override;
  
  bool BitmapExtSupported(const char* ext) override;

protected:
  APIBitmap* LoadAPIBitmap(const char* fileNameOrResID, int scale, EResourceLocation location, const char* ext) override;
  APIBitmap* CreateAPIBitmap(int width, int height, int scale, double drawScale) override;

  bool LoadAPIFont(const char* fontID, const PlatformFontPtr& font) override;

  int AlphaChannel() const override { return PixelOrder().A; }
  bool FlippedBitmap() const override { return false; }

  void GetLayerBitmapData(const ILayerPtr& layer, RawBitmapData& data) override;
  void ApplyShadowMask(ILayerPtr& layer, RawBitmapData& mask, const IShadow& shadow) override;

  void DoMeasureText(const IText& text, const char* str, IRECT& bounds) const override;
  void DoDrawText(const IText& text, const char* str, const IRECT& bounds, const IBlend* pBlend) override;

private:
  void PrepareAndMeasureText(const IText& text, const char* str, IRECT& r, double& x, double & y) const;
  bool SetFont(const char* fontID, IFontData* pFont) const;

  double XTranslate()  { return mLayers.empty() ? 0 : -mLayers.top()->Bounds().L; }
  double YTranslate()  { return mLayers.empty() ? 0 : -mLayers.top()->Bounds().T; }
  
  void PathTransformSetMatrix(const IMatrix& m) override
  {
    const double scale = GetBackingPixelScale();
    IMatrix t = IMatrix().Scale(scale, scale).Translate(XTranslate(), YTranslate()).Transform(m);
      
    mTransform = agg::trans_affine(t.mXX, t.mYX, t.mXY, t.mYY, t.mTX, t.mTY);
  }
  
  void SetClipRegion(const IRECT& r) override { mClipRECT = r; }

  IRECT mClipRECT;
  mutable FontEngineType mFontEngine;
  mutable FontManagerType mFontManager;
  agg::rendering_buffer mRenBuf;
  agg::path_storage mPath;
  agg::trans_affine mTransform;
  PixelMapType mPixelMap;
  Rasterizer mRasterizer;

  //pipeline to process the vectors glyph paths(curves + contour)
  agg::conv_curve<FontManagerType::path_adaptor_type> mFontCurves;
  agg::conv_transform<agg::conv_curve<FontManagerType::path_adaptor_type>> mFontCurvesTransformed;
};<|MERGE_RESOLUTION|>--- conflicted
+++ resolved
@@ -247,12 +247,8 @@
 
   void PathMoveTo(float x, float y) override;
   void PathLineTo(float x, float y) override;
-<<<<<<< HEAD
-  void PathCubicBezierTo(float x1, float y1, float x2, float y2, float x3, float y3) override;
-=======
   void PathCubicBezierTo(float c1x, float c1y, float c2x, float c2y, float x2, float y2) override;
   void PathQuadraticBezierTo(float cx, float cy, float x2, float y2) override;
->>>>>>> 746d2b44
 
   void PathStroke(const IPattern& pattern, float thickness, const IStrokeOptions& options, const IBlend* pBlend) override;
   void PathFill(const IPattern& pattern, const IFillOptions& options, const IBlend* pBlend) override;
