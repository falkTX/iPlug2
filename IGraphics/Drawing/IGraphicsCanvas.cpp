--- conflicted
+++ resolved
@@ -222,7 +222,7 @@
   }
 }
 
-<<<<<<< HEAD
+bool IGraphicsCanvas::DoDrawMeasureText(const IText& text, const char* str, IRECT& bounds, const IBlend* pBlend, bool measure)
 void IGraphicsCanvas::StartLayer(const IRECT& r)
 {
   double scale = GetScale() * GetDisplayScale();
@@ -251,8 +251,6 @@
   return pLayer;
 }
 
-=======
->>>>>>> 15ee92e2
 bool IGraphicsCanvas::DoDrawMeasureText(const IText& text, const char* str, IRECT& bounds, const IBlend* pBlend, bool measure)
 {
   // TODO: orientation
