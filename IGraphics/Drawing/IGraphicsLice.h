/*
 ==============================================================================

 This file is part of the iPlug 2 library. Copyright (C) the iPlug 2 developers.

 See LICENSE.txt for  more info.

 ==============================================================================
*/

#pragma once

#include "IPlugPlatform.h"

#ifdef OS_MAC
  #include <CoreGraphics/CoreGraphics.h>
  #include "swell.h"
#elif defined OS_WIN
  #pragma comment(lib, "libpng.lib")
  #pragma comment(lib, "zlib.lib")
#elif defined OS_LINUX
  #include "swell.h"
#else
  #error NOT IMPLEMENTED
#endif

#include "IGraphicsLice_src.h"
#include "IGraphics.h"

inline LICE_pixel LiceColor(const IColor& color)
{
  return LICE_RGBA(color.R, color.G, color.B, color.A);
}

inline int LiceBlendMode(const IBlend* pBlend)
{
  if (!pBlend)
  {
    return LICE_BLIT_MODE_COPY | LICE_BLIT_USE_ALPHA;
  }
  switch (pBlend->mMethod)
  {
    case EBlendType::kBlendClobber: return LICE_BLIT_MODE_COPY;
    case EBlendType::kBlendAdd: return LICE_BLIT_MODE_ADD | LICE_BLIT_USE_ALPHA;
    case EBlendType::kBlendColorDodge: return LICE_BLIT_MODE_DODGE | LICE_BLIT_USE_ALPHA;
    case EBlendType::kBlendNone:
    default:
    {
      return LICE_BLIT_MODE_COPY | LICE_BLIT_USE_ALPHA;
    }
  }
}

class LICEBitmap : public APIBitmap
{
public:
  LICEBitmap(LICE_IBitmap* pBitmap, int scale) : APIBitmap (pBitmap, pBitmap->getWidth(), pBitmap->getHeight(), scale, 1.f) {}
  virtual ~LICEBitmap() { delete ((LICE_IBitmap*) GetBitmap()); }
};

/** IGraphics draw class using Cockos' LICE  
*   @ingroup DrawClasses */
class IGraphicsLice : public IGraphics
{
public:
  const char* GetDrawingAPIStr() override { return "LICE"; }

  IGraphicsLice(IGEditorDelegate& dlg, int w, int h, int fps, float scale);
  ~IGraphicsLice();

  void DrawResize() override;

  void DrawSVG(ISVG& svg, const IRECT& dest, const IBlend* pBlend) override;
  void DrawRotatedSVG(ISVG& svg, float destCtrX, float destCtrY, float width, float height, double angle, const IBlend* pBlend) override;

  void DrawBitmap(IBitmap& bitmap, const IRECT& dest, int srcX, int srcY, const IBlend* pBlend) override;
  void DrawRotatedBitmap(IBitmap& bitmap, float destCtrX, float destCtrY, double angle, int yOffsetZeroDeg, const IBlend* pBlend) override;
  void DrawRotatedMask(IBitmap& base, IBitmap& mask, IBitmap& top, float x, float y, double angle, const IBlend* pBlend) override;
  void DrawFittedBitmap(IBitmap& bitmap, const IRECT& bounds, const IBlend* pBlend) override;
  
  void DrawPoint(const IColor& color, float x, float y, const IBlend* pBlend) override;
  void DrawLine(const IColor& color, float x1, float y1, float x2, float y2, const IBlend* pBlend, float thickness) override;
  void DrawDottedLine(const IColor& color, float x1, float y1, float x2, float y2, const IBlend* pBlend, float thickness, float dashLen) override;
  void DrawTriangle(const IColor& color, float x1, float y1, float x2, float y2, float x3, float y3, const IBlend* pBlend, float thickness) override;
  void DrawRect(const IColor& color, const IRECT& bounds, const IBlend* pBlend, float thickness) override;
  void DrawRoundRect(const IColor& color, const IRECT& bounds, float cr, const IBlend* pBlend, float thickness) override;
  void DrawConvexPolygon(const IColor& color, float* x, float* y, int npoints, const IBlend* pBlend, float thickness) override;
  void DrawArc(const IColor& color, float cx, float cy, float r, float aMin, float aMax,  const IBlend* pBlend, float thickness) override;
  void DrawCircle(const IColor& color, float cx, float cy, float r,const IBlend* pBlend, float thickness) override;
  void DrawDottedRect(const IColor& color, const IRECT& bounds, const IBlend* pBlend, float thickness, float dashLen) override;

  void FillTriangle(const IColor& color, float x1, float y1, float x2, float y2, float x3, float y3, const IBlend* pBlend) override;
  void FillRect(const IColor& color, const IRECT& bounds, const IBlend* pBlend) override;
  void FillRoundRect(const IColor& color, const IRECT& bounds, float cr, const IBlend* pBlend) override;
  void FillConvexPolygon(const IColor& color, float* x, float* y, int npoints, const IBlend* pBlend) override;
  void FillArc(const IColor& color, float cx, float cy, float r, float aMin, float aMax,  const IBlend* pBlend) override;
  void FillCircle(const IColor& color, float cx, float cy, float r, const IBlend* pBlend) override;
    
  IColor GetPoint(int x, int y) override;
  void* GetDrawContext() override { return mDrawBitmap->getBits(); }
<<<<<<< HEAD

  bool DrawText(const IText& text, const char* str, IRECT& bounds, const IBlend* pBlend, bool measure, bool textEntry) override;
  bool MeasureText(const IText& text, const char* str, IRECT& bounds) override;
    
  inline LICE_SysBitmap* GetDrawBitmap() const { return mDrawBitmap; }
=======
     inline LICE_SysBitmap* GetDrawBitmap() const { return mDrawBitmap; }
>>>>>>> 67f08dee

protected:
  APIBitmap* LoadAPIBitmap(const WDL_String& resourcePath, int scale) override;
  APIBitmap* ScaleAPIBitmap(const APIBitmap* pBitmap, int scale) override;
  APIBitmap* CreateAPIBitmap(int width, int height) override;

  bool DoDrawMeasureText(const IText& text, const char* str, IRECT& bounds, const IBlend* pBlend, bool measure) override;

  void EndFrame() override;
    
private:
    
  float TransformX(float x)
  {
    return (x - mDrawOffsetX) * GetScreenScale();
  }
  
  float TransformY(float y)
  {
    return (y - mDrawOffsetY) * GetScreenScale();
  }
    
  IRECT TransformRECT(const IRECT& r)
  {
    IRECT tr = r;
    tr.Translate(-mDrawOffsetX, - mDrawOffsetY);
    tr.Scale(GetScreenScale());
    return tr;
  }
    
  void PrepareRegion(const IRECT& r) override
  {
    mDrawRECT = r;
    mDrawRECT.PixelAlign();
    mClipRECT = mDrawRECT;
  }
  
  void UpdateLayer() override;
    
  LICE_IFont* CacheFont(const IText& text, double scale);

  IRECT mDrawRECT;
  IRECT mClipRECT;
    
  int mDrawOffsetX = 0;
  int mDrawOffsetY = 0;
  
  LICE_SysBitmap* mDrawBitmap = nullptr;
  LICE_MemBitmap* mTmpBitmap = nullptr;
  // N.B. mRenderBitmap is not owned through this pointer, and should not be deleted
  LICE_IBitmap* mRenderBitmap = nullptr;
#ifdef OS_MAC
  CGColorSpaceRef mColorSpace = nullptr;
#endif
};<|MERGE_RESOLUTION|>--- conflicted
+++ resolved
@@ -98,15 +98,7 @@
     
   IColor GetPoint(int x, int y) override;
   void* GetDrawContext() override { return mDrawBitmap->getBits(); }
-<<<<<<< HEAD
-
-  bool DrawText(const IText& text, const char* str, IRECT& bounds, const IBlend* pBlend, bool measure, bool textEntry) override;
-  bool MeasureText(const IText& text, const char* str, IRECT& bounds) override;
-    
-  inline LICE_SysBitmap* GetDrawBitmap() const { return mDrawBitmap; }
-=======
      inline LICE_SysBitmap* GetDrawBitmap() const { return mDrawBitmap; }
->>>>>>> 67f08dee
 
 protected:
   APIBitmap* LoadAPIBitmap(const WDL_String& resourcePath, int scale) override;
