--- conflicted
+++ resolved
@@ -55,12 +55,6 @@
   IColor GetPoint(int x, int y) override { return COLOR_BLACK; } // TODO:
   void* GetDrawContext() override { return nullptr; }
 
-<<<<<<< HEAD
-  bool DrawText(const IText& text, const char* str, IRECT& bounds, const IBlend* pBlend, bool measure, bool textEntry) override;
-  bool MeasureText(const IText& text, const char* str, IRECT& bounds) override;
-
-=======
->>>>>>> 67f08dee
 protected:
   APIBitmap* LoadAPIBitmap(const WDL_String& resourcePath, int scale) override;
   APIBitmap* ScaleAPIBitmap(const APIBitmap* pBitmap, int scale) override;
