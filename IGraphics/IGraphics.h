/*
 ==============================================================================

 This file is part of the iPlug 2 library. Copyright (C) the iPlug 2 developers.

 See LICENSE.txt for  more info.

 ==============================================================================
*/

#pragma once

/**
 * @file
 * @copydoc IGraphics
 * @defgroup IGraphicsStructs IGraphics::Structs
 * Utility structures and classes for IGraphics
 * @defgroup DrawClasses IGraphics::DrawClasses
 * The IGraphics draw classes allow the actual drawing to be performed using different drawing API back-ends.
 * A project-wide definition such as IGRAPHICS_CAIRO, chooses which gets used at compile time
 * @defgroup PlatformClasses IGraphics::PlatformClasses
 * The IGraphics platform classes deal with event handling and platform specific contextual UI
 * @defgroup Controls IGraphics::IControls
 * UI Widgets, such as knobs, sliders, buttons
 * @defgroup BaseControls IGraphics::IControls::BaseControls
 * Base classes, to simplify making certain kinds of control
 * @defgroup SpecialControls IGraphics::IControls::SpecialControls
 * Special controls live outside the main stack, for implementing things like the corner resizer
 * @defgroup TestControls IGraphics::IControls::TestControls
 * The IGraphicsTest project includes lots of IControls to test functionality, which can also be used to understand how things work
 */

#ifndef NO_IGRAPHICS
#if defined(IGRAPHICS_AGG) + defined(IGRAPHICS_CAIRO) + defined(IGRAPHICS_NANOVG) + defined(IGRAPHICS_LICE) + defined(IGRAPHICS_CANVAS) != 1
#error Either NO_IGRAPHICS or one and only one choice of graphics library must be defined!
#endif
#endif

#ifdef AAX_API
#include "IPlugAAX_view_interface.h"
#endif

#include "IPlugConstants.h"
#include "IPlugLogger.h"
#include "IPlugPaths.h"

#include "IGraphicsConstants.h"
#include "IGraphicsStructs.h"
#include "IGraphicsUtilities.h"
#include "IGraphicsPopupMenu.h"
#include "IGraphicsEditorDelegate.h"

#ifdef IGRAPHICS_IMGUI
#include "IGraphicsImGui.h"
#endif

#include <stack>
#include <memory>

#ifdef FillRect
#undef FillRect
#endif

#ifdef DrawText
#undef DrawText
#endif

class IControl;
class IPopupMenuControl;
class ITextEntryControl;
class ICornerResizerControl;
class IFPSDisplayControl;
class IParam;

/**  The lowest level base class of an IGraphics context */
class IGraphics
#ifdef AAX_API
: public IPlugAAXView_Interface
#endif
{
public:
#pragma mark - Drawing API implementation

  /** Called at the beginning of drawing. Call base implementation if overridden. */
  virtual void BeginFrame();
  
  /** Called after platform view initialization, so that drawing classes can e.g. create an OpenGL context. */
  virtual void OnViewInitialized(void* pContext) {};
  
  /** Called after a platform view is destroyed, so that drawing classes can e.g. free any resources */
  virtual void OnViewDestroyed() {};

  /** Called by some drawing API classes to finally blit the draw bitmap onto the screen or perform other cleanup after drawing */
  virtual void EndFrame() {};

  /** Draw an SVG image to the graphics context
   * @param svg The SVG image to the graphics context
   * @param bounds The rectangular region to draw the image in
   * @param pBlend Optional blend method, see IBlend documentation */
  virtual void DrawSVG(const ISVG& svg, const IRECT& bounds, const IBlend* pBlend = 0) = 0;

  /** Draw an SVG image to the graphics context with rotation
   * @param svg The SVG image to draw to the graphics context
   * @param destCentreX The X coordinate in the graphics context of the centre point at which to rotate the image around. \todo check this
   * @param destCentreY The Y coordinate in the graphics context of the centre point at which to rotate the image around. \todo check this
   * @param width \todo
   * @param height \todo
   * @param angle The angle to rotate the bitmap mask at in degrees clockwise
   * @param pBlend Optional blend method, see IBlend documentation */
  virtual void DrawRotatedSVG(const ISVG& svg, float destCentreX, float destCentreY, float width, float height, double angle, const IBlend* pBlend = 0) = 0;

  /** Draw a bitmap (raster) image to the graphics context
   * @param bitmap The bitmap image to draw to the graphics context
   * @param bounds The rectangular region to draw the image in
   * @param srcX The X coordinate in the source image to draw from \todo
   * @param srcY The Y coordinate in the source image to draw from \todo
   * @param pBlend Optional blend method, see IBlend documentation */
  virtual void DrawBitmap(const IBitmap& bitmap, const IRECT& bounds, int srcX, int srcY, const IBlend* pBlend = 0) = 0;

  /** Draw a bitmap (raster) image to the graphics context, scaling the image to fit the bounds
   * @param bitmap The bitmap image to draw to the graphics context
   * @param bounds The rectangular region to draw the image in
   * @param pBlend Optional blend method, see IBlend documentation */
  virtual void DrawFittedBitmap(const IBitmap& bitmap, const IRECT& bounds, const IBlend* pBlend = 0) = 0;
  
  /** Draw a bitmap (raster) image to the graphics context with rotation
   * @param bitmap The bitmap image to draw to the graphics context
   * @param destCentreX The X coordinate in the graphics context of the centre point at which to rotate the image around. \todo check this
   * @param destCentreY The Y coordinate in the graphics context of the centre point at which to rotate the image around. \todo check this
   * @param angle The angle of rotation in degrees
   * @param yOffsetZeroDeg \todo
   * @param pBlend Optional blend method, see IBlend documentation */
  virtual void DrawRotatedBitmap(const IBitmap& bitmap, float destCentreX, float destCentreY, double angle, int yOffsetZeroDeg = 0, const IBlend* pBlend = 0) = 0;

  /** Fill a rectangle corresponding to a pixel on a 1:1 screen with a color
   * @param color The color to fill the point with
   * @param x The X coordinate in the graphics context at which to draw
   * @param y The Y coordinate in the graphics context at which to draw
   * @param pBlend Optional blend method, see IBlend documentation */
  virtual void DrawPoint(const IColor& color, float x, float y, const IBlend* pBlend = 0) = 0;

  /** Draw a line to the graphics context
   * @param color The color to draw the line with
   * @param x1 The X coordinate in the graphics context of the start of the line
   * @param y1 The Y coordinate in the graphics context of the start of the line
   * @param x2 The X coordinate in the graphics context of the end of the line
   * @param y2 The Y coordinate in the graphics context of the end of the line
   * @param pBlend Optional blend method, see IBlend documentation
   * @param thickness Optional line thickness */
  virtual void DrawLine(const IColor& color, float x1, float y1, float x2, float y2, const IBlend* pBlend = 0, float thickness = 1.f) = 0;

  /** Draw a dotted line to the graphics context
   * @param color The color to draw the shape with
   * @param x1 The X coordinate in the graphics context of the start of the line
   * @param y1 The Y coordinate in the graphics context of the start of the line
   * @param x2 The X coordinate in the graphics context of the end of the line
   * @param y2 The Y coordinate in the graphics context of the end of the line
   * @param pBlend Optional blend method, see IBlend documentation
   * @param thickness Optional line thickness */
  virtual void DrawDottedLine(const IColor& color, float x1, float y1, float x2, float y2, const IBlend* pBlend = 0, float thickness = 1.f, float dashLen = 2.f) = 0;
  
  /** Draw a triangle to the graphics context
   * @param color The color to draw the shape with
   * @param x1 The X coordinate in the graphics context of the first vertex
   * @param y1 The Y coordinate in the graphics context of the first vertex
   * @param x2 The X coordinate in the graphics context of the second vertex
   * @param y2 The Y coordinate in the graphics context of the second vertex
   * @param x3 The X coordinate in the graphics context of the third vertex
   * @param y3 The Y coordinate in the graphics context of the third vertex
   * @param pBlend Optional blend method, see IBlend documentation
   * @param thickness Optional line thickness */
  virtual void DrawTriangle(const IColor& color, float x1, float y1, float x2, float y2, float x3, float y3, const IBlend* pBlend = 0, float thickness = 1.f) = 0;

  /** Draw a rectangle to the graphics context
   * @param bounds The rectangular area in which to draw the shape
   * @param color The color to draw the shape to draw the shape with
   * @param pBlend Optional blend method, see IBlend documentation
   * @param thickness Optional line thickness */
  virtual void DrawRect(const IColor& color, const IRECT& bounds, const IBlend* pBlend = 0, float thickness = 1.f) = 0;

  /** Draw a rounded rectangle to the graphics context
   * @param color The color to draw the shape with
   * @param bounds The rectangular region to draw the shape in
   * @param cornerRadius The corner radius in pixels
   * @param pBlend Optional blend method, see IBlend documentation
   * @param thickness Optional line thickness */
  virtual void DrawRoundRect(const IColor& color, const IRECT& bounds, float cornerRadius = 5.f, const IBlend* pBlend = 0, float thickness = 1.f) = 0;

  /** Draw a rounded rectangle to the graphics context with individual corner roundness
   * @param color The color to draw the shape with
   * @param bounds The rectangular region to draw the shape in
   * @param cRTL The top left corner radius in pixels
   * @param cRTR The top right corner radius in pixels
   * @param cRBR The bottom right corner radius in pixels
   * @param cRBL The bottom left corner radius in pixels
   * @param pBlend Optional blend method, see IBlend documentation
   * @param thickness Optional line thickness */
  virtual void DrawRoundRect(const IColor& color, const IRECT& bounds, float cRTL, float cRTR, float cRBR, float cRBL, const IBlend* pBlend = 0, float thickness = 1.f) = 0;
  
  /** Draw an arc to the graphics context
   * @param color The color to draw the shape with
   * @param cx The X coordinate in the graphics context of the centre of the circle on which the arc lies
   * @param cy The Y coordinate in the graphics context of the centre of the circle on which the arc lies
   * @param r The radius of the circle on which the arc lies
   * @param aMin the start angle  of the arc at in degrees clockwise where 0 is up
   * @param aMax the end angle  of the arc at in degrees clockwise where 0 is up
   * @param pBlend Optional blend method, see IBlend documentation
   * @param thickness Optional line thickness */
  virtual void DrawArc(const IColor& color, float cx, float cy, float r, float aMin, float aMax, const IBlend* pBlend = 0, float thickness = 1.f) = 0;

  /** Draw a circle to the graphics context
   * @param color The color to draw the shape with
   * @param cx The X coordinate in the graphics context of the centre of the circle
   * @param cy The Y coordinate in the graphics context of the centre of the circle
   * @param r The radius of the circle
   * @param pBlend Optional blend method, see IBlend documentation
   * @param thickness Optional line thickness */
  virtual void DrawCircle(const IColor& color, float cx, float cy, float r, const IBlend* pBlend = 0, float thickness = 1.f) = 0;
  
  /** Draw an ellipse within a rectangular region of the graphics context
   * @param color The color to draw the shape with
   * @param bounds The rectangular region to draw the shape in
   * @param pBlend Optional blend method, see IBlend documentation
   * @param thickness Optional line thickness */
  virtual void DrawEllipse(const IColor& color, const IRECT& bounds, const IBlend* pBlend = 0, float thickness = 1.f) = 0;
  
  /** Draw an ellipse around a central point given two radii and an angle of orientation
   * @param color The color to draw the shape with
   * @param x The X coordinate in the graphics context of the centre of the ellipse
   * @param y The Y coordinate in the graphics context of the centre of the ellipse
   * @param r1 The radius of the ellipse along the line found by rotating the x-axis by the angle
   * @param r2 The radius of the ellipse along the line found by rotating the y-axis by the angle
   * @param angle The angle rotates the radii r1 and r2 clockwise in degrees to adjust the orientation
   * @param pBlend Optional blend method, see IBlend documentation
   * @param thickness Optional line thickness */
  virtual void DrawEllipse(const IColor& color, float x, float y, float r1, float r2, float angle = 0.0, const IBlend* pBlend = 0, float thickness = 1.f) = 0;

  /** Draw a convex polygon to the graphics to the graphics context
   * @param color The color to draw the shape with
   * @param x Pointer to the first element in an array of X coordinates for the vertices of the polygon
   * @param y Pointer to the first element in an array of Y coordinates for the vertices of the polygon
   * @param nPoints The number of points in the coordinate arrays
   * @param pBlend Optional blend method, see IBlend documentation
   * @param thickness Optional line thickness */
  virtual void DrawConvexPolygon(const IColor& color, float* x, float* y, int nPoints, const IBlend* pBlend = 0, float thickness = 1.f) = 0;

  /** Draw a dotted rectangle to the graphics context
   * @param color The color to draw the shape with
   * @param bounds The rectangular region to draw the shape in
   * @param pBlend Optional blend method, see IBlend documentation
   * @param thickness Optional line thickness */
  virtual void DrawDottedRect(const IColor& color, const IRECT& bounds, const IBlend* pBlend = 0, float thickness = 1.f, float dashLen = 2.f) = 0;

  /** Fill a triangle in the graphics context with a color
   * @param color The color to fill the shape with
   * @param x1 The X coordinate in the graphics context of the first vertex
   * @param y1 The Y coordinate in the graphics context of the first vertex
   * @param x2 The X coordinate in the graphics context of the second vertex
   * @param y2 The Y coordinate in the graphics context of the second vertex
   * @param x3 The X coordinate in the graphics context of the third vertex
   * @param y3 The Y coordinate in the graphics context of the third vertex
   * @param pBlend Optional blend method, see IBlend documentation */
  virtual void FillTriangle(const IColor& color, float x1, float y1, float x2, float y2, float x3, float y3, const IBlend* pBlend = 0) = 0;

  /** Fill a rectangular region of the graphics context with a color
   * @param color The color to fill the shape with
   * @param bounds The rectangular region to fill the shape in
   * @param pBlend Optional blend method, see IBlend documentation */
  virtual void FillRect(const IColor& color, const IRECT& bounds, const IBlend* pBlend = 0) = 0;

  /** Fill a rounded rectangle in the graphics context with a color
   * @param color The color to fill the shape with
   * @param bounds The rectangular region to fill the shape in
   * @param cornerRadius The corner radius in pixels
   * @param pBlend Optional blend method, see IBlend documentation */
  virtual void FillRoundRect(const IColor& color, const IRECT& bounds, float cornerRadius = 5.f, const IBlend* pBlend = 0) = 0;

  /** Fill a rounded rectangle in the graphics context with a color
   * @param color The color to fill the shape with
   * @param bounds The rectangular region to fill the shape in
   * @param cRTL The top left corner radius in pixels
   * @param cRTR The top right corner radius in pixels
   * @param cRBR The bottom right corner radius in pixels
   * @param cRBL The bottom left corner radius in pixels
   * @param pBlend Optional blend method, see IBlend documentation */
  virtual void FillRoundRect(const IColor& color, const IRECT& bounds, float cRTL, float cRTR, float cRBR, float cRBL, const IBlend* pBlend = 0) = 0;
  
  /** Fill a circle in the graphics context with a color
   * @param color The color to fill the shape with
   * @param cx The X coordinate in the graphics context of the centre of the circle
   * @param cy The Y coordinate in the graphics context of the centre of the circle
   * @param r The radius of the circle
   * @param pBlend Optional blend method, see IBlend documentation */
  virtual void FillCircle(const IColor& color, float cx, float cy, float r, const IBlend* pBlend = 0) = 0;

  /** Fill an ellipse within a rectangular region of the graphics context
   * @param color The color to fill the shape with
   * @param bounds The rectangular region to fill the shape in
   * @param pBlend Optional blend method, see IBlend documentation */
  virtual void FillEllipse(const IColor& color, const IRECT& bounds, const IBlend* pBlend = 0) = 0;
  
  /** Fill an ellipse in the graphics context
   * @param color The color to draw the shape with
   * @param x The X coordinate in the graphics context of the centre of the ellipse
   * @param y The Y coordinate in the graphics context of the centre of the ellipse
   * @param r1 The radius of the ellipse along the line found by rotating the x-axis by the angle
   * @param r2 The radius of the ellipse along the line found by rotating the y-axis by the angle
   * @param angle The angle rotates the radii r1 and r2 clockwise in degrees to adjust the orientation
   * @param pBlend Optional blend method, see IBlend documentation */
  virtual void FillEllipse(const IColor& color, float x, float y, float r1, float r2, float angle = 0.0, const IBlend* pBlend = 0) = 0;
  
  /** Fill an arc segment in the graphics context with a color
   * @param color The color to fill the shape with
   * @param cx The X coordinate in the graphics context of the centre of the circle on which the arc lies
   * @param cy The Y coordinate in the graphics context of the centre of the circle on which the arc lies
   * @param r The radius of the circle on which the arc lies
   * @param aMin the start angle  of the arc at in degrees clockwise where 0 is up
   * @param aMax the end angle  of the arc at in degrees clockwise where 0 is up
   * @param pBlend Optional blend method, see IBlend documentation */
  virtual void FillArc(const IColor& color, float cx, float cy, float r, float aMin, float aMax, const IBlend* pBlend = 0) = 0;

  /** Fill a convex polygon in the graphics context with a color
   * @param color The color to fill the shape with
   * @param x Pointer to the first element in an array of X coordinates for the vertices of the polygon
   * @param y Pointer to the first element in an array of Y coordinates for the vertices of the polygon
   * @param nPoints The number of points in the coordinate arrays
   * @param pBlend Optional blend method, see IBlend documentation */
  virtual void FillConvexPolygon(const IColor& color, float* x, float* y, int nPoints, const IBlend* pBlend = 0) = 0;

  /** Draw some text to the graphics context in a specific rectangle
   * @param text An IText struct containing font and text properties and layout info
   * @param str The text string to draw in the graphics context
   * @param bounds The rectangular region in the graphics where you would like to draw the text */
  void DrawText(const IText& text, const char* str, const IRECT& bounds, const IBlend* pBlend = 0);

  /** Draw some text to the graphics context at a point
   * @param text An IText struct containing font and text properties and layout info
   * @param str The text string to draw in the graphics context
   * @param x The x position in the graphics where you would like to draw the text
   * @param y The y position in the graphics where you would like to draw the text */
  void DrawText(const IText& text, const char* str, float x, float y, const IBlend* pBlend = 0);
  
  /** Measure the rectangular region that some text will occupy
   * @param text An IText struct containing font and text properties and layout info
   * @param str The text string to draw in the graphics context
   * @param bounds after calling the method this IRECT will be updated with the rectangular region the text will occupy */
  virtual void MeasureText(const IText& text, const char* str, IRECT& bounds) const;

  /** Get the color of a point in the graphics context. On a 1:1 screen this corresponds to a pixel. \todo check this
   * @param x The X coordinate in the graphics context of the pixel
   * @param y The Y coordinate in the graphics context of the pixel
   * @return An IColor specifiying the color of the pixel at x,y */
  virtual IColor GetPoint(int x, int y)  = 0;

  /** Gets a void pointer to IGraphics Draw Class context data (e.g raw framebuffer).
   * See draw class implementation headers (e.g. IGraphicsLice.h) for what you can cast the void pointer to */
   virtual void* GetDrawContext() = 0;

  /** @return A CString representing the Drawing API in use e.g. "LICE" */
  virtual const char* GetDrawingAPIStr() = 0;
  
  /** /todo 
   * @param srcbitmap /todo
   * @param cacheName /todo
   * @param targetScale /todo
   * @return IBitmap /todo */
  virtual IBitmap ScaleBitmap(const IBitmap& srcbitmap, const char* cacheName, int targetScale);

  /** /todo 
   * @param bitmap /todo
   * @param cacheName /todo */
  virtual void RetainBitmap(const IBitmap& bitmap, const char* cacheName);

  /** /todo 
   * @param bitmap /todo */
  virtual void ReleaseBitmap(const IBitmap& bitmap);

  /** /todo 
   * @param src /todo
   * @return IBitmap /todo */
  IBitmap GetScaledBitmap(IBitmap& src);
  
  /** Checks a file extension and reports whether this drawing API supports loading that extension */
  virtual bool BitmapExtSupported(const char* ext) = 0;
  
#pragma mark - Base implementation - drawing helpers

  /** Draws a bitmap into the graphics context. NOTE: this helper method handles multi-frame bitmaps, indexable via frame
   * @param bitmap - the bitmap to draw
   * @param bounds - where to draw the bitmap
   * @param frame - the frame index of the bitmap to draw (when bitmap is multi-frame)
   * @param pBlend - blend operation */
  void DrawBitmap(const IBitmap& bitmap, const IRECT& bounds, int frame = 1, const IBlend* pBlend = 0);

  /** Draws mono spaced bitmap text. Useful for identical looking text on multiple platforms.
   * @param bitmap the bitmap containing glyphs to draw
   * @param bounds where to draw the bitmap
   * @param text text properties (note - many of these are irrelevant for bitmapped text)
   * @param pBlend blend operation
   * @param str the string to draw
   * @param vCenter centre the text vertically
   * @param multiline should the text spill onto multiple lines
   * @param charWidth how wide is a character in the bitmap
   * @param charHeight how high is a character in the bitmap
   * @param charOffset what is the offset between characters drawn */
  void DrawBitmapedText(const IBitmap& bitmap, IRECT& bounds, IText& text, IBlend* pBlend, const char* str, bool vCenter = true, bool multiline = false, int charWidth = 6, int charHeight = 12, int charOffset = 0);

  /** Draw a vertical line, within a rectangular region of the graphics context
   * @param color The color to draw the line with
   * @param bounds The rectangular region to draw the line in
   * @param x \todo
   * @param pBlend Optional blend method, see IBlend documentation
   * @param thickness Optional line thickness */
  void DrawVerticalLine(const IColor& color, const IRECT& bounds, float x, const IBlend* pBlend = 0, float thickness = 1.f);

  /** Draw a horizontal line, within a rectangular region of the graphics context
   * @param color The color to draw the line with
   * @param bounds The rectangular region to draw the line in
   * @param y \todo
   * @param pBlend Optional blend method, see IBlend documentation
   * @param thickness Optional line thickness */
  void DrawHorizontalLine(const IColor& color, const IRECT& bounds, float y, const IBlend* pBlend = 0, float thickness = 1.f);

  /** \todo
   * @param color The color to draw the line with
   * @param xi \todo
   * @param yLo \todo
   * @param yHi \todo
   * @param pBlend Optional blend method, see IBlend documentation*/
  void DrawVerticalLine(const IColor& color, float xi, float yLo, float yHi, const IBlend* pBlend = 0, float thickness = 1.f);

  /** \todo
   * @param color The color to draw the line with
   * @param yi \todo
   * @param xLo \todo
   * @param xHi \todo
   * @param pBlend Optional blend method, see IBlend documentation*/
  void DrawHorizontalLine(const IColor& color, float yi, float xLo, float xHi, const IBlend* pBlend = 0, float thickness = 1.f);

  /** Draw a radial line to the graphics context, useful for pointers on dials
   * @param color The color to draw the line with
   * @param cx centre point x coordinate
   * @param cy centre point y coordinate
   * @param angle The angle to draw at in degrees clockwise where 0 is up
   * @param rMin minima of the radial line (distance from cx,cy)
   * @param rMax maxima of the radial line (distance from cx,cy)
   * @param pBlend Optional blend method, see IBlend documentation
   * @param thickness Optional line thickness */
  void DrawRadialLine(const IColor& color, float cx, float cy, float angle, float rMin, float rMax, const IBlend* pBlend = 0, float thickness = 1.f);

  /** Draw a grid to the graphics context
   * @param color The color to draw the grid lines with
   * @param bounds The rectangular region to fill the grid in
   * @param gridSizeH The width of the grid cells
   * @param gridSizeV The height of the grid cells
   * @param pBlend Optional blend method, see IBlend documentation
   * @param thickness Optional line thickness */
  virtual void DrawGrid(const IColor& color, const IRECT& bounds, float gridSizeH, float gridSizeV, const IBlend* pBlend = 0, float thickness = 1.f);

  /** /todo
   * @param color /todo
   * @param bounds /todo
   * @param normYPoints /todo
   * @param nPoints /todo
   * @param normXPoints /todo
   * @param pBlend /todo
   * @param thickness /todo */
  virtual void DrawData(const IColor& color, const IRECT& bounds, float* normYPoints, int nPoints, float* normXPoints = nullptr, const IBlend* pBlend = 0, float thickness = 1.f);
  
  /** Load a font to be used by the graphics context
   * @param fontID A CString that will be used to reference the font
   * @param fileNameOrResID A CString absolute path or resource ID
   * @return \c true on success */
  virtual bool LoadFont(const char* fontID, const char* fileNameOrResID);
    
  /** \todo
   * @param fontID A CString that will be used to reference the font
   * @param fontName A CString font name
   * @param style A font style
   * @return \c true on success */
  bool LoadFont(const char* fontID, const char* fontName, ETextStyle style);

#pragma mark - Layer management
  
  /** /todo 
   * @param r /todo*/
  void StartLayer(const IRECT& r);
  
  /** /todo
   * @param layer /todo*/
  void ResumeLayer(ILayerPtr& layer);

  /** /todo
   * @return ILayerPtr /todo */
  ILayerPtr EndLayer();

  /** /todo 
   * @param layer /todo
   * @return /todo */
  bool CheckLayer(const ILayerPtr& layer);

  /** /todo 
   * @param layer /todo
   * @param pBlend /todo */
  void DrawLayer(const ILayerPtr& layer, const IBlend* pBlend = nullptr);

  /** /todo
   * @param layer /todo
   * @param bounds /todo
   * @param pBlend /todo */
  void DrawFittedLayer(const ILayerPtr& layer, const IRECT& bounds, const IBlend* pBlend);

  /** /todo
   * @param layer /todo
   * @param angle /todo */
  void DrawRotatedLayer(const ILayerPtr& layer, double angle);
    
  /** Applies a dropshadow directly onto a layer
  * @param layer - the layer to add the shadow to 
  * @param shadow - the shadow to add */
  void ApplyLayerDropShadow(ILayerPtr& layer, const IShadow& shadow);
    
  /** /todo */
  virtual void UpdateLayer() {}

  /** /todo
   * @param layer /todo
   * @param data /todo */
  virtual void GetLayerBitmapData(const ILayerPtr& layer, RawBitmapData& data) = 0;
  
  /** /todo
   * @param layer /todo
   * @param mask /todo
   * @param shadow /todo */
  virtual void ApplyShadowMask(ILayerPtr& layer, RawBitmapData& mask, const IShadow& shadow) = 0;
  
  /** /todo
   * @param layer /todo */
  void PushLayer(ILayer* layer);
  
  /** /todo
   * @return ILayer* /todo */
  ILayer* PopLayer();
  
#pragma mark - Drawing API path support
public:
  
  virtual bool HasPathSupport() const { return false; }

  /** /todo */
  virtual void PathClear() {}

  /** /todo */
  virtual void PathClose() {}

  /** /todo 
   * @param x1 /todo
   * @param y1 /todo
   * @param x2 /todo
   * @param y2 /todo */
  void PathLine(float x1, float y1, float x2, float y2)
  {
    PathMoveTo(x1, y1);
    PathLineTo(x2, y2);
  }

  /** /todo 
   * @param cx /todo
   * @param cy /todo
   * @param angle /todo
   * @param rMin /todo
   * @param rMax /todo */
  void PathRadialLine(float cx, float cy, float angle, float rMin, float rMax);

  /** /todo 
   * @param x1 /todo
   * @param y1 /todo
   * @param x2 /todo
   * @param y2 /todo
   * @param x3 /todo
   * @param y3 /todo */
  virtual void PathTriangle(float x1, float y1, float x2, float y2, float x3, float y3) {}

  /** /todo 
   * @param bounds /todo */
  virtual void PathRect(const IRECT& bounds) {}

  /** /todo 
   * @param bounds /todo
   * @param ctl /todo
   * @param ctr /todo
   * @param cbl /todo
   * @param cbr /todo */
  virtual void PathRoundRect(const IRECT& bounds, float ctl, float ctr, float cbl, float cbr) {}

  /** /todo 
   * @param bounds /todo
   * @param cr /todo */
  virtual void PathRoundRect(const IRECT& bounds, float cr = 5.f) {}

  /** /todo 
   * @param cx /todo
   * @param cy /todo
   * @param r /todo
   * @param aMin /todo
   * @param aMax /todo */
  virtual void PathArc(float cx, float cy, float r, float aMin, float aMax, EWinding winding = EWinding::CW) {}

  /** /todo 
   * @param cx /todo
   * @param cy /todo
   * @param r /todo  */
  virtual void PathCircle(float cx, float cy, float r) {}

  /** /todo 
   * @param x /todo
   * @param y /todo
   * @param r1 /todo
   * @param r2 /todo
   * @param angle /todo */
  virtual void PathEllipse(float x, float y, float r1, float r2, float angle = 0.0) {}

  /** /todo 
   * @param bounds /todo */
  virtual void PathEllipse(const IRECT& bounds) {}

  /** /todo 
   * @param x /todo
   * @param y /todo
   * @param nPoints /todo */
  virtual void PathConvexPolygon(float* x, float* y, int nPoints) {}

  /** /todo 
   * @param x /todo
   * @param y /todo */
  virtual void PathMoveTo(float x, float y) {}

  /** /todo 
   * @param x /todo
   * @param y /todo */
  virtual void PathLineTo(float x, float y) {}

<<<<<<< HEAD
  /** /todo 
   * @param x1 /todo
   * @param y1 /todo
   * @param x2 /todo
   * @param y2 /todo
   * @param x3 /todo
   * @param y3 /todo */
  virtual void PathCubicBezierTo(float x1, float y1, float x2, float y2, float x3, float y3) {}
=======
  /** /todo
   * @param c1x  /todo
   * @param c1y  /todo
   * @param c2x  /todo
   * @param c2y  /todo
   * @param x2  /todo
   * @param y2  /todo */
  virtual void PathCubicBezierTo(float c1x, float c1y, float c2x, float c2y, float x2, float y2) {}
>>>>>>> 746d2b44

  /** /todo
   * @param cx /todo
   * @param cy /todo
   * @param x2 /todo
   * @param y2 /todo */
  virtual void PathQuadraticBezierTo(float cx, float cy, float x2, float y2) {}
  
  /** /todo 
   * @param pattern /todo
   * @param thickness /todo
   * @param options /todo
   * @param pBlend /todo */
  virtual void PathStroke(const IPattern& pattern, float thickness, const IStrokeOptions& options = IStrokeOptions(), const IBlend* pBlend = 0) {}

  /** /todo 
   * @param pattern /todo
   * @param options /todo
   * @param pBlend /todo */
  virtual void PathFill(const IPattern& pattern, const IFillOptions& options = IFillOptions(), const IBlend* pBlend = 0) {}

  /** /todo */
  virtual void PathTransformSave() {}

  /** /todo */
  virtual void PathTransformRestore() {}

  /** /todo 
   * @param clearStates /todo */
  virtual void PathTransformReset(bool clearStates = false) {}

  /** /todo 
   * @param x /todo
   * @param y /todo */
  virtual void PathTransformTranslate(float x, float y) {}

  /** /todo 
   * @param scaleX /todo
   * @param scaleY /todo */
  virtual void PathTransformScale(float scaleX, float scaleY) {}

  /** /todo 
   * @param scale /todo */
  virtual void PathTransformScale(float scale) {}

  /** /todo 
   * @param angle /todo*/
  virtual void PathTransformRotate(float angle) {}

  /** /todo 
   * @param xAngle /todo
   * @param yAngle /todo */
  virtual void PathTransformSkew(float xAngle, float yAngle) {}

  /** /todo 
   * @param matrix /todo */
  virtual void PathTransformMatrix(const IMatrix& matrix) {}

  /** /todo 
   * @param r /todo */
  virtual void PathClipRegion(const IRECT r = IRECT()) {}
  
private:
  /** Prepare a particular area of the display for drawing, normally resulting in clipping of the region.
   * @param bounds The rectangular region to prepare  */
  virtual void PrepareRegion(const IRECT& bounds) = 0;

  /** Indicate that a particular area of the display has been drawn (for instance to transfer a temporary backing) Always called after a matching call to PrepareRegion.
  * @param bounds The rectangular region that is complete  */
  virtual void CompleteRegion(const IRECT& bounds) {}

public:
#pragma mark - Platform implementation
  /** Call to hide the mouse cursor 
   * @param hide /todo
   * @param lock /todo */
  virtual void HideMouseCursor(bool hide = true, bool lock = true) = 0;

  /** Force move the mouse cursor to a specific position in the graphics context
   * @param x New X position in pixels
   * @param y New Y position in pixels */
  virtual void MoveMouseCursor(float x, float y) = 0;
  
  /** Sets the mouse cursor to one of ECursor (implementations should return the result of the base implementation)
   * @param cursorType The cursor type
   * @return the previous cursor type so it can be restored later */
  virtual ECursor SetMouseCursor(ECursor cursorType = ECursor::ARROW)
  {
    ECursor oldCursorType = mCursorType;
    mCursorType = cursorType;
    return oldCursorType;
  }

  /** Call to force end text entry (will cancel any half input text \todo check) */
  virtual void ForceEndUserEdit() = 0;
    
  /** Open a new platform view for this graphics context
   * @param pParentWnd void pointer to parent platform window or view handle (if applicable) \todo check
   * @return void pointer to newly created IGraphics platform view */
  virtual void* OpenWindow(void* pParentWnd) = 0;

  /** Close the platform view for this graphics context */
  virtual void CloseWindow() = 0;

  /** Get a pointer to the platform view e.g. HWND or NSView for this graphics context
   * return void pointer to platform window or view handle */
  virtual void* GetWindow() = 0;

  /** @return /true if the platform window/view is open */
  virtual bool WindowIsOpen() { return GetWindow(); }

  /** Get text from the clipboard
   * @param str A WDL_String that will be filled with the text that is currently on the clipboard
   * @return /c true on success */
  virtual bool GetTextFromClipboard(WDL_String& str) = 0;

  /** Set text in the clipboard
   * @param str A WDL_String that will be used to set the current text in the clipboard
   * @return /c true on success */
  virtual bool SetTextInClipboard(const WDL_String& str) = 0;

  /** Call this if you modify control tool tips at runtime. \todo explain */
  virtual void UpdateTooltips() = 0;

  /** Pop up a modal platform message box dialog. NOTE: this method will block the main thread
   * @param str The text message to display in the dialogue
   * @param caption The title of the message box window \todo check
   * @param type EMsgBoxType describing the button options available \see EMsgBoxType
   * @return \todo check */
  virtual EMsgBoxResult ShowMessageBox(const char* str, const char* caption, EMsgBoxType type, IMsgBoxCompletionHanderFunc completionHandler = nullptr) = 0;

  /** Create a platform file prompt dialog to choose a file/directory path for opening/saving a file/directory. NOTE: this method will block the main thread
   * @param fileName Non const WDL_String reference specifying the file name. Set this prior to calling the method for save dialogs, to provide a default file name. For load dialogs, on successful selection of a file this will get set to the file’s name.
   * @param path WDL_String reference where the path will be put on success or empty string on failure/user cancelled
   * @param action Determines whether this is an open dialog or a save dialog
   * @param extensions A comma separated CString list of file extensions to filter in the dialog (e.g. “.wav, .aif” \todo check */
  virtual void PromptForFile(WDL_String& fileName, WDL_String& path, EFileAction action = EFileAction::Open, const char* extensions = 0) = 0;

  /** Create a platform file prompt dialog to choose a directory path for opening/saving a directory. NOTE: this method will block the main thread
   * @param dir Non const WDL_String reference specifying the directory path. Set this prior to calling the method for save dialogs, to provide a default path. For load dialogs, on successful selection of a directory this will get set to the full path. */
  virtual void PromptForDirectory(WDL_String& dir) = 0;

  /** Create a platform color chooser dialog. NOTE: this method will block the main thread
   * @param color When a color is chosen the IColor referenced will be updated with the new color
   * @param str The text to display in the dialog box e.g. "Please choose a color... (Windows only)"
   * @param IColorPickerHandlerFunc func callback for asynchronous color pickers
   * @return /true if prompt completed successfully */
  virtual bool PromptForColor(IColor& color, const char* str = "", IColorPickerHandlerFunc func = nullptr) = 0;

  /** Open a URL in the platform’s default browser
   * @param url CString specifying the URL to open
   * @param msgWindowTitle \todo ?
   * @param confirmMsg \todo ?
   * @param errMsgOnFailure \todo ?
   * @return /true on success */
  virtual bool OpenURL(const char* url, const char* msgWindowTitle = 0, const char* confirmMsg = 0, const char* errMsgOnFailure = 0) = 0;

  /** @return A CString representing the Platform API in use e.g. "macOS" */
  virtual const char* GetPlatformAPIStr() { return ""; }

  /** @param path WDL_String reference where the path will be put on success or empty string on failure
   * @param select et \c true if you want to select the item in Explorer/Finder
   * @return \c true on success (if the path was valid) */
  virtual bool RevealPathInExplorerOrFinder(WDL_String& path, bool select = false) { return false; }

  /** Used on Windows to set the HINSTANCE module handle, which allows graphics APIs to load resources from the binary.
   * @param pHinstance void pointer to the platform instance */
  virtual void SetWinModuleHandle(void* pHinstance) {}

  /** @return a void pointer that can be cast back to HINSTANCE to get the module handle on windows, returns nullptr on other platforms */
  virtual void* GetWinModuleHandle() { return nullptr; }

  /** Set the platform draw context
   * Used in order to set the platform level draw context - CGContextRef context on macOS and the GDI HDC draw context handle on Windows.
   * @param pContext void pointer to CGContextRef or HDC */
  virtual void SetPlatformContext(void* pContext) { mPlatformContext = pContext; }

  /** Get the platform level draw context - an HDC or CGContextRef
   * @return void pointer to an HDC or CGContext */
  void* GetPlatformContext() { return mPlatformContext; }
  
  /** Convert an x, y position in the view to screen coordinates
   * @param x the x position to convert
   * @param y the y position to convert */
  virtual void ClientToScreen(float& x, float& y) {};

  /** Load a font from disk or resource in a platform format.
   * @param fontID A string that is used to reference the font
   * @param fileNameOrResID A resource or file name/path
   * @return PlatformFontPtr from which the platform font can be retrieved */
  virtual PlatformFontPtr LoadPlatformFont(const char* fontID, const char* fileNameOrResID) = 0;
  
  /** Load a system font in a platform format.
   * @param fontID  A string that is used to reference the font
   * @param fontName A string defining the font name
   * @param style An ETextStyle defining the font style
   * @return PlatformFontPtr from which the platform font can be retrieved */
  virtual PlatformFontPtr LoadPlatformFont(const char* fontID, const char* fontName, ETextStyle style) = 0;

  /** Called to indicate that the platform should cache data about the platform font if needed.
   * @param fontID  A string that is used to reference the font
   * @param font A const PlatformFontPtr reference to the relevant font */
  virtual void CachePlatformFont(const char* fontID, const PlatformFontPtr& font) = 0;

  /** Get the bundle ID on macOS and iOS, returns emtpy string on other OSs */
  virtual const char* GetBundleID() { return ""; }
  
protected:
  /** /todo
   * @param control /todo
   * @param text /todo
   * @param bounds /todo
   * @param str /todo */
  virtual void CreatePlatformTextEntry(int paramIdx, const IText& text, const IRECT& bounds, int length, const char* str) = 0;
  
  /** /todo
   * @param menu /todo
   * @param bounds /todo
   * @param pCaller /todo
   * @return IPopupMenu* /todo */
  virtual IPopupMenu* CreatePlatformPopupMenu(IPopupMenu& menu, const IRECT& bounds) = 0;

#pragma mark - Base implementation
public:
  IGraphics(IGEditorDelegate& dlg, int w, int h, int fps = 0, float scale = 1.);

  virtual ~IGraphics();

  /** Called by the platform IGraphics class XXXXX /todo and when moving to a new screen with different DPI
   * @param scale The scale of the display, typically 2 on a macOS retina screen */
  void SetScreenScale(int scale);
    
  /** Called repeatedly at frame rate by the platform class to check what the graphics context says is dirty.
   * @param rects The rectangular regions which will be added to to mark what is dirty in the context
   * @return /c true if a control is dirty */
  bool IsDirty(IRECTList& rects);

  /** Called by the platform class indicating a number of rectangles in the UI that need to redraw
   * @param rects A set of rectangular regions to draw */
  void Draw(IRECTList& rects);

  /** Prompt for user input either using a text entry or pop up menu
   * @param control Reference to the control which the prompt relates to
   * @param bounds Rectangular region of the graphics context that the prompt (e.g. text entry box) should occupy
   * @param valIdx The value index for the control value that the prompt relates to */
  void PromptUserInput(IControl& control, const IRECT& bounds, int valIdx = 0);

  /** Shows a pop up/contextual menu in relation to a rectangular region of the graphics context
   * @param control A reference to the IControl creating this pop-up menu. If it exists IControl::OnPopupMenuSelection() will be called on successful selection
   * @param menu Reference to an IPopupMenu class populated with the items for the platform menu
   * @param bounds The platform menu will popup at the bottom left hand corner of this rectangular region
   * @param valIdx The value index for the control value that the menu relates to */
  void CreatePopupMenu(IControl& control, IPopupMenu& menu, const IRECT& bounds, int valIdx = 0);

  /** Shows a pop up/contextual menu at point in the graphics context
   * @param control A reference to the IControl creating this pop-up menu. If it exists IControl::OnPopupMenuSelection() will be called on successful selection
   * @param x The X coordinate in the graphics context at which to pop up the menu
   * @param y The Y coordinate in the graphics context at which to pop up the menu
   * @param valIdx The value index for the control value that the menu relates to */
  void CreatePopupMenu(IControl& control, IPopupMenu& menu, float x, float y, int valIdx = 0)
  {
    return CreatePopupMenu(control, menu, IRECT(x, y, x, y), valIdx);
  }
    
  /** Create a text entry box
   * @param control The control that the text entry belongs to. If this control is linked to a parameter, the text entry will be configured with initial text matching the parameter value
   * @param text An IText struct to set the formatting of the text entry box
   * @param bounds The rectangular region in the graphics context that the text entry will occupy.
   * @param str A CString to specify the default text to display when the text entry box is opened (unless the control specified by the first argument is linked to a parameter)
   * @param valIdx The value index for the control value that the text entry relates to */
  void CreateTextEntry(IControl& control, const IText& text, const IRECT& bounds, const char* str = "", int valIdx = 0);

   /** Called by the platform class after returning from a text entry in order to update a control with a new value. The base class has a record of the control, so it is not needed here.
    * @param str The new value as a CString */
  void SetControlValueAfterTextEdit(const char* str);
    
  /** Called by PopupMenuControl in order to update a control with a new value after returning from the non-blocking menu. The base class has a record of the control, so it is not needed here.
   * @param pReturnMenu The new value as a CString */
  void SetControlValueAfterPopupMenu(IPopupMenu* pMenu);
    
  /** /todo 
   * @param lo /todo
   * @param hi /todo */
  void SetScaleConstraints(float lo, float hi)
  {
    mMinScale = std::min(lo, hi);
    mMaxScale = std::max(lo, hi);
  }
  
  /** /todo 
   * @param widthLo /todo
   * @param widthHi /todo
   * @param heightLo /todo
   * @param heightHi /todo */
  void SetSizeConstraints(int widthLo, int widthHi, int heightLo, int heightHi)
  {
    mMinWidth = std::min(widthLo, widthHi);
    mMaxWidth = std::max(widthLo, widthHi);
    mMinHeight = std::min(heightLo, heightHi);
    mMaxHeight = std::max(heightLo, heightHi);
  }
  
  /** \todo detailed description of how this works
   * @param w New width in pixels
   * @param h New height in pixels
   * @param scale New scale ratio */
  void Resize(int w, int h, float scale);
  
  /** Enables strict drawing mode. \todo explain strict drawing
   * @param strict Set /true to enable strict drawing mode */
  void SetStrictDrawing(bool strict);
  
  void SetLayoutOnResize(bool layoutOnResize);

  /** Gets the width of the graphics context
   * @return A whole number representing the width of the graphics context in pixels on a 1:1 screen */
  int Width() const { return mWidth; }

  /** Gets the height of the graphics context
   * @return A whole number representing the height of the graphics context in pixels on a 1:1 screen */
  int Height() const { return mHeight; }

  /** Gets the width of the graphics context including scaling (not display scaling!)
   * @return A whole number representing the width of the graphics context with scaling in pixels on a 1:1 screen */
  int WindowWidth() const { return int((float) mWidth * mDrawScale); }

  /** Gets the height of the graphics context including scaling (not display scaling!)
   * @return A whole number representing the height of the graphics context with scaling in pixels on a 1:1 screen */
  int WindowHeight() const { return int((float) mHeight * mDrawScale); }

  /** Gets the drawing frame rate
   * @return A whole number representing the desired frame rate at which the graphics context is redrawn. NOTE: the actual frame rate might be different */
  int FPS() const { return mFPS; }

  /** Gets the graphics context scaling factor.
   * @return The scaling applied to the graphics context */
  float GetDrawScale() const { return mDrawScale; }

  /** Gets the display scaling factor
    * @return The scale factor of the display on which this graphics context is currently located */
  int GetScreenScale() const { return mScreenScale; }

  /** Gets the nearest backing pixel aligned rect to the input IRECT
    * @param r The IRECT to snap
    * @return The IRECT nearest to the input IRECT that is aligned exactly to backing pixels */
  IRECT GetPixelSnapped(IRECT &r) const { return r.GetPixelSnapped(GetBackingPixelScale()); }
    
  /** Gets a pointer to the delegate class that handles communication to and from this graphics context.
   * @return pointer to the delegate */
  IGEditorDelegate* GetDelegate() { return mDelegate; }

  /** @return Get a persistant IPopupMenu (remember to clear it before use) */
  IPopupMenu& GetPromptMenu() { return mPromptPopupMenu; }
  
  /** @return True if text entry in progress */
  bool IsInTextEntry() { return mInTextEntry != nullptr; }
  
  /** @return \c true if tool tips are enabled */
  inline bool TooltipsEnabled() const { return mEnableTooltips; }
  
  /** @return An EUIResizerMode Representing whether the graphics context should scale or be resized, e.g. when dragging a corner resizer */
  EUIResizerMode GetResizerMode() const { return mGUISizeMode; }
  
  /** @param enable Set \c true to enable tool tips when the user mouses over a control */
  void EnableTooltips(bool enable);
  
  /** Call this method in order to create tool tips for every IControl that show the associated parameter's name */
  void AssignParamNameToolTips();
  
  /** @param enable Set \c true if you wish to draw the rectangular region of the graphics context occupied by each IControl in mControls  */
  inline void ShowControlBounds(bool enable) { mShowControlBounds = enable; SetAllControlsDirty(); }
  
  /** @param enable Set \c true if you wish to show the rectangular region that is drawn on each frame, in order to debug redraw problems */
  inline void ShowAreaDrawn(bool enable) { mShowAreaDrawn = enable; if(!enable) SetAllControlsDirty(); }
  
  /**@return \c true if showning the area drawn on each frame */
  bool ShowAreaDrawnEnabled() const { return mShowAreaDrawn; }
  
  /**@return \c true if showning the control bounds */
  bool ShowControlBoundsEnabled() const { return mShowControlBounds; }
  
  /** Live edit mode allows you to relocate controls at runtime in debug builds and save the locations to a predefined file (e.g. main plugin .cpp file) \todo we need a separate page for liveedit info
   * @param enable Set \c true if you wish to enable live editing mode
   * @param file The absolute path of the file which contains the layout info (correctly tagged) for live editing
   * @param gridsize The size of the layout grid in pixels */
  void EnableLiveEdit(bool enable, const char* file = 0, int gridsize = 10);
  
  /**@return \c true if live edit mode is enabled */
  bool LiveEditEnabled() const { return mLiveEdit != nullptr; }
  
  /** Returns an IRECT that represents the entire UI bounds
   * This is useful for programatically arranging UI elements by slicing up the IRECT using the various IRECT methods
   * @return An IRECT that corresponds to the entire UI area, with, L = 0, T = 0, R = Width() and B  = Height() */
  IRECT GetBounds() const { return IRECT(0.f, 0.f, (float) Width(), (float) Height()); }
  
  /** /todo
   * @param keyHandlerFunc /todo */
  void SetKeyHandlerFunc(IKeyHandlerFunc func) { mKeyHandlerFunc = func; }

  /** /todo */
  void AttachImGui(std::function<void(IGraphics*)> drawFunc, std::function<void()> setupFunc = nullptr);
  
private:
  /* /todo */
  virtual void CreatePlatformImGui() {}
  
  /** /todo */
  virtual void PlatformResize(bool parentHasResized) {}
  
  /** /todo */
  virtual void DrawResize() {}
  
  /** Draw a region of the graphics (redrawing all contained items)
   * @param bounds /todo
   * @param scale /todo */
  void Draw(const IRECT& bounds, float scale);
  
  /** /todo
   * @param pControl /todo
   * @param bounds /todo
   * @param scale /todo */
  void DrawControl(IControl* pControl, const IRECT& bounds, float scale);
  
  /** Shows a pop up/contextual menu in relation to a rectangular region of the graphics context
   * @param control A reference to the IControl creating this pop-up menu. If it exists IControl::OnPopupMenuSelection() will be called on successful selection
   * @param menu Reference to an IPopupMenu class populated with the items for the platform menu
   * @param bounds The platform menu will popup at the bottom left hand corner of this rectangular region
   * @param isContext Determines if the menu is a contextual menu or not
   * @param valIdx The value index for the control value that the prompt relates to */
  void DoCreatePopupMenu(IControl& control, IPopupMenu& menu, const IRECT& bounds, int valIdx, bool isContext);
    
protected: // TODO: correct?
  /** /todo */
  void StartResizeGesture() { mResizingInProcess = true; };
  
#pragma mark - Control management
public:
  
  /** /todo
   * @param func /todo */
  void ForAllControlsFunc(std::function<void(IControl& control)> func);
  
  /** /todo
   * @tparam T /todo
   * @tparam Args /todo
   * @param method /todo
   * @param args /todo */
  template<typename T, typename... Args>
  void ForAllControls(T method, Args... args);
  
  /** For all standard controls in the main control stack perform a function
   * @param func A std::function to perform on each control */
  void ForStandardControlsFunc(std::function<void(IControl& control)> func);
  
  /** /todo
   * @tparam T /todo
   * @tparam Args /todo
   * @param method /todo
   * @param paramIdx /todo
   * @param args /todo */
  template<typename T, typename... Args>
  void ForMatchingControls(T method, int paramIdx, Args... args);

  /** /todo
   * @param paramIdx /todo
   * @param func /todo */
  void ForControlWithParam(int paramIdx, std::function<void(IControl& control)> func);
  
  /** \todo
   * @param group /todo
   * @param func /todo */
  void ForControlInGroup(const char* group, std::function<void(IControl& control)> func);
  
  /** Attach an IBitmapControl as the lowest IControl in the control stack to be the background for the graphics context
   * @param fileName CString fileName resource id for the bitmap image \todo check this */
  void AttachBackground(const char* fileName);

  /** Attach an IPanelControl as the lowest IControl in the control stack to fill the background with a solid color
   * @param color The color to fill the panel with */
  void AttachPanelBackground(const IPattern& color);
  
  /** Attach the default control to scale or increase the UI size by dragging the plug-in bottom right-hand corner
   * @param sizeMode Choose whether to scale or size the UI */
  void AttachCornerResizer(EUIResizerMode sizeMode = EUIResizerMode::Scale, bool layoutOnResize = false);

  /** Attach your own control to scale or increase the UI size by dragging the plug-in bottom right-hand corner
   * @param pControl control a control that inherits from ICornerResizerControl
   * @param sizeMode Choose whether to scale or size the UI */
  void AttachCornerResizer(ICornerResizerControl* pControl, EUIResizerMode sizeMode = EUIResizerMode::Scale, bool layoutOnResize = false);

  /** Attach a control for pop-up menus, to override platform style menus
   @param text The text style to use for the menu
   @param bounds The area that the menu should occupy /todo check */
  void AttachPopupMenuControl(const IText& text = DEFAULT_TEXT, const IRECT& bounds = IRECT());

  /** Shows a control to display the frame rate of drawing
   * @param enable \c true to show */
  void ShowFPSDisplay(bool enable);
  
  /** @return \c true if performance display is shown */
  bool ShowingFPSDisplay() { return mPerfDisplay != nullptr; }

  /** Attach a control for text entry, to override platform text entry */
  void AttachTextEntryControl();
  
  /** Attach an IControl to the graphics context and add it to the top of the control stack. The control is owned by the graphics context and will be deleted when the context is deleted.
   * @param pControl A pointer to an IControl to attach.
   * @param controlTag An integer tag that you can use to identify the control
   * @param group A CString that you can use to address controlled by group
   * @return The index of the control (and the number of controls in the stack) */
  int AttachControl(IControl* pControl, int controlTag = kNoTag, const char* group = "");

  /** @param idx The index of the control to get
   * @return A pointer to the IControl object at idx or nullptr if not found */
  IControl* GetControl(int idx) { return mControls.Get(idx); }

  /** @param controlTag The tag to look for
   * @return A pointer to the IControl object with the tag of nullptr if not found */
  IControl* GetControlWithTag(int controlTag);
  
  /** Get a pointer to the IControl that is currently captured i.e. during dragging
   * @return Pointer to currently captured control */
  IControl* GetCapturedControl() { return mMouseCapture; }

  /* Get the first control in the control list, the background */
  IControl* GetBackgroundControl() { return GetControl(0);  }
  
  /** @return Pointer to the special pop-up menu control, if one has been attached. \todo */
  IPopupMenuControl* GetPopupMenuControl() { return mPopupControl.get(); }
  
  /** @return Pointer to the special text entry control, if one has been attached. \todo */
  ITextEntryControl* GetTextEntryControl() { return mTextEntryControl.get(); }
  
  /** Helper method to style all of the controls which inherit IVectorBase
   * @param IVStyle Style for the controls */
  void StyleAllVectorControls(const IVStyle& style);
  
   /** This method is called after interacting with a control, so that any other controls linked to the same parameter index, will also be set dirty, and have their values updated.
    * @param pCaller The control that triggered the parameter change.
    * @param callerValIdx The index of the value in the control that triggered the parameter change. */
  void UpdatePeers(IControl* pCaller, int callerValIdx);
  
  /** @return The number of controls that have been added to this graphics context */
  int NControls() const { return mControls.GetSize(); }

  /** Remove controls from the control list above a particular index, (frees memory).  */
  void RemoveControls(int fromIdx);
  
  /** Removes all regular IControls from the control list, as well as special controls (frees memory). */
  void RemoveAllControls();
  
  /** Hide controls linked to a specific parameter
   * @param paramIdx The parameter index
   * @param hide /true to hide */
  void HideControl(int paramIdx, bool hide);

  /** Gray-out controls linked to a specific parameter
   * @param paramIdx The parameter index
   * @param gray /true to gray-out */
  void GrayOutControl(int paramIdx, bool gray);

  /** Calls SetDirty() on every control */
  void SetAllControlsDirty();
  
  /** Calls SetClean() on every control */
  void SetAllControlsClean();

private:
  /** /todo
   * @param x /todo
   * @param y /todo
   * @param mouseOver /todo
   * @return int /todo */
  int GetMouseControlIdx(float x, float y, bool mouseOver = false);
  
  /** /todo
   * @param x /todo
   * @param y /todo
   * @param capture /todo
   * @param mouseOver /todo
   * @return IControl* /todo */
  IControl* GetMouseControl(float x, float y, bool capture, bool mouseOver = false);
  
#pragma mark - Event handling
public:
  /** @param x The X coordinate in the graphics context at which the mouse event occurred
   * @param y The Y coordinate in the graphics context at which the mouse event occurred
   * @param mod IMouseMod struct contain information about the modifiers held */
  void OnMouseDown(float x, float y, const IMouseMod& mod);

  /** @param x The X coordinate in the graphics context at which the mouse event occurred
   * @param y The Y coordinate in the graphics context at which the mouse event occurred
   * @param mod IMouseMod struct contain information about the modifiers held */
  void OnMouseUp(float x, float y, const IMouseMod& mod);

  /** @param x The X coordinate in the graphics context at which the mouse event occurred
   * @param y The Y coordinate in the graphics context at which the mouse event occurred
   * @param dX Delta X value \todo explain
   * @param dY Delta Y value \todo explain
   * @param mod IMouseMod struct contain information about the modifiers held */
  void OnMouseDrag(float x, float y, float dX, float dY, const IMouseMod& mod);

  /** @param x The X coordinate in the graphics context at which the mouse event occurred
   * @param y The Y coordinate in the graphics context at which the mouse event occurred
   * @param mod IMouseMod struct contain information about the modifiers held
   * @return <#return value> */
  bool OnMouseDblClick(float x, float y, const IMouseMod& mod);

  /** @param x The X coordinate in the graphics context at which the mouse event occurred
   * @param y The Y coordinate in the graphics context at which the mouse event occurred
   * @param mod IMouseMod struct contain information about the modifiers held
   * @param delta Delta value \todo explain */
  void OnMouseWheel(float x, float y, const IMouseMod& mod, float delta);

  /** @param x The X coordinate in the graphics context of the mouse cursor at the time of the key press
   * @param y The Y coordinate in the graphics context of the mouse cursor at the time of the key press
   * @param key \todo
   * @return \c true if handled \todo check this */
  bool OnKeyDown(float x, float y, const IKeyPress& key);

  /** @param x The X coordinate in the graphics context of the mouse cursor at the time of the key press
   * @param y The Y coordinate in the graphics context of the mouse cursor at the time of the key press
   * @param key \todo
   * @return \c true if handled \todo check this */
  bool OnKeyUp(float x, float y, const IKeyPress& key);
  
  /** @param x The X coordinate in the graphics context at which to draw
   * @param y The Y coordinate in the graphics context at which to draw
   * @param mod IMouseMod struct contain information about the modifiers held
   * @return \c true if handled \todo check this */
  bool OnMouseOver(float x, float y, const IMouseMod& mod);

  /** \todo */
  void OnMouseOut();
  
  /** \todo */
  void OnSetCursor() { SetMouseCursor(mCursorType); }

  /** @param str A CString with the absolute path of the dropped item
   * @param x The X coordinate in the graphics context where the drag and drop occurred
   * @param y The Y coordinate in the graphics context where the drag and drop occurred */
  void OnDrop(const char* str, float x, float y);

  /** \todo */
  void OnGUIIdle();
  
  /** \todo */
  void OnResizeGesture(float x, float y);

  /** @param enable Set \c true if you want to handle mouse over messages. Note: this may increase the amount CPU usage if you redraw on mouse overs etc */
  void HandleMouseOver(bool enable) { mHandleMouseOver = enable; }

  /** Used to tell the graphics context to stop tracking mouse interaction with a control \todo internal only? */
  void ReleaseMouseCapture();

  /** @return \c true if the context can handle mouse overs */
  bool CanHandleMouseOver() const { return mHandleMouseOver; }

  /** @return An integer representing the control index in IGraphics::mControls which the mouse is over, or -1 if it is not */
  inline int GetMouseOver() const { return mMouseOverIdx; }

  /** Get the x, y position in the graphics context of the last mouse down message. Does not get cleared on mouse up etc.
   * @param x Where the X position will be stored
   * @param y Where the Y position will be stored */
  void GetMouseDownPoint(float& x, float&y) const { x = mMouseDownX; y = mMouseDownY; }
  
  /**  Set by the platform class if the mouse input is coming from a tablet/stylus
   * @param tablet \c true means input is from a tablet */
  void SetTabletInput(bool tablet) { mTabletInput = tablet; }
#pragma mark - Plug-in API Specific

  /** [AAX only] This can be called by the ProTools API class (e.g. IPlugAAX) in order to ascertain the parameter linked to the control under the mouse.
   * The purpose is to facillitate ProTool's special contextual menus (for configuring parameter automation)
   * @param x The X coordinate in the graphics context to check
   * @param y The Y coordinate in the graphics contextto check
   * @return An integer representing the parameter index that was found (or -1 if not found) */
  int GetParamIdxForPTAutomation(float x, float y);

  /** [AAX only]
   * @return An integer representing the last clicked parameter index (or -1 if none) */
  int GetLastClickedParamForPTAutomation();

  /** [AAX only] \todo
   * @param paramIdx The index of the parameter to highlight
   * @param isHighlighted /c true if the parameter should be highlighted
   * @param color An integer corresponding to AAX_EParameterHighlight \todo check Enum name */
  void SetPTParameterHighlight(int paramIdx, bool isHighlighted, int color);

  /** [VST3 primarily] In VST3 plug-ins this enable support for the IContextMenu interface,
   * which allows the host to add contextual options to e.g. automate a parameter associated with a control
   * @param controlIdx The index of the control in the control stack
   * @param paramIdx The parameter index associated with the control
   * @param x The X coordinate in the graphics context at which to popup the context menu
   * @param y The Y coordinate in the graphics context at which to popup the context menu */
  void PopupHostContextMenuForParam(int controlIdx, int paramIdx, float x, float y);

  /** /todo
   * @param pControl /todo
   * @param paramIdx /todo
   * @param x /todo
   * @param y /todo */
  void PopupHostContextMenuForParam(IControl* pControl, int paramIdx, float x, float y);
  
#pragma mark - Resource/File Loading
    
  /** Load a bitmap image from disk or from windows resource
   * @param fileNameOrResID CString file name or resource ID
   * @param nStates The number of states/frames in a multi-frame stacked bitmap
   * @param framesAreHorizontal Set \c true if the frames in a bitmap are stacked horizontally
   * @param targetScale Set \c to a number > 0 to explicity load e.g. an @2x.png
   * @return An IBitmap representing the image */
  virtual IBitmap LoadBitmap(const char* fileNameOrResID, int nStates = 1, bool framesAreHorizontal = false, int targetScale = 0);

  /** Load an SVG from disk or from windows resource
   * @param fileNameOrResID A CString absolute path or resource ID
   * @return An ISVG representing the image */
  virtual ISVG LoadSVG(const char* fileNameOrResID, const char* units = "px", float dpi = 72.f);
  
protected:
  /** /todo
   * @param fileNameOrResID /todo 
   * @param scale /todo
   * @param location /todo
   * @param ext /todo
   * @return APIBitmap* /todo */
  virtual APIBitmap* LoadAPIBitmap(const char* fileNameOrResID, int scale, EResourceLocation location, const char* ext) = 0;

  /** /todo
   * @param width /todo
   * @param height /todo
   * @param scale /todo
   * @param drawScale /todo
   * @return APIBitmap* /todo */
  virtual APIBitmap* CreateAPIBitmap(int width, int height, int scale, double drawScale) = 0;

  /** /todo
   * @param fontID /todo
   * @param font /todo
   * @return bool* /todo */
  virtual bool LoadAPIFont(const char* fontID, const PlatformFontPtr& font) = 0;

  /** /todo */
  virtual int AlphaChannel() const = 0;

  /** /todo */
  virtual bool FlippedBitmap() const = 0;

  /** Utility used by SearchImageResource/SearchBitmapInCache
   * @param sourceScale /todo
   * @param targetScale /todo */
  inline void SearchNextScale(int& sourceScale, int targetScale);

  /** Search for a bitmap image resource matching the target scale 
   * @param fileName /todo
   * @param type /todo 
   * @param result /todo
   * @param targetScale /todo
   * @param sourceScale /todo
   * @return EResourceLocation /todo */
  EResourceLocation SearchImageResource(const char* fileName, const char* type, WDL_String& result, int targetScale, int& sourceScale);

  /** Search the static storage cache for a bitmap image resource matching the target scale
   * @param fileName /todo
   * @param targetScale /todo
   * @param sourceScale /todo
   * @return  pointer to the bitmap in the cache,  or null pointer if not found */
  APIBitmap* SearchBitmapInCache(const char* fileName, int targetScale, int& sourceScale);

  /** /todo
   * @param text /todo
   * @param str /todo
   * @param bounds /todo
   * @param pBlend /todo */
  virtual void DoMeasureText(const IText& text, const char* str, IRECT& bounds) const = 0;
    
  /** /todo
   * @param text /todo
   * @param str /todo
   * @param bounds /todo
   * @param pBlend /todo */
  virtual void DoDrawText(const IText& text, const char* str, const IRECT& bounds, const IBlend* pBlend = nullptr) = 0;

  /** /todo
   * @param text /todo
   * @param bounds /todo
   * @param rect /todo */
  void DoMeasureTextRotation(const IText& text, const IRECT& bounds, IRECT& rect) const;
  
  /** /todo
   text
   * @param text /todo
   * @param bounds /todo
   * @param rect /todo
   * @param tx /todo
   * @param ty /todo */
  void CalulateTextRotation(const IText& text, const IRECT& bounds, IRECT& rect, double& tx, double& ty) const;
  
  /** @return float /todo */
  virtual float GetBackingPixelScale() const = 0;
  
#pragma mark -

private:
  void ClearMouseOver()
  {
    mMouseOver = nullptr;
    mMouseOverIdx = -1;
  }
  
  WDL_PtrList<IControl> mControls;

  // Order (front-to-back) ToolTip / PopUp / TextEntry / LiveEdit / Corner / PerfDisplay
  std::unique_ptr<ICornerResizerControl> mCornerResizer;
  std::unique_ptr<IPopupMenuControl> mPopupControl;
  std::unique_ptr<IFPSDisplayControl> mPerfDisplay;
  std::unique_ptr<ITextEntryControl> mTextEntryControl;
  std::unique_ptr<IControl> mLiveEdit;
  
  IPopupMenu mPromptPopupMenu;
  
  ECursor mCursorType = ECursor::ARROW;
  int mWidth;
  int mHeight;
  int mFPS;
  int mScreenScale = 1; // the scaling of the display that the UI is currently on e.g. 2 for retina
  float mDrawScale = 1.f; // scale deviation from  default width and height i.e stretching the UI by dragging bottom right hand corner
  int mIdleTicks = 0;
  IControl* mMouseCapture = nullptr;
  IControl* mMouseOver = nullptr;
  IControl* mInTextEntry = nullptr;
  IControl* mInPopupMenu = nullptr;
  bool mIsContextMenu;
  int mTextEntryValIdx = kNoValIdx;
  int mPopupMenuValIdx = kNoValIdx;
  int mMouseOverIdx = -1;
  float mMouseDownX = -1.f;
  float mMouseDownY = -1.f;
  float mMinScale;
  float mMaxScale;
  int mMinWidth;
  int mMaxWidth;
  int mMinHeight;
  int mMaxHeight;
  int mLastClickedParam = kNoParameter;
  bool mHandleMouseOver = false;
  bool mStrict = false;
  bool mEnableTooltips = false;
  bool mShowControlBounds = false;
  bool mShowAreaDrawn = false;
  bool mResizingInProcess = false;
  bool mLayoutOnResize = false;
  EUIResizerMode mGUISizeMode = EUIResizerMode::Scale;
  double mPrevTimestamp = 0.;
  IKeyHandlerFunc mKeyHandlerFunc = nullptr;
protected:
  IGEditorDelegate* mDelegate;
  void* mPlatformContext = nullptr;
  bool mCursorHidden = false;
  bool mCursorLock = false;
  bool mTabletInput = false;
  float mCursorX = -1.f;
  float mCursorY = -1.f;

  friend class IGraphicsLiveEdit;
  friend class ICornerResizerControl;
  friend class ITextEntryControl;
  
  std::stack<ILayer*> mLayers;
  
#ifdef IGRAPHICS_IMGUI
public:
  std::unique_ptr<ImGuiRenderer> mImGuiRenderer;
#endif
};<|MERGE_RESOLUTION|>--- conflicted
+++ resolved
@@ -640,16 +640,6 @@
    * @param y /todo */
   virtual void PathLineTo(float x, float y) {}
 
-<<<<<<< HEAD
-  /** /todo 
-   * @param x1 /todo
-   * @param y1 /todo
-   * @param x2 /todo
-   * @param y2 /todo
-   * @param x3 /todo
-   * @param y3 /todo */
-  virtual void PathCubicBezierTo(float x1, float y1, float x2, float y2, float x3, float y3) {}
-=======
   /** /todo
    * @param c1x  /todo
    * @param c1y  /todo
@@ -658,7 +648,6 @@
    * @param x2  /todo
    * @param y2  /todo */
   virtual void PathCubicBezierTo(float c1x, float c1y, float c2x, float c2y, float x2, float y2) {}
->>>>>>> 746d2b44
 
   /** /todo
    * @param cx /todo
