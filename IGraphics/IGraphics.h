/*
 ==============================================================================

 This file is part of the iPlug 2 library. Copyright (C) the iPlug 2 developers.

 See LICENSE.txt for  more info.

 ==============================================================================
*/

#pragma once

/**
 * @file
 * @copydoc IGraphics
 */

#ifndef NO_IGRAPHICS
#if defined(IGRAPHICS_AGG) + defined(IGRAPHICS_CAIRO) + defined(IGRAPHICS_NANOVG) + defined(IGRAPHICS_LICE) + defined(IGRAPHICS_CANVAS) != 1
#error Either NO_IGRAPHICS or one and only one choice of graphics library must be defined!
#endif
#endif

#ifdef AAX_API
#include "IPlugAAX_view_interface.h"
#endif

#include "IPlugConstants.h"
#include "IPlugLogger.h"

#include "IGraphicsConstants.h"
#include "IGraphicsStructs.h"
#include "IGraphicsUtilities.h"
#include "IGraphicsPopupMenu.h"
#include "IGraphicsEditorDelegate.h"

#include "heapbuf.h"
#include <stack>
#include <memory>

#ifdef OS_MAC
#ifdef FillRect
#undef FillRect
#endif

#ifdef DrawText
#undef DrawText
#endif
#endif

class IControl;
class IPopupMenuControl;
class ITextEntryControl;
class ICornerResizerBase;
class IFPSDisplayControl;
class IParam;

/**
 * \defgroup DrawClasses IGraphics::DrawClasses
 * \defgroup PlatformClasses IGraphics::PlatformClasses
*/

/**  The lowest level base class of an IGraphics context */
class IGraphics
#ifdef AAX_API
: public IPlugAAXView_Interface
#endif
{

public:
#pragma mark - IGraphics drawing API implementation

  /** Called at the beginning of drawing. Call base implementation if overridden. */
  virtual void BeginFrame();
  
  /** Called after platform view initialization, so that drawing classes can e.g. create an OpenGL context. */
  virtual void OnViewInitialized(void* pContext) {};
  
  /** Called after a platform view is destroyed, so that drawing classes can e.g. free any resources */
  virtual void OnViewDestroyed() {}; //TODO: should happen before platform view is destroyed?

  /** Called by some drawing API classes to finally blit the draw bitmap onto the screen or perform other cleanup after drawing */
  virtual void EndFrame() {};

  /** Draw an SVG image to the graphics context
   * @param svg The SVG image to the graphics context
   * @param bounds The rectangular region to draw the image in
   * @param pBlend Optional blend method, see IBlend documentation */
  virtual void DrawSVG(ISVG& svg, const IRECT& bounds, const IBlend* pBlend = 0) = 0;

  /** Draw an SVG image to the graphics context with rotation
   * @param svg The SVG image to draw to the graphics context
   * @param destCentreX The X coordinate in the graphics context of the centre point at which to rotate the image around. \todo check this
   * @param destCentreY The Y coordinate in the graphics context of the centre point at which to rotate the image around. \todo check this
   * @param width \todo
   * @param height \todo
   * @param angle The angle to rotate the bitmap mask at in degrees clockwise
   * @param pBlend Optional blend method, see IBlend documentation */
  virtual void DrawRotatedSVG(ISVG& svg, float destCentreX, float destCentreY, float width, float height, double angle, const IBlend* pBlend = 0) = 0;

  /** Draw a bitmap (raster) image to the graphics context
   * @param bitmap The bitmap image to draw to the graphics context
   * @param bounds The rectangular region to draw the image in
   * @param srcX The X coordinate in the source image to draw from \todo
   * @param srcY The Y coordinate in the source image to draw from \todo
   * @param pBlend Optional blend method, see IBlend documentation */
  virtual void DrawBitmap(IBitmap& bitmap, const IRECT& bounds, int srcX, int srcY, const IBlend* pBlend = 0) = 0;

  /** Draw a bitmap (raster) image to the graphics context, scaling the image to fit the bounds
   * @param bitmap The bitmap image to draw to the graphics context
   * @param bounds The rectangular region to draw the image in
   * @param pBlend Optional blend method, see IBlend documentation */
  virtual void DrawFittedBitmap(IBitmap& bitmap, const IRECT& bounds, const IBlend* pBlend = 0) = 0;
  
  /** Draw a bitmap (raster) image to the graphics context with rotation
   * @param bitmap The bitmap image to draw to the graphics context
   * @param destCentreX The X coordinate in the graphics context of the centre point at which to rotate the image around. \todo check this
   * @param destCentreY The Y coordinate in the graphics context of the centre point at which to rotate the image around. \todo check this
   * @param angle The angle of rotation in degrees
   * @param yOffsetZeroDeg \todo
   * @param pBlend Optional blend method, see IBlend documentation */
  virtual void DrawRotatedBitmap(IBitmap& bitmap, float destCentreX, float destCentreY, double angle, int yOffsetZeroDeg = 0, const IBlend* pBlend = 0) = 0;

  /** Draw a rotated, masked bitmap to the graphics context
   * @param base The base bitmap image to draw to the graphics context \todo explain base
   * @param mask The mask bitmap image to draw to the graphics context \todo explain mask
   * @param top The bitmap image to draw to the graphics context \todo explain top
   * @param x The X coordinate in the graphics context at which to draw
   * @param y The Y coordinate in the graphics context at which to draw
   * @param angle The angle to rotate the bitmap mask at in degrees clockwise
   * @param pBlend Optional blend method, see IBlend documentation */
  virtual void DrawRotatedMask(IBitmap& base, IBitmap& mask, IBitmap& top, float x, float y, double angle, const IBlend* pBlend = 0) = 0;

  /** Fill a rectangle corresponding to a pixel on a 1:1 screen with a color
   * @param color The color to fill the point with
   * @param x The X coordinate in the graphics context at which to draw
   * @param y The Y coordinate in the graphics context at which to draw
   * @param pBlend Optional blend method, see IBlend documentation */
  virtual void DrawPoint(const IColor& color, float x, float y, const IBlend* pBlend = 0) = 0;

  /** Draw a line to the graphics context
   * @param color The color to draw the line with
   * @param x1 The X coordinate in the graphics context of the start of the line
   * @param y1 The Y coordinate in the graphics context of the start of the line
   * @param x2 The X coordinate in the graphics context of the end of the line
   * @param y2 The Y coordinate in the graphics context of the end of the line
   * @param pBlend Optional blend method, see IBlend documentation
   * @param thickness Optional line thickness */
  virtual void DrawLine(const IColor& color, float x1, float y1, float x2, float y2, const IBlend* pBlend = 0, float thickness = 1.f) = 0;

  /** Draw a dotted line to the graphics context
   * @param color The color to draw the shape with
   * @param x1 The X coordinate in the graphics context of the start of the line
   * @param y1 The Y coordinate in the graphics context of the start of the line
   * @param x2 The X coordinate in the graphics context of the end of the line
   * @param y2 The Y coordinate in the graphics context of the end of the line
   * @param pBlend Optional blend method, see IBlend documentation
   * @param thickness Optional line thickness */
  virtual void DrawDottedLine(const IColor& color, float x1, float y1, float x2, float y2, const IBlend* pBlend = 0, float thickness = 1.f, float dashLen = 2.f) = 0;
  
  /** Draw a triangle to the graphics context
   * @param color The color to draw the shape with
   * @param x1 The X coordinate in the graphics context of the first vertex
   * @param y1 The Y coordinate in the graphics context of the first vertex
   * @param x2 The X coordinate in the graphics context of the second vertex
   * @param y2 The Y coordinate in the graphics context of the second vertex
   * @param x3 The X coordinate in the graphics context of the third vertex
   * @param y3 The Y coordinate in the graphics context of the third vertex
   * @param pBlend Optional blend method, see IBlend documentation
   * @param thickness Optional line thickness */
  virtual void DrawTriangle(const IColor& color, float x1, float y1, float x2, float y2, float x3, float y3, const IBlend* pBlend = 0, float thickness = 1.f) = 0;

  /** Draw a rectangle to the graphics context
   * @param bounds The rectangular area in which to draw the shape
   * @param color The color to draw the shape to draw the shape with
   * @param pBlend Optional blend method, see IBlend documentation
   * @param thickness Optional line thickness */
  virtual void DrawRect(const IColor& color, const IRECT& bounds, const IBlend* pBlend = 0, float thickness = 1.f) = 0;

  /** Draw a rounded rectangle to the graphics context
   * @param color The color to draw the shape with
   * @param bounds The rectangular region to draw the shape in
   * @param cornerRadius The corner radius in pixels
   * @param pBlend Optional blend method, see IBlend documentation
   * @param thickness Optional line thickness */
  virtual void DrawRoundRect(const IColor& color, const IRECT& bounds, float cornerRadius = 5.f, const IBlend* pBlend = 0, float thickness = 1.f) = 0;

  /** Draw a rounded rectangle to the graphics context with individual corner roundness
   * @param color The color to draw the shape with
   * @param bounds The rectangular region to draw the shape in
   * @param cRTL The top left corner radius in pixels
   * @param cRTR The top right corner radius in pixels
   * @param cRBR The bottom right corner radius in pixels
   * @param cRBL The bottom left corner radius in pixels
   * @param pBlend Optional blend method, see IBlend documentation
   * @param thickness Optional line thickness */
  virtual void DrawRoundRect(const IColor& color, const IRECT& bounds, float cRTL, float cRTR, float cRBR, float cRBL, const IBlend* pBlend = 0, float thickness = 1.f) = 0;
  
  /** Draw an arc to the graphics context
   * @param color The color to draw the shape with
   * @param cx The X coordinate in the graphics context of the centre of the circle on which the arc lies
   * @param cy The Y coordinate in the graphics context of the centre of the circle on which the arc lies
   * @param r The radius of the circle on which the arc lies
   * @param aMin the start angle  of the arc at in degrees clockwise where 0 is up
   * @param aMax the end angle  of the arc at in degrees clockwise where 0 is up
   * @param pBlend Optional blend method, see IBlend documentation
   * @param thickness Optional line thickness */
  virtual void DrawArc(const IColor& color, float cx, float cy, float r, float aMin, float aMax, const IBlend* pBlend = 0, float thickness = 1.f) = 0;

  /** Draw a circle to the graphics context
   * @param color The color to draw the shape with
   * @param cx The X coordinate in the graphics context of the centre of the circle
   * @param cy The Y coordinate in the graphics context of the centre of the circle
   * @param r The radius of the circle
   * @param pBlend Optional blend method, see IBlend documentation
   * @param thickness Optional line thickness */
  virtual void DrawCircle(const IColor& color, float cx, float cy, float r, const IBlend* pBlend = 0, float thickness = 1.f) = 0;
  
  /** Draw an ellipse within a rectangular region of the graphics context
   * @param color The color to draw the shape with
   * @param bounds The rectangular region to draw the shape in
   * @param pBlend Optional blend method, see IBlend documentation
   * @param thickness Optional line thickness */
  virtual void DrawEllipse(const IColor& color, const IRECT& bounds, const IBlend* pBlend = 0, float thickness = 1.f) = 0;
  
  /** Draw an ellipse around a central point given two radii and an angle of orientation
   * @param color The color to draw the shape with
   * @param x The X coordinate in the graphics context of the centre of the ellipse
   * @param y The Y coordinate in the graphics context of the centre of the ellipse
   * @param r1 The radius of the ellipse along the line found by rotating the x-axis by the angle
   * @param r2 The radius of the ellipse along the line found by rotating the y-axis by the angle
   * @param angle The angle rotates the radii r1 and r2 clockwise in degrees to adjust the orientation
   * @param pBlend Optional blend method, see IBlend documentation
   * @param thickness Optional line thickness */
  virtual void DrawEllipse(const IColor& color, float x, float y, float r1, float r2, float angle = 0.0, const IBlend* pBlend = 0, float thickness = 1.f) = 0;

  /** Draw a convex polygon to the graphics to the graphics context
   * @param color The color to draw the shape with
   * @param x Pointer to the first element in an array of X coordinates for the vertices of the polygon
   * @param y Pointer to the first element in an array of Y coordinates for the vertices of the polygon
   * @param nPoints The number of points in the coordinate arrays
   * @param pBlend Optional blend method, see IBlend documentation
   * @param thickness Optional line thickness */
  virtual void DrawConvexPolygon(const IColor& color, float* x, float* y, int nPoints, const IBlend* pBlend = 0, float thickness = 1.f) = 0;

  /** Draw a dotted rectangle to the graphics context
   * @param color The color to draw the shape with
   * @param bounds The rectangular region to draw the shape in
   * @param pBlend Optional blend method, see IBlend documentation
   * @param thickness Optional line thickness */
  virtual void DrawDottedRect(const IColor& color, const IRECT& bounds, const IBlend* pBlend = 0, float thickness = 1.f, float dashLen = 2.f) = 0;

  /** Fill a triangle in the graphics context with a color
   * @param color The color to fill the shape with
   * @param x1 The X coordinate in the graphics context of the first vertex
   * @param y1 The Y coordinate in the graphics context of the first vertex
   * @param x2 The X coordinate in the graphics context of the second vertex
   * @param y2 The Y coordinate in the graphics context of the second vertex
   * @param x3 The X coordinate in the graphics context of the third vertex
   * @param y3 The Y coordinate in the graphics context of the third vertex
   * @param pBlend Optional blend method, see IBlend documentation */
  virtual void FillTriangle(const IColor& color, float x1, float y1, float x2, float y2, float x3, float y3, const IBlend* pBlend = 0) = 0;

  /** Fill a rectangular region of the graphics context with a color
   * @param color The color to fill the shape with
   * @param bounds The rectangular region to fill the shape in
   * @param pBlend Optional blend method, see IBlend documentation */
  virtual void FillRect(const IColor& color, const IRECT& bounds, const IBlend* pBlend = 0) = 0;

  /** Fill a rounded rectangle in the graphics context with a color
   * @param color The color to fill the shape with
   * @param bounds The rectangular region to fill the shape in
   * @param cornerRadius The corner radius in pixels
   * @param pBlend Optional blend method, see IBlend documentation */
  virtual void FillRoundRect(const IColor& color, const IRECT& bounds, float cornerRadius = 5.f, const IBlend* pBlend = 0) = 0;

  /** Fill a rounded rectangle in the graphics context with a color
   * @param color The color to fill the shape with
   * @param bounds The rectangular region to fill the shape in
   * @param cRTL The top left corner radius in pixels
   * @param cRTR The top right corner radius in pixels
   * @param cRBR The bottom right corner radius in pixels
   * @param cRBL The bottom left corner radius in pixels
   * @param pBlend Optional blend method, see IBlend documentation */
  virtual void FillRoundRect(const IColor& color, const IRECT& bounds, float cRTL, float cRTR, float cRBR, float cRBL, const IBlend* pBlend = 0) = 0;
  
  /** Fill a circle in the graphics context with a color
   * @param color The color to fill the shape with
   * @param cx The X coordinate in the graphics context of the centre of the circle
   * @param cy The Y coordinate in the graphics context of the centre of the circle
   * @param r The radius of the circle
   * @param pBlend Optional blend method, see IBlend documentation */
  virtual void FillCircle(const IColor& color, float cx, float cy, float r, const IBlend* pBlend = 0) = 0;

  /** Fill an ellipse within a rectangular region of the graphics context
   * @param color The color to fill the shape with
   * @param bounds The rectangular region to fill the shape in
   * @param pBlend Optional blend method, see IBlend documentation */
  virtual void FillEllipse(const IColor& color, const IRECT& bounds, const IBlend* pBlend = 0) = 0;
  
  /** Fill an ellipse in the graphics context
   * @param color The color to draw the shape with
   * @param x The X coordinate in the graphics context of the centre of the ellipse
   * @param y The Y coordinate in the graphics context of the centre of the ellipse
   * @param r1 The radius of the ellipse along the line found by rotating the x-axis by the angle
   * @param r2 The radius of the ellipse along the line found by rotating the y-axis by the angle
   * @param angle The angle rotates the radii r1 and r2 clockwise in degrees to adjust the orientation
   * @param pBlend Optional blend method, see IBlend documentation */
  virtual void FillEllipse(const IColor& color, float x, float y, float r1, float r2, float angle = 0.0, const IBlend* pBlend = 0) = 0;
  
  /** Fill an arc segment in the graphics context with a color
   * @param color The color to fill the shape with
   * @param cx The X coordinate in the graphics context of the centre of the circle on which the arc lies
   * @param cy The Y coordinate in the graphics context of the centre of the circle on which the arc lies
   * @param r The radius of the circle on which the arc lies
   * @param aMin the start angle  of the arc at in degrees clockwise where 0 is up
   * @param aMax the end angle  of the arc at in degrees clockwise where 0 is up
   * @param pBlend Optional blend method, see IBlend documentation */
  virtual void FillArc(const IColor& color, float cx, float cy, float r, float aMin, float aMax, const IBlend* pBlend = 0) = 0;

  /** Fill a convex polygon in the graphics context with a color
   * @param color The color to fill the shape with
   * @param x Pointer to the first element in an array of X coordinates for the vertices of the polygon
   * @param y Pointer to the first element in an array of Y coordinates for the vertices of the polygon
   * @param nPoints The number of points in the coordinate arrays
   * @param pBlend Optional blend method, see IBlend documentation */
  virtual void FillConvexPolygon(const IColor& color, float* x, float* y, int nPoints, const IBlend* pBlend = 0) = 0;

  /** Draw some text to the graphics context in a specific rectangle
   * @param text An IText struct containing font and text properties and layout info
   * @param str The text string to draw in the graphics context
   * @param bounds The rectangular region in the graphics where you would like to draw the text
   * @return \todo */
  bool DrawText(const IText& text, const char* str, const IRECT& bounds, const IBlend* pBlend = 0);

  /** Draw some text to the graphics context at a point
   * @param text An IText struct containing font and text properties and layout info
   * @param str The text string to draw in the graphics context
   * @param x The x position in the graphics where you would like to draw the text
   * @param y The y position in the graphics where you would like to draw the text
   * @return \todo */
  bool DrawText(const IText& text, const char* str, float x, float y, const IBlend* pBlend = 0);
  
  /** Measure the rectangular region that some text will occupy
   * @param text An IText struct containing font and text properties and layout info
   * @param str The text string to draw in the graphics context
   * @param bounds after calling the method this IRECT will be updated with the rectangular region the text will occupy
   * @return \todo */
  virtual bool MeasureText(const IText& text, const char* str, IRECT& bounds);

  /** Get the color of a point in the graphics context. On a 1:1 screen this corresponds to a pixel. \todo check this
   * @param x The X coordinate in the graphics context of the pixel
   * @param y The Y coordinate in the graphics context of the pixel
   * @return An IColor specifiying the color of the pixel at x,y */
  virtual IColor GetPoint(int x, int y)  = 0;

  /** Gets a void pointer to IGraphics Draw Class context data (e.g raw framebuffer).
   * See draw class implementation headers (e.g. IGraphicsLice.h) for what you can cast the void pointer to */
   virtual void* GetDrawContext() = 0;

  /** @return A CString representing the Drawing API in use e.g. "LICE" */
  virtual const char* GetDrawingAPIStr() = 0;

#pragma mark - IGraphics drawing API implementation (bitmap handling)
  virtual IBitmap ScaleBitmap(const IBitmap& srcbitmap, const char* cacheName, int targetScale);
  virtual void RetainBitmap(const IBitmap& bitmap, const char* cacheName);
  virtual void ReleaseBitmap(const IBitmap& bitmap);
  IBitmap GetScaledBitmap(IBitmap& src);

#pragma mark - IGraphics base implementation - drawing helpers

  /** Draws a bitmap into the graphics context. NOTE: this helper method handles multi-frame bitmaps, indexable via frame
   * @param bitmap - the bitmap to draw
   * @param bounds - where to draw the bitmap
   * @param frame - the frame index of the bitmap to draw (when bitmap is multi-frame)
   * @param pBlend - blend operation */
  void DrawBitmap(IBitmap& bitmap, const IRECT& bounds, int frame = 1, const IBlend* pBlend = 0);

  /** Draws mono spaced bitmap text. Useful for identical looking text on multiple platforms.
   * @param bitmap the bitmap containing glyphs to draw
   * @param bounds where to draw the bitmap
   * @param text text properties (note - many of these are irrelevant for bitmapped text)
   * @param pBlend blend operation
   * @param str the string to draw
   * @param vCenter centre the text vertically
   * @param multiline should the text spill onto multiple lines
   * @param charWidth how wide is a character in the bitmap
   * @param charHeight how high is a character in the bitmap
   * @param charOffset what is the offset between characters drawn */
  void DrawBitmapedText(IBitmap& bitmap, IRECT& bounds, IText& text, IBlend* pBlend, const char* str, bool vCenter = true, bool multiline = false, int charWidth = 6, int charHeight = 12, int charOffset = 0);

  /** Draw a vertical line, within a rectangular region of the graphics context
   * @param color The color to draw the line with
   * @param bounds The rectangular region to draw the line in
   * @param x \todo
   * @param pBlend Optional blend method, see IBlend documentation
   * @param thickness Optional line thickness */
  void DrawVerticalLine(const IColor& color, const IRECT& bounds, float x, const IBlend* pBlend = 0, float thickness = 1.f);

  /** Draw a horizontal line, within a rectangular region of the graphics context
   * @param color The color to draw the line with
   * @param bounds The rectangular region to draw the line in
   * @param y \todo
   * @param pBlend Optional blend method, see IBlend documentation
   * @param thickness Optional line thickness */
  void DrawHorizontalLine(const IColor& color, const IRECT& bounds, float y, const IBlend* pBlend = 0, float thickness = 1.f);

  /** \todo
   * @param color The color to draw the line with
   * @param xi \todo
   * @param yLo \todo
   * @param yHi \todo
   * @param pBlend Optional blend method, see IBlend documentation*/
  void DrawVerticalLine(const IColor& color, float xi, float yLo, float yHi, const IBlend* pBlend = 0, float thickness = 1.f);

  /** \todo
   * @param color The color to draw the line with
   * @param xi \todo
   * @param yLo \todo
   * @param yHi \todo
   * @param pBlend Optional blend method, see IBlend documentation*/
  void DrawHorizontalLine(const IColor& color, float yi, float xLo, float xHi, const IBlend* pBlend = 0, float thickness = 1.f);

  /** Draw a radial line to the graphics context, useful for pointers on dials
   * @param color The color to draw the line with
   * @param cx centre point x coordinate
   * @param cy centre point y coordinate
   * @param angle The angle to draw at in degrees clockwise where 0 is up
   * @param rMin minima of the radial line (distance from cx,cy)
   * @param rMax maxima of the radial line (distance from cx,cy)
   * @param pBlend Optional blend method, see IBlend documentation
   * @param thickness Optional line thickness */
  void DrawRadialLine(const IColor& color, float cx, float cy, float angle, float rMin, float rMax, const IBlend* pBlend = 0, float thickness = 1.f);

  /** Draw a grid to the graphics context
   * @param color The color to draw the grid lines with
   * @param bounds The rectangular region to fill the grid in
   * @param gridSizeH The width of the grid cells
   * @param gridSizeV The height of the grid cells
   * @param pBlend Optional blend method, see IBlend documentation
   * @param thickness Optional line thickness */
  virtual void DrawGrid(const IColor& color, const IRECT& bounds, float gridSizeH, float gridSizeV, const IBlend* pBlend = 0, float thickness = 1.f);

  virtual void DrawData(const IColor& color, const IRECT& bounds, float* normYPoints, int nPoints, float* normXPoints = nullptr, const IBlend* pBlend = 0, float thickness = 1.f);
  
#pragma mark - IGraphics drawing API layer support
    
  void StartLayer(const IRECT& r);
  ILayerPtr EndLayer();
  bool CheckLayer(const ILayerPtr& layer);
  void DrawLayer(const ILayerPtr& layer);
  void DrawRotatedLayer(const ILayerPtr& layer, double angle);
    
  /** Applies a dropshadow directly onto a layer
  * @param layer - the layer to add the shadow to 
  * @param shadow - the shadow to add */
  void ApplyLayerDropShadow(ILayerPtr& layer, const IShadow& shadow);
    
private:
  virtual void UpdateLayer() {}

public:
  
#pragma mark - IGraphics drawing API Path support

  virtual bool HasPathSupport() const { return false; }

  virtual void PathClear() {}
  virtual void PathClose() {}

  void PathLine(float x1, float y1, float x2, float y2)
  {
    PathMoveTo(x1, y1);
    PathLineTo(x2, y2);
  }

  void PathRadialLine(float cx, float cy, float angle, float rMin, float rMax);

  virtual void PathTriangle(float x1, float y1, float x2, float y2, float x3, float y3) {}
  virtual void PathRect(const IRECT& bounds) {}
  virtual void PathRoundRect(const IRECT& bounds, float ctl, float ctr, float cbl, float cbr) {}
  virtual void PathRoundRect(const IRECT& bounds, float cr = 5.f) {}
  virtual void PathArc(float cx, float cy, float r, float aMin, float aMax) {}
  virtual void PathCircle(float cx, float cy, float r) {}
  virtual void PathEllipse(float x, float y, float r1, float r2, float angle = 0.0) {}
  virtual void PathEllipse(const IRECT& bounds) {}
  virtual void PathConvexPolygon(float* x, float* y, int nPoints) {}

  virtual void PathMoveTo(float x, float y) {}
  virtual void PathLineTo(float x, float y) {}
  virtual void PathCurveTo(float x1, float y1, float x2, float y2, float x3, float y3) {}

  virtual void PathStroke(const IPattern& pattern, float thickness, const IStrokeOptions& options = IStrokeOptions(), const IBlend* pBlend = 0) {}
  virtual void PathFill(const IPattern& pattern, const IFillOptions& options = IFillOptions(), const IBlend* pBlend = 0) {}

  virtual void PathTransformSave() {}
  virtual void PathTransformRestore() {}
  virtual void PathTransformReset(bool clearStates = false) {}
  virtual void PathTransformTranslate(float x, float y) {}
  virtual void PathTransformScale(float scaleX, float scaleY) {}
  virtual void PathTransformScale(float scale) {}
  virtual void PathTransformRotate(float angle) {}
  virtual void PathTransformSkew(float xAngle, float yAngle) {}
  virtual void PathTransformMatrix(const IMatrix& matrix) {}

  virtual void PathClipRegion(const IRECT r = IRECT()) {}
  
  virtual void DrawBoxShadow(const IRECT& bounds, float cr = 0.f, float ydrop = 2.f, float pad = 10.f, const IBlend* pBlend = 0) {};

private:
    
  /** This is used to prepare a particular area of the display for drawing, normally resulting in clipping of the region.
   * @param bounds The rectangular region to prepare  */
  virtual void PrepareRegion(const IRECT& bounds) = 0;
 
public:
    
#pragma mark - IGraphics platform implementation
  /** Call to hide the mouse cursor */ 
  virtual void HideMouseCursor(bool hide = true, bool lock = true) = 0;

  /** Force move the mouse cursor to a specific position in the graphics context
   * @param x New X position in pixels
   * @param y New Y position in pixels */
  virtual void MoveMouseCursor(float x, float y) = 0;
  
  /** Sets the mouse cursor to one of ECursor
   * @param cursor The cursor type */
  virtual void SetMouseCursor(ECursor cursor = ECursor::ARROW) = 0;

  /** Call to force end text entry (will cancel any half input text \todo check) */
  virtual void ForceEndUserEdit() = 0;
    
  /** Open a new platform view for this graphics context
   * @param pParentWnd void pointer to parent platform window or view handle (if applicable) \todo check
   * @return void pointer to newly created IGraphics platform view */
  virtual void* OpenWindow(void* pParentWnd) = 0;

  /** Close the platform view for this graphics context */
  virtual void CloseWindow() = 0;

  /** Get a pointer to the platform view e.g. HWND or NSView for this graphics context
   * return void pointer to platform window or view handle */
  virtual void* GetWindow() = 0;

  /** @return /true if the platform window/view is open */
  virtual bool WindowIsOpen() { return GetWindow(); }

  /** Get text from the clipboard
   * @param str A WDL_String that will be filled with the text that is currently on the clipboard
   * @return /c true on success */
  virtual bool GetTextFromClipboard(WDL_String& str) = 0;

  /** Call this if you modify control tool tips at runtime. \todo explain */
  virtual void UpdateTooltips() = 0;

  /** Pop up a modal platform message box dialog. NOTE: this method will block the main thread
   * @param str The text message to display in the dialogue
   * @param caption The title of the message box window \todo check
   * @param type EMessageBoxType describing the button options available \see EMessageBoxType
   * @return \todo check */
  virtual int ShowMessageBox(const char* str, const char* caption, EMessageBoxType type) = 0;

  /** Create a text entry box
   * @param control The control that the text entry belongs to. If this control is linked to a parameter, the text entry will be configured with initial text matching the parameter value
   * @param text An IText struct to set the formatting of the text entry box
   * @param bounds The rectangular region in the graphics context that the text entry will occupy.
   * @param str A CString to specify the default text to display when the text entry box is opened (unless the control specified by the first argument is linked to a parameter) */
  void CreateTextEntry(IControl& control, const IText& text, const IRECT& bounds, const char* str = "");

  /** Create a platform file prompt dialog to choose a file/directory path for opening/saving a file/directory. NOTE: this method will block the main thread
   * @param fileName Non const WDL_String reference specifying the file name. Set this prior to calling the method for save dialogs, to provide a default file name. For load dialogs, on successful selection of a file this will get set to the file’s name.
   * @param path WDL_String reference where the path will be put on success or empty string on failure/user cancelled
   * @param action Determines whether this is an open dialog or a save dialog
   * @param extensions A comma separated CString list of file extensions to filter in the dialog (e.g. “.wav, .aif” \todo check */
  virtual void PromptForFile(WDL_String& fileName, WDL_String& path, EFileAction action = kFileOpen, const char* extensions = 0) = 0;

  /** Create a platform file prompt dialog to choose a directory path for opening/saving a directory. NOTE: this method will block the main thread
   * @param dir Non const WDL_String reference specifying the directory path. Set this prior to calling the method for save dialogs, to provide a default path. For load dialogs, on successful selection of a directory this will get set to the full path. */
  virtual void PromptForDirectory(WDL_String& dir) = 0;

  /** Create a platform color chooser dialog. NOTE: this method will block the main thread
   * @param color When a color is chosen the IColor referenced will be updated with the new color
   * @param str The text to display in the dialog box e.g. "Please choose a color..."
   * @return /true if prompt completed successfully */
  virtual bool PromptForColor(IColor& color, const char* str = "") = 0;
  
  virtual void CreateWebView(const IRECT& bounds, const char* url) {};

  /** Open a URL in the platform’s default browser
   * @param url CString specifying the URL to open
   * @param msgWindowTitle \todo ?
   * @param confirmMsg \todo ?
   * @param errMsgOnFailure \todo ?
   * @return /true on success */
  virtual bool OpenURL(const char* url, const char* msgWindowTitle = 0, const char* confirmMsg = 0, const char* errMsgOnFailure = 0) = 0;

  /** @return A CString representing the Platform API in use e.g. "macOS" */
  virtual const char* GetPlatformAPIStr() { return ""; }

  /** @param path WDL_String reference where the path will be put on success or empty string on failure
   * @param select et \c true if you want to select the item in Explorer/Finder
   * @return \c true on success (if the path was valid) */
  virtual bool RevealPathInExplorerOrFinder(WDL_String& path, bool select = false) { return false; }

  /** Used on Windows to set the HINSTANCE handle, which allows graphics APIs to load resources from the binary. \todo doesn’t this do something on Mac too?
   * @param pInstance void pointer to the platform instance */
  virtual void SetPlatformInstance(void* pInstance) {}

  /** Get a void pointer that can be cast back to HINSTANCE \todo what about Mac? */
  virtual void* GetPlatformInstance() { return nullptr; }

  /** Set the platform draw context
   * Used in order to set the platform level draw context - CGContextRef context on macOS and the GDI HDC draw context handle on Windows.
   * @param pContext void pointer to CGContextRef or HDC */
  virtual void SetPlatformContext(void* pContext) { mPlatformContext = pContext; }

  /** Get the platform level draw context - an HDC or CGContextRef
   * @return void pointer to an HDC or CGContext */
  void* GetPlatformContext() { return mPlatformContext; }
  
  /** Convert an x, y position in the view to screen coordinates
   * @param x the x position to convert
   * @param y the y position to convert */
  virtual void ClientToScreen(float& x, float& y) {};

  /** Find the full, absolute path of a resource based on it's file name (e.g. “background.png”) and type (e.g. “PNG”)
   * On macOS resources are usually included inside the bundle resources folder. In that case you provide a filename and this method will return the absolute path to the resource. In some cases you may want to provide an absolute path to a file in a shared resources folder here (for example if you want to reduce the disk footprint of multiple bundles, such as when you have multiple plug-in formats installed).
   * On Windows resources are usually baked into the binary via the resource compiler. In this case the fileName argument is the resource id. The .rc file must include these ids, otherwise you may hit a runtime assertion. It is also possible to pass in an absolute path in order to share resources between binaries.
   * Behind the scenes this method will make sure resources are loaded statically in memory.
   * @param filename The resource filename including extension. If no resource is found the method will then check fileName as if it is an absolute path.
   * @param type \todo
   * @param result WDL_String which will contain the full path of the resource of success
   * @return \c true on success */
  virtual bool OSFindResource(const char* fileName, const char* type, WDL_String& result) = 0;

  /** Get the bundle ID on macOS and iOS, returns emtpy string on other OSs */
  virtual const char* GetBundleID() { return ""; }
#pragma mark - IGraphics base implementation
  IGraphics(IGEditorDelegate& dlg, int w, int h, int fps = 0, float scale = 1.);
  virtual ~IGraphics();

  /** Called by the platform IGraphics class XXXXX /todo and when moving to a new screen with different DPI
   * @param scale The scale of the display, typically 2 on a macOS retina screen */
  void SetScreenScale(int scale);
    
  /** Called repeatedly at frame rate by the platform class to check what the graphics context says is dirty
   * @param bounds The rectangular region which will be added to to mark what is dirty in the context
   * @return /c true if a control is dirty */
  bool IsDirty(IRECTList& rects);

  /** Called by the platform class when an area needs to be redrawn
   * @param rects A set of rectangular regions to draw */
  void Draw(IRECTList& rects);

  /** This method is called after interacting with a control, so that any other controls linked to the same parameter index, will also be set dirty, and have their values updated.
   * @param pCaller The control that triggered the parameter change. */
  void UpdatePeers(IControl* pCaller);

  /** Prompt for user input either using a text entry or pop up menu
   * @param control Reference to the control which the prompt relates to
   * @param bounds Rectangular region of the graphics context that the prompt (e.g. text entry box) should occupy */
  void PromptUserInput(IControl& control, const IRECT& bounds);

  /** Called by the platform class after returning from a prompt (typically a text entry) in order to update a control with a new value
   * @param control Reference to the control which the call relates to
   * @param str The new value as a CString */
  void SetControlValueFromStringAfterPrompt(IControl& control, const char* str);

  /** Shows a pop up/contextual menu in relation to a rectangular region of the graphics context
   * @param menu Reference to an IPopupMenu class populated with the items for the platform menu
   * @param bounds The platform menu will popup at the bottom left hand corner of this rectangular region
   * @param pCaller A pointed to the IControl creating this pop-up menu. If it exists IControl::OnPopupMenuSelection() will be called on successful selection
   * @return Pointer to an IPopupMenu that represents the menu that user finally clicked on (might not be the same as menu if they clicked a submenu) */
  IPopupMenu* CreatePopupMenu(IPopupMenu& menu, const IRECT& bounds, IControl* pCaller = nullptr);

  /** Shows a pop up/contextual menu at point in the graphics context
   * @param x The X coordinate in the graphics context at which to pop up the menu
   * @param y The Y coordinate in the graphics context at which to pop up the menu
   * @param pCaller A pointer to the IControl creating this pop-up menu. If it exists IControl::OnPopupMenuSelection() will be called on successful selection
   * @return Pointer to an IPopupMenu that represents the menu that user finally clicked on (might not be the same as menu if they clicked a submenu) */
  IPopupMenu* CreatePopupMenu(IPopupMenu& menu, float x, float y, IControl* pCaller = nullptr) { const IRECT bounds = IRECT(x,y,x,y); return CreatePopupMenu(menu, bounds, pCaller); }

  void SetScaleConstraints(float lo, float hi)
  {
    mMinScale = std::min(lo, hi);
    mMaxScale = std::max(lo, hi);
  }
  
  void SetSizeConstraints(int widthLo, int widthHi, int heightLo, int heightHi)
  {
    mMinWidth = std::min(widthLo, widthHi);
    mMaxWidth = std::max(widthLo, widthHi);
    mMinHeight = std::min(heightLo, heightHi);
    mMaxHeight = std::max(heightLo, heightHi);
  }
  
  /** \todo detailed description of how this works
   * @param w New width in pixels
   * @param h New height in pixels
   * @param scale New scale ratio */
  void Resize(int w, int h, float scale);
  
  /** Enables strict drawing mode. \todo explain strict drawing
   * @param strict Set /true to enable strict drawing mode */
  void SetStrictDrawing(bool strict);

  /** Gets the width of the graphics context
   * @return A whole number representing the width of the graphics context in pixels on a 1:1 screen */
  int Width() const { return mWidth; }

  /** Gets the height of the graphics context
   * @return A whole number representing the height of the graphics context in pixels on a 1:1 screen */
  int Height() const { return mHeight; }

  /** Gets the width of the graphics context including scaling (not display scaling!)
   * @return A whole number representing the width of the graphics context with scaling in pixels on a 1:1 screen */
  int WindowWidth() const { return int((float) mWidth * mDrawScale); }

  /** Gets the height of the graphics context including scaling (not display scaling!)
   * @return A whole number representing the height of the graphics context with scaling in pixels on a 1:1 screen */
  int WindowHeight() const { return int((float) mHeight * mDrawScale); }

  /** Gets the drawing frame rate
   * @return A whole number representing the desired frame rate at which the graphics context is redrawn. NOTE: the actual frame rate might be different */
  int FPS() const { return mFPS; }

  /** Gets the graphics context scaling factor.
   * @return The scaling applied to the graphics context */
  float GetDrawScale() const { return mDrawScale; }

  /** Gets the display scaling factor
    * @return The scale factor of the display on which this graphics context is currently located */
  int GetScreenScale() const { return mScreenScale; }

  /** Gets a pointer to the delegate class that handles communication to and from this graphics context.
   * @return pointer to the delegate */
  IGEditorDelegate* GetDelegate() { return &mDelegate; }

  /** Attach an IBitmapControl as the lowest IControl in the control stack to be the background for the graphics context
   * @param fileName CString fileName resource id for the bitmap image \todo check this */
  void AttachBackground(const char* fileName);

  /** Attach an IPanelControl as the lowest IControl in the control stack to fill the background with a solid color
   * @param color The color to fill the panel with */
  void AttachPanelBackground(const IColor& color);
  
  /** Attach the default control to scale or increase the UI size by dragging the plug-in bottom right-hand corner
   * @param sizeMode Choose whether to scale or size the UI */
  void AttachCornerResizer(EUIResizerMode sizeMode = EUIResizerMode::kUIResizerScale, bool layoutOnResize = false);

  /** Attach your own control to scale or increase the UI size by dragging the plug-in bottom right-hand corner
   * @param pControl control a control that inherits from ICornerResizerBase
   * @param sizeMode Choose whether to scale or size the UI */
  void AttachCornerResizer(ICornerResizerBase* pControl, EUIResizerMode sizeMode = EUIResizerMode::kUIResizerScale, bool layoutOnResize = false);

  /** Attach a control for pop-up menus, to override platform style menus
   * @param pControl A control that inherits from IPopupMenuControl */
  void AttachPopupMenuControl(const IText& text = DEFAULT_TEXT, const IRECT& bounds = IRECT());
  
<<<<<<< HEAD
  /** Attach a control for displaying the FPS on top of the UI */
  void AttachPerformanceDisplay();
  
  /** Attach a control for text entry, to override platform text entry */
  void AttachTextEntryControl();
  
=======
  void SetKeyHandlerFunc(std::function<bool(int)> keyHandlerFunc) { mKeyHandlerFunc = keyHandlerFunc; }
  
  /** Shows a control to display the frame rate of drawing
   * @param enable \c true to show */
  void ShowFPSDisplay(bool enable);
  
  /** @return \c true if performance display is shown */
  bool ShowingFPSDisplay() { return mPerfDisplay != nullptr; }
>>>>>>> 6cfc5d52
  /** Attach an IControl to the graphics context and add it to the top of the control stack. The control is owned by the graphics context and will be deleted when the context is deleted.
   * @param pControl A pointer to an IControl to attach.
   * @param controlTag An integer tag that you can use to identify the control
   * @param group A CString that you can use to address controlled by group
   * @return The index of the control (and the number of controls in the stack) */
  int AttachControl(IControl* pControl, int controlTag = kNoTag, const char* group = "");

  /** @param idx The index of the control to get
   * @return A pointer to the IControl object at idx or nullptr if not found */
  IControl* GetControl(int idx) { return mControls.Get(idx); }

  /** @param controlTag The tag to look for
   * @return A pointer to the IControl object with the tag of nullptr if not found */
  IControl* GetControlWithTag(int controlTag);
  
  /** Get a pointer to the IControl that is currently captured i.e. during dragging
   * @return Pointer to currently captured control */
  IControl* GetCapturedControl() { return mMouseCapture; }
  
  /** @return The number of controls that have been added to this graphics context */
  int NControls() const { return mControls.GetSize(); }

  /** Remove controls from the control list above a particular index, (frees memory).  */
  void RemoveControls(int fromIdx);
  
  /** Removes all regular IControls from the control list, as well as special controls (frees memory). */
  void RemoveAllControls();
  
  /** @param paramIdx <#paramIdx>
   * @param hide <#hide> */
  void HideControl(int paramIdx, bool hide);

  /** @param paramIdx <#paramIdx>
   * @param gray <#gray>
  */
  void GrayOutControl(int paramIdx, bool gray);

  /** @param paramIdx <#paramIdx>
   * @param lo <#lo>
   * @param hi <#hi>
   * @param normalized <#normalized>*/
  void ClampControl(int paramIdx, double lo, double hi, bool normalized);

  /***/
  void ForControlWithParam(int paramIdx, std::function<void(IControl& control)> func);

  /***/
  void ForControlInGroup(const char* group, std::function<void(IControl& control)> func);

  /***/
  void SetAllControlsDirty();
  
  /***/
  void SetAllControlsClean();
  
  /** @param x The X coordinate in the graphics context at which the mouse event occurred
   * @param y The Y coordinate in the graphics context at which the mouse event occurred
   * @param mod IMouseMod struct contain information about the modifiers held */
  void OnMouseDown(float x, float y, const IMouseMod& mod);

  /** @param x The X coordinate in the graphics context at which the mouse event occurred
   * @param y The Y coordinate in the graphics context at which the mouse event occurred
   * @param mod IMouseMod struct contain information about the modifiers held */
  void OnMouseUp(float x, float y, const IMouseMod& mod);

  /** @param x The X coordinate in the graphics context at which the mouse event occurred
   * @param y The Y coordinate in the graphics context at which the mouse event occurred
   * @param dX Delta X value \todo explain
   * @param dY Delta Y value \todo explain
   * @param mod IMouseMod struct contain information about the modifiers held */
  void OnMouseDrag(float x, float y, float dX, float dY, const IMouseMod& mod);

  /** @param x The X coordinate in the graphics context at which the mouse event occurred
   * @param y The Y coordinate in the graphics context at which the mouse event occurred
   * @param mod IMouseMod struct contain information about the modifiers held
   * @return <#return value> */
  bool OnMouseDblClick(float x, float y, const IMouseMod& mod);

  /** @param x The X coordinate in the graphics context at which the mouse event occurred
   * @param y The Y coordinate in the graphics context at which the mouse event occurred
   * @param mod IMouseMod struct contain information about the modifiers held
   * @param delta Delta value \todo explain */
  void OnMouseWheel(float x, float y, const IMouseMod& mod, float delta);

  /** @param x The X coordinate in the graphics context of the mouse cursor at the time of the key press
   * @param y The Y coordinate in the graphics context of the mouse cursor at the time of the key press
   * @param key An integer represent the key pressed, see EIPlugKeyCodes
   * @return \c true if handled \todo check this */
  bool OnKeyDown(float x, float y, int key);

  /** @param x The X coordinate in the graphics context at which to draw
   * @param y The Y coordinate in the graphics context at which to draw
   * @param mod IMouseMod struct contain information about the modifiers held
   * @return \c true if handled \todo check this */
  bool OnMouseOver(float x, float y, const IMouseMod& mod);

  /** TODO: not called on mac*/
  void OnMouseOut();

  /** @param str A CString with the absolute path of the dropped item
   * @param x The X coordinate in the graphics context where the drag and drop occurred
   * @param y The Y coordinate in the graphics context where the drag and drop occurred */
  void OnDrop(const char* str, float x, float y);

  /***/
  void OnGUIIdle();
  
  /***/
  void OnResizeGesture(float x, float y);

  /** @param enable Set \c true if you want to handle mouse over messages. Note: this may increase the amount CPU usage if you redraw on mouse overs etc */
  void HandleMouseOver(bool canHandle) { mHandleMouseOver = canHandle; }

  /** Used to tell the graphics context to stop tracking mouse interaction with a control \todo internal only? */
  void ReleaseMouseCapture();

  /** @param enable Set \c true to enable tool tips when the user mouses over a control */
  void EnableTooltips(bool enable);

  /** Call this method in order to create tool tips for every IControl that show the associated parameter's name */
  void AssignParamNameToolTips();

  /** @param enable Set \c true if you wish to draw the rectangular region of the graphics context occupied by each IControl in mControls  */
  inline void ShowControlBounds(bool enable) { mShowControlBounds = enable; SetAllControlsDirty(); }

  /** @param enable Set \c true if you wish to show the rectangular region that is drawn on each frame, in order to debug redraw problems */
  inline void ShowAreaDrawn(bool enable) { mShowAreaDrawn = enable; if(!enable) SetAllControlsDirty(); }
  
  /**@return \c true if showning the area drawn on each frame */
  bool ShowAreaDrawnEnabled() const { return mShowAreaDrawn; }

  /**@return \c true if showning the control bounds */
  bool ShowControlBoundsEnabled() const { return mShowControlBounds; }
  
  /** Live edit mode allows you to relocate controls at runtime in debug builds and save the locations to a predefined file (e.g. main plugin .cpp file) \todo we need a separate page for liveedit info
   * @param enable Set \c true if you wish to enable live editing mode
   * @param file The absolute path of the file which contains the layout info (correctly tagged) for live editing
   * @param gridsize The size of the layout grid in pixels */
  void EnableLiveEdit(bool enable/*, const char* file = 0, int gridsize = 10*/);
  
  /**@return \c true if live edit mode is enabled */
  bool LiveEditEnabled() const { return mLiveEdit != nullptr; }

  /** Returns an IRECT that represents the entire UI bounds
   * This is useful for programatically arranging UI elements by slicing up the IRECT using the various IRECT methods
   * @return An IRECT that corresponds to the entire UI area, with, L = 0, T = 0, R = Width() and B  = Height() */
  IRECT GetBounds() const { return IRECT(0.f, 0.f, (float) Width(), (float) Height()); }

  /** @return \c true if the context can handle mouse overs */
  bool CanHandleMouseOver() const { return mHandleMouseOver; }

  /** @return An integer representing the control index in IGraphics::mControls which the mouse is over, or -1 if it is not */
  inline int GetMouseOver() const { return mMouseOverIdx; }

  /** Get the x, y position in the graphics context of the last mouse down message. Does not get cleared on mouse up etc.
   * @param x Where the X position will be stored
   * @param float&y Where the Y position will be stored */
  void GetMouseDownPoint(float& x, float&y) const { x = mMouseDownX; y = mMouseDownY; }
  
  /** @return Get a persistant IPopupMenu (remember to clear it before use) */
  IPopupMenu& GetPromptMenu() { return mPromptPopupMenu; }
  
  /** @return \c true if tool tips are enabled */
  inline bool TooltipsEnabled() const { return mEnableTooltips; }

  /**  Set by the platform class if the mouse input is coming from a tablet/stylus
   * @param tablet, \c true means input is from a tablet */
  void SetTabletInput(bool tablet) { mTabletInput = tablet; }
  
  EUIResizerMode GetResizerMode() const { return mGUISizeMode; }
  
  IPopupMenuControl* GetPopupMenuControl() { return mPopupControl; }
  
  void StyleAllVectorControls(bool drawFrame, bool drawShadow, bool emboss, float roundness, float frameThickness, float shadowOffset, const IVColorSpec& spec = DEFAULT_SPEC);
#pragma mark - Plug-in API Specific

  /** [AAX only] This can be called by the ProTools API class (e.g. IPlugAAX) in order to ascertain the parameter linked to the control under the mouse.
   * The purpose is to facillitate ProTool's special contextual menus (for configuring parameter automation)
   * @param x The X coordinate in the graphics context to check
   * @param y The Y coordinate in the graphics contextto check
   * @return An integer representing the parameter index that was found (or -1 if not found) */
  int GetParamIdxForPTAutomation(float x, float y);

  /** [AAX only]
   * @return An integer representing the last clicked parameter index (or -1 if none) */
  int GetLastClickedParamForPTAutomation();

  /** [AAX only] \todo
   * @param paramIdx The index of the parameter to highlight
   * @param isHighlighted /c true if the parameter should be highlighted
   * @param color An integer corresponding to AAX_EParameterHighlight \todo check Enum name */
  void SetPTParameterHighlight(int paramIdx, bool isHighlighted, int color);

  /** [VST3 primarily]
   * @param controlIdx <#controlIdx>
   * @param x The X coordinate in the graphics context at which to popup the context menu
   * @param y The Y coordinate in the graphics context at which to popup the context menu */
  void PopupHostContextMenuForParam(int controlIdx, int paramIdx, float x, float y);

#pragma mark - Resource Loading
  /** Load a bitmap image from disk
   * @param fileName CString file name
   * @param nStates The number of states/frames in a multi-frame stacked bitmap
   * @param framesAreHorizontal Set \c true if the frames in a bitmap are stacked horizontally
   * @param targetScale Set \c to a number > 0 to explicity load e.g. an @2x.png
   * @return An IBitmap representing the image */
  virtual IBitmap LoadBitmap(const char* fileName, int nStates = 1, bool framesAreHorizontal = false, int targetScale = 0);

  /** Load an SVG from disk
   * @param fileName A CString absolute path to the SVG on disk
   * @return An ISVG representing the image */
  virtual ISVG LoadSVG(const char* fileName);

  /** @param fileName The name of the font to load */
  virtual void LoadFont(const char* fileName) {};
  
<<<<<<< HEAD
  IPopupMenuControl* GetPopupMenuControl() { return mPopupControl; }
  ITextEntryControl* GetTextEntryControl() { return mTextEntryControl; }

protected:
  virtual void CreatePlatformTextEntry(IControl& control, const IText& text, const IRECT& bounds, const char* str = "") = 0;
  virtual IPopupMenu* CreatePlatformPopupMenu(IPopupMenu& menu, const IRECT& bounds, IControl* pCaller = nullptr) = 0;
=======
protected:
    
  typedef WDL_TypedBuf<unsigned char> RawBitmapData;
>>>>>>> 6cfc5d52

  virtual APIBitmap* LoadAPIBitmap(const WDL_String& resourcePath, int scale) = 0;
  virtual APIBitmap* ScaleAPIBitmap(const APIBitmap* pBitmap, int scale) = 0;
  virtual APIBitmap* CreateAPIBitmap(int width, int height) = 0;
    
  virtual int AlphaChannel() const = 0;
  virtual bool FlippedBitmap() const = 0;

  virtual void GetLayerBitmapData(const ILayerPtr& layer, RawBitmapData& data) = 0;
  virtual void ApplyShadowMask(ILayerPtr& layer, RawBitmapData& mask, const IShadow& shadow) = 0;

  void PushLayer(ILayer* layer, bool clearTransforms);
  ILayer* PopLayer(bool clearTransforms);
    
  inline void SearchNextScale(int& sourceScale, int targetScale);
  bool SearchImageResource(const char* name, const char* type, WDL_String& result, int targetScale, int& sourceScale);
  APIBitmap* SearchBitmapInCache(const char* name, int targetScale, int& sourceScale);

  virtual bool DoDrawMeasureText(const IText& text, const char* str, IRECT& bounds, const IBlend* pBlend = nullptr, bool measure = false) = 0;
    
  virtual float GetBackingPixelScale() const = 0;

  void ForStandardControlsFunc(std::function<void(IControl& control)> func);
  
  template<typename T, typename... Args>
  void ForMatchingControls(T method, int paramIdx, Args... args);
  
  IGEditorDelegate& mDelegate;
  void* mPlatformContext = nullptr;
  bool mCursorHidden = false;
  bool mCursorLock = false;
  bool mTabletInput = false;
  float mCursorX = -1.f;
  float mCursorY = -1.f;
<<<<<<< HEAD
  ICornerResizerBase* mCornerResizer = nullptr;
  IPopupMenuControl* mPopupControl = nullptr;
  ITextEntryControl* mTextEntryControl = nullptr;
  IPerfDisplayControl* mPerfDisplay = nullptr;
  IControl* mKeyCatcher = nullptr;
  IControl* mLiveEdit = nullptr;
=======
>>>>>>> 6cfc5d52

private:
  virtual void PlatformResize() {}
  virtual void DrawResize() {}
  
  void Draw(const IRECT& bounds, float scale);
  void DrawControl(IControl* pControl, const IRECT& bounds, float scale);
  
  int GetMouseControlIdx(float x, float y, bool mouseOver = false);
  IControl* GetMouseControl(float x, float y, bool capture, bool mouseOver = false);
  
  void StartResizeGesture() { mResizingInProcess = true; };
  
  void PopupHostContextMenuForParam(IControl* pControl, int paramIdx, float x, float y);

  void ForAllControlsFunc(std::function<void(IControl& control)> func);
    
  template<typename T, typename... Args>
  void ForAllControls(T op, Args... args);
  
  WDL_PtrList<IControl> mControls;

  // Order (front-to-back) ToolTip / PopUp / TextEntry / LiveEdit / Corner / PerfDisplay
  
  ICornerResizerBase* mCornerResizer = nullptr;
  IPopupMenuControl* mPopupControl = nullptr;
  IFPSDisplayControl* mPerfDisplay = nullptr;
  IControl* mLiveEdit = nullptr;
  
  IPopupMenu mPromptPopupMenu;
  
  int mWidth;
  int mHeight;
  int mFPS;
  int mScreenScale = 1; // the scaling of the display that the UI is currently on e.g. 2 for retina
  float mDrawScale = 1.f; // scale deviation from  default width and height i.e stretching the UI by dragging bottom right hand corner
  int mIdleTicks = 0;
  IControl* mMouseCapture = nullptr;
  IControl* mMouseOver = nullptr;
  int mMouseOverIdx = -1;
  float mMouseDownX = -1.f;
  float mMouseDownY = -1.f;
  float mMinScale;
  float mMaxScale;
  int mMinWidth;
  int mMaxWidth;
  int mMinHeight;
  int mMaxHeight;
  int mLastClickedParam = kNoParameter;
  bool mHandleMouseOver = false;
  bool mStrict = true;
  bool mEnableTooltips = false;
  bool mShowControlBounds = false;
  bool mShowAreaDrawn = false;
  bool mResizingInProcess = false;
  bool mLayoutOnResize = false;
  EUIResizerMode mGUISizeMode = EUIResizerMode::kUIResizerScale;
  double mPrevTimestamp = 0.;
  std::function<bool(int key)> mKeyHandlerFunc = nullptr;
protected:
  friend class IGraphicsLiveEdit;
  friend class ICornerResizerBase;
  
  std::stack<ILayer*> mLayers;
};
<|MERGE_RESOLUTION|>--- conflicted
+++ resolved
@@ -758,14 +758,6 @@
    * @param pControl A control that inherits from IPopupMenuControl */
   void AttachPopupMenuControl(const IText& text = DEFAULT_TEXT, const IRECT& bounds = IRECT());
   
-<<<<<<< HEAD
-  /** Attach a control for displaying the FPS on top of the UI */
-  void AttachPerformanceDisplay();
-  
-  /** Attach a control for text entry, to override platform text entry */
-  void AttachTextEntryControl();
-  
-=======
   void SetKeyHandlerFunc(std::function<bool(int)> keyHandlerFunc) { mKeyHandlerFunc = keyHandlerFunc; }
   
   /** Shows a control to display the frame rate of drawing
@@ -774,7 +766,12 @@
   
   /** @return \c true if performance display is shown */
   bool ShowingFPSDisplay() { return mPerfDisplay != nullptr; }
->>>>>>> 6cfc5d52
+  /** Attach a control for displaying the FPS on top of the UI */
+  void AttachPerformanceDisplay();
+  
+  /** Attach a control for text entry, to override platform text entry */
+  void AttachTextEntryControl();
+  
   /** Attach an IControl to the graphics context and add it to the top of the control stack. The control is owned by the graphics context and will be deleted when the context is deleted.
    * @param pControl A pointer to an IControl to attach.
    * @param controlTag An integer tag that you can use to identify the control
@@ -947,6 +944,7 @@
   EUIResizerMode GetResizerMode() const { return mGUISizeMode; }
   
   IPopupMenuControl* GetPopupMenuControl() { return mPopupControl; }
+  ITextEntryControl* GetTextEntryControl() { return mTextEntryControl; }
   
   void StyleAllVectorControls(bool drawFrame, bool drawShadow, bool emboss, float roundness, float frameThickness, float shadowOffset, const IVColorSpec& spec = DEFAULT_SPEC);
 #pragma mark - Plug-in API Specific
@@ -991,18 +989,12 @@
   /** @param fileName The name of the font to load */
   virtual void LoadFont(const char* fileName) {};
   
-<<<<<<< HEAD
-  IPopupMenuControl* GetPopupMenuControl() { return mPopupControl; }
-  ITextEntryControl* GetTextEntryControl() { return mTextEntryControl; }
-
 protected:
   virtual void CreatePlatformTextEntry(IControl& control, const IText& text, const IRECT& bounds, const char* str = "") = 0;
   virtual IPopupMenu* CreatePlatformPopupMenu(IPopupMenu& menu, const IRECT& bounds, IControl* pCaller = nullptr) = 0;
-=======
-protected:
+
     
   typedef WDL_TypedBuf<unsigned char> RawBitmapData;
->>>>>>> 6cfc5d52
 
   virtual APIBitmap* LoadAPIBitmap(const WDL_String& resourcePath, int scale) = 0;
   virtual APIBitmap* ScaleAPIBitmap(const APIBitmap* pBitmap, int scale) = 0;
@@ -1037,15 +1029,6 @@
   bool mTabletInput = false;
   float mCursorX = -1.f;
   float mCursorY = -1.f;
-<<<<<<< HEAD
-  ICornerResizerBase* mCornerResizer = nullptr;
-  IPopupMenuControl* mPopupControl = nullptr;
-  ITextEntryControl* mTextEntryControl = nullptr;
-  IPerfDisplayControl* mPerfDisplay = nullptr;
-  IControl* mKeyCatcher = nullptr;
-  IControl* mLiveEdit = nullptr;
-=======
->>>>>>> 6cfc5d52
 
 private:
   virtual void PlatformResize() {}
@@ -1073,6 +1056,7 @@
   ICornerResizerBase* mCornerResizer = nullptr;
   IPopupMenuControl* mPopupControl = nullptr;
   IFPSDisplayControl* mPerfDisplay = nullptr;
+  ITextEntryControl* mTextEntryControl = nullptr;
   IControl* mLiveEdit = nullptr;
   
   IPopupMenu mPromptPopupMenu;
