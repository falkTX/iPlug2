--- conflicted
+++ resolved
@@ -332,17 +332,9 @@
   /** Draw some text to the graphics context in a specific rectangle
    * @param text An IText struct containing font and text properties and layout info
    * @param str The text string to draw in the graphics context
-<<<<<<< HEAD
-   * @param bounds Either should contain the rectangular region in the graphics where you would like to draw the text (when measure = false)
-   * or if measure == true, after calling the method this IRECT will be updated with the rectangular region the text will occupy
-   * @param measure Pass true if you wish to measure the rectangular region this text will occupy, rather than draw
-   * @return true on valid input data \todo check this */
-  virtual bool DrawText(const IText& text, const char* str, IRECT& bounds, const IBlend* pBlend = 0, bool measure = false, bool textEntry = false) = 0;
-=======
    * @param bounds The rectangular region in the graphics where you would like to draw the text
    * @return \todo */
   bool DrawText(const IText& text, const char* str, const IRECT& bounds, const IBlend* pBlend = 0);
->>>>>>> 67f08dee
 
   /** Draw some text to the graphics context at a point
    * @param text An IText struct containing font and text properties and layout info
