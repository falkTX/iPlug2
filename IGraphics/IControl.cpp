--- conflicted
+++ resolved
@@ -114,13 +114,6 @@
 
 void IControl::SetValueToDefault(int valIdx)
 {
-<<<<<<< HEAD
-  bool hasParam = mParamIdx > kNoParameter;
-    
-  if (hasParam || mDefaultValue >= 0.0)
-  {
-    mValue = hasParam ? GetParam()->GetDefault(true) : mDefaultValue;
-=======
   const int nVals = NVals();
   valIdx = (nVals == 1) ? 0 : valIdx;
 
@@ -133,7 +126,6 @@
   {
     for (int v = 0; v < nVals; v++)
       SetValue(GetParam(v)->GetDefault(true), v);
->>>>>>> f9056470
     SetDirty(true);
   }
 }
