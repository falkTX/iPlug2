#pragma once

#include "IPlugPlatform.h"

#include "nanovg.h"
#ifdef OS_MAC
#include "nanovg_mtl.h"
#endif

#include "IGraphics.h"

class NanoVGBitmap : public APIBitmap
{
public:
  NanoVGBitmap(NVGcontext* context, const char* path, double sourceScale);
  virtual ~NanoVGBitmap();
private:
  NVGcontext* mVG;
};

inline NVGcolor NanoVGColor(const IColor& color, const IBlend* pBlend = 0)
{
  NVGcolor c;
  c.r = (float) color.R / 255.0f;
  c.g = (float) color.G / 255.0f;
  c.b = (float) color.B / 255.0f;
  c.a = (BlendWeight(pBlend) * color.A) / 255.0f;
  return c;
}

inline NVGcompositeOperation NanoVGBlendMode(const IBlend* pBlend)
{
  if (!pBlend)
  {
    return NVG_COPY;
  }
  
  switch (pBlend->mMethod)
  {
    case kBlendClobber:
    {
      return NVG_SOURCE_OVER;
    }
    case kBlendAdd:
    case kBlendColorDodge:
    case kBlendNone:
    default:
    {
      return NVG_COPY;
    }
  }
}

/** IGraphics draw class using NanoVG  
*   @ingroup DrawClasses
*/
class IGraphicsNanoVG : public IGraphics
{
public:
  const char* GetDrawingAPIStr() override { return "NANOVG"; }

  IGraphicsNanoVG(IDelegate& dlg, int w, int h, int fps);
  ~IGraphicsNanoVG();

  void BeginFrame() override;
  void EndFrame() override;
  void ViewInitialized(void* layer) override;
  
  void DrawSVG(ISVG& svg, const IRECT& dest, const IBlend* pBlend) override;
  void DrawRotatedSVG(ISVG& svg, float destCtrX, float destCtrY, float width, float height, double angle, const IBlend* pBlend) override;
  
  void DrawBitmap(IBitmap& bitmap, const IRECT& dest, int srcX, int srcY, const IBlend* pBlend) override;
  void DrawRotatedBitmap(IBitmap& bitmap, int destCtrX, int destCtrY, double angle, int yOffsetZeroDeg, const IBlend* pBlend) override;
  void DrawRotatedMask(IBitmap& base, IBitmap& mask, IBitmap& top, int x, int y, double angle, const IBlend* pBlend) override;
  void DrawPoint(const IColor& color, float x, float y, const IBlend* pBlend) override;
  void ForcePixel(const IColor& color, int x, int y) override;
  
  void DrawLine(const IColor& color, float x1, float y1, float x2, float y2, const IBlend* pBlend) override;
  void DrawTriangle(const IColor& color, float x1, float y1, float x2, float y2, float x3, float y3, const IBlend* pBlend) override;
  void DrawRect(const IColor& color, const IRECT& rect, const IBlend* pBlend) override;
  void DrawRoundRect(const IColor& color, const IRECT& rect, float cr, const IBlend* pBlend) override;
  void DrawConvexPolygon(const IColor& color, float* x, float* y, int npoints, const IBlend* pBlend) override;
  void DrawArc(const IColor& color, float cx, float cy, float r, float aMin, float aMax,  const IBlend* pBlend) override;
  void DrawCircle(const IColor& color, float cx, float cy, float r,const IBlend* pBlend) override;
    
  void DrawDottedRect(const IColor& color, const IRECT& rect, const IBlend* pBlend) override;

  void FillTriangle(const IColor& color, float x1, float y1, float x2, float y2, float x3, float y3, const IBlend* pBlend) override;
  void FillRect(const IColor& color, const IRECT& rect, const IBlend* pBlend) override;
  void FillRoundRect(const IColor& color, const IRECT& rect, float cr, const IBlend* pBlend) override;
  void FillConvexPolygon(const IColor& color, float* x, float* y, int npoints, const IBlend* pBlend) override;
  void FillArc(const IColor& color, float cx, float cy, float r, float aMin, float aMax,  const IBlend* pBlend) override;
  void FillCircle(const IColor& color, float cx, float cy, float r, const IBlend* pBlend) override;
  
  bool HasPathSupport() const override { return true; }
    
  void PathStart() override { nvgBeginPath(mVG); }
  void PathClose() override { nvgClosePath(mVG); }

  void PathTriangle(float x1, float y1, float x2, float y2, float x3, float y3) override { NVGDrawTriangle(x1, y1, x2, y2, x3, y3); }
  void PathRect(const IRECT& rect) override { nvgRect(mVG, rect.L, rect.T, rect.W(), rect.H()); }
  void PathRoundRect(const IRECT& rect, float cr = 5.f) override { nvgRoundedRect(mVG, rect.L, rect.T, rect.W(), rect.H(), cr); }
  void PathArc(float cx, float cy, float r, float aMin, float aMax) override { nvgArc(mVG, cx, cy, r, DegToRad(aMin), DegToRad(aMax), NVG_CW);}
  void PathCircle(float cx, float cy, float r) override { nvgCircle(mVG, cx, cy, r); }
  void PathConvexPolygon(float* x, float* y, int npoints) override { NVGDrawConvexPolygon(x, y, npoints); }
  
  void PathMoveTo(float x, float y) override { nvgMoveTo(mVG, x, y); }
  void PathLineTo(float x, float y) override { nvgLineTo(mVG, x, y); }
  void PathCurveTo(float x1, float y1, float x2, float y2, float x3, float y3) override { nvgBezierTo(mVG, x1, y1, x2, y2, x3, y3); }
    
  void PathStroke(const IPattern& pattern, float thickness, const IStrokeOptions& options, const IBlend* pBlend) override;
  void PathFill(const IPattern& pattern, const IFillOptions& options, const IBlend* pBlend) override;
  
  IColor GetPoint(int x, int y) override;
  void* GetData() override { return (void*) mVG; }

  bool DrawText(const IText& text, const char* str, IRECT& rect, bool measure) override;
  bool MeasureText(const IText& text, const char* str, IRECT& destRect) override;
  
  IBitmap LoadBitmap(const char* name, int nStates, bool framesAreHorizontal) override;
  IBitmap ScaleBitmap(const IBitmap& bitmap, const char* name, int targetScale) override;
  //IBitmap CropBitmap(const IBitmap& bitmap, const IRECT& rect, const char* name, int targetScale) override;
//  void ReleaseBitmap(const IBitmap& bitmap) override;
  void RetainBitmap(const IBitmap& bitmap, const char * cacheName) override;
//  IBitmap CreateIBitmap(const char * cacheName, int w, int h) override {}

protected:

  APIBitmap* LoadAPIBitmap(const WDL_String& resourcePath, int scale) override;
  APIBitmap* ScaleAPIBitmap(const APIBitmap* pBitmap, int scale) override;
  
  NVGpaint GetNVGPaint(const IPattern& pattern, const IBlend* pBlend);
  
  void Stroke(const IPattern& pattern, const IBlend* pBlend);
  void Fill(const IPattern& pattern, const IBlend* pBlend);
<<<<<<< HEAD

  void NVGDrawTriangle(float x1, float y1, float x2, float y2, float x3, float y3);
  void NVGDrawConvexPolygon(float* x, float* y, int npoints);
=======
>>>>>>> 9517c69a

  void NVGSetStrokeOptions(const IStrokeOptions& options = IStrokeOptions());
  void NVGSetFillOptions(const IFillOptions& options = IFillOptions());

  void NVGSetStrokeOptions(const IStrokeOptions& options = IStrokeOptions());
  void NVGSetFillOptions(const IFillOptions& options = IFillOptions());

  WDL_PtrList<NanoVGBitmap> mBitmaps;
  NVGcontext* mVG = nullptr;
};<|MERGE_RESOLUTION|>--- conflicted
+++ resolved
@@ -133,12 +133,9 @@
   
   void Stroke(const IPattern& pattern, const IBlend* pBlend);
   void Fill(const IPattern& pattern, const IBlend* pBlend);
-<<<<<<< HEAD
 
   void NVGDrawTriangle(float x1, float y1, float x2, float y2, float x3, float y3);
   void NVGDrawConvexPolygon(float* x, float* y, int npoints);
-=======
->>>>>>> 9517c69a
 
   void NVGSetStrokeOptions(const IStrokeOptions& options = IStrokeOptions());
   void NVGSetFillOptions(const IFillOptions& options = IFillOptions());
