#pragma once

#include "IPlugPlatform.h"

#ifdef OS_MAC
#include <CoreGraphics/CoreGraphics.h>
#include "swell.h"
#endif
#include "lice.h"
#include "lice_text.h"

#include "IGraphics.h"

<<<<<<< HEAD
inline LICE_pixel LiceColor(const IColor& color)
{
  return LICE_RGBA(color.R, color.G, color.B, color.A);
}

inline int LiceBlendMode(const IBlend* pBlend)
{
  if (!pBlend)
  {
    return LICE_BLIT_MODE_COPY | LICE_BLIT_USE_ALPHA;
  }
  switch (pBlend->mMethod)
  {
    case EBlendType::kBlendClobber:
    {
      return LICE_BLIT_MODE_COPY;
    }
    case EBlendType::kBlendAdd:
    {
      return LICE_BLIT_MODE_ADD | LICE_BLIT_USE_ALPHA;
    }
    case EBlendType::kBlendColorDodge:
    {
      return LICE_BLIT_MODE_DODGE | LICE_BLIT_USE_ALPHA;
    }
    case EBlendType::kBlendNone:
    default:
    {
      return LICE_BLIT_MODE_COPY | LICE_BLIT_USE_ALPHA;
    }
  }
}
=======
class LICEBitmap : public APIBitmap
{
public:
  LICEBitmap(LICE_IBitmap* pBitmap, int scale) : APIBitmap (pBitmap, pBitmap->getWidth(), pBitmap->getHeight(), scale) {}
  virtual ~LICEBitmap() { delete ((LICE_IBitmap*) GetBitmap()); }
};
>>>>>>> bedd68e0

/** IGraphics draw class using Cockos' LICE  
*   @ingroup DrawClasses
*/
class IGraphicsLice : public IGraphics
{
public:
  const char* GetDrawingAPIStr() override { return "LICE"; }

  IGraphicsLice(IPlugBaseGraphics& plug, int w, int h, int fps);
  ~IGraphicsLice();

  void SetDisplayScale(int) override;

  void DrawSVG(ISVG& svg, const IRECT& dest, const IBlend* pBlend) override;
  void DrawRotatedSVG(ISVG& svg, float destCtrX, float destCtrY, float width, float height, double angle, const IBlend* pBlend) override;

  void DrawBitmap(IBitmap& bitmap, const IRECT& dest, int srcX, int srcY, const IBlend* pBlend) override;
  void DrawRotatedBitmap(IBitmap& bitmap, int destCtrX, int destCtrY, double angle, int yOffsetZeroDeg, const IBlend* pBlend) override;
  void DrawRotatedMask(IBitmap& base, IBitmap& mask, IBitmap& top, int x, int y, double angle, const IBlend* pBlend) override;
  
  void DrawPoint(const IColor& color, float x, float y, const IBlend* pBlend) override;
  void ForcePixel(const IColor& color, int x, int y) override;
  
  void DrawLine(const IColor& color, float x1, float y1, float x2, float y2, const IBlend* pBlend) override;
  void DrawTriangle(const IColor& color, float x1, float y1, float x2, float y2, float x3, float y3, const IBlend* pBlend) override;
  void DrawRect(const IColor& color, const IRECT& rect, const IBlend* pBlend) override;
  void DrawRoundRect(const IColor& color, const IRECT& rect, float cr, const IBlend* pBlend) override;
  void DrawConvexPolygon(const IColor& color, float* x, float* y, int npoints, const IBlend* pBlend) override;
  void DrawArc(const IColor& color, float cx, float cy, float r, float aMin, float aMax,  const IBlend* pBlend) override;
  void DrawCircle(const IColor& color, float cx, float cy, float r,const IBlend* pBlend) override;
    
  void DrawDottedRect(const IColor& color, const IRECT& rect, const IBlend* pBlend) override;

  void FillTriangle(const IColor& color, float x1, float y1, float x2, float y2, float x3, float y3, const IBlend* pBlend) override;
  void FillRect(const IColor& color, const IRECT& rect, const IBlend* pBlend) override;
  void FillRoundRect(const IColor& color, const IRECT& rect, float cr, const IBlend* pBlend) override;
  void FillConvexPolygon(const IColor& color, float* x, float* y, int npoints, const IBlend* pBlend) override;
  void FillArc(const IColor& color, float cx, float cy, float r, float aMin, float aMax,  const IBlend* pBlend) override;
  void FillCircle(const IColor& color, float cx, float cy, float r, const IBlend* pBlend) override;
    
  IColor GetPoint(int x, int y) override;
  void* GetData() override { return mDrawBitmap->getBits(); }

  bool DrawText(const IText& text, const char* str, IRECT& rect, bool measure) override;
  bool MeasureText(const IText& text, const char* str, IRECT& destRect) override;
  
  //IBitmap CropBitmap(const IBitmap& bitmap, const IRECT& rect, const char* name, int targetScale) override;
  
  inline LICE_SysBitmap* GetDrawBitmap() const { return mDrawBitmap; }

protected:
    
  APIBitmap* LoadAPIBitmap(const WDL_String& resourcePath, int scale) override;
  APIBitmap* ScaleAPIBitmap(const APIBitmap* pBitmap, int scale) override;

  void RenderDrawBitmap() override;
    
private:
  LICE_IFont* CacheFont(const IText& text, double scale);

  LICE_SysBitmap* mDrawBitmap = nullptr;
  LICE_MemBitmap* mTmpBitmap = nullptr;
#ifdef OS_MAC
  CGColorSpaceRef mColorSpace = nullptr;
#endif
};<|MERGE_RESOLUTION|>--- conflicted
+++ resolved
@@ -11,7 +11,6 @@
 
 #include "IGraphics.h"
 
-<<<<<<< HEAD
 inline LICE_pixel LiceColor(const IColor& color)
 {
   return LICE_RGBA(color.R, color.G, color.B, color.A);
@@ -44,14 +43,13 @@
     }
   }
 }
-=======
+
 class LICEBitmap : public APIBitmap
 {
 public:
   LICEBitmap(LICE_IBitmap* pBitmap, int scale) : APIBitmap (pBitmap, pBitmap->getWidth(), pBitmap->getHeight(), scale) {}
   virtual ~LICEBitmap() { delete ((LICE_IBitmap*) GetBitmap()); }
 };
->>>>>>> bedd68e0
 
 /** IGraphics draw class using Cockos' LICE  
 *   @ingroup DrawClasses
