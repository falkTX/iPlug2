#include "IControls.h"
#include "IPlugParameter.h"

#pragma mark - VECTOR CONTROLS

IVSwitchControl::IVSwitchControl(IDelegate& dlg, IRECT rect, int paramIdx, std::function<void(IControl*)> actionFunc
  , const IVColorSpec& colorSpec, uint32_t numStates, EDirection dir)
  : ISwitchControlBase(dlg, rect, paramIdx, actionFunc, numStates)
  , IVectorBase(colorSpec)
  , mDirection(dir)
{
  mStep = 1.f / float(mNumStates) - 1.f;
}

void IVSwitchControl::Draw(IGraphics& graphics)
{
  const int state = (int)std::round(mValue / mStep);

  graphics.FillRect(GetColor(EVColor::kBG), mRECT, &mBlend);

//
  IRECT handle;
//
//  if (mNumStates > 2)
//  {
//    if (mDirection == kHorizontal)
//      handle = mRECT.SubRectHorizontal(mNumStates, state);
//    if (mDirection == kVertical)
//      handle = mRECT.SubRectVertical(mNumStates, state);
//  }
//  else
    handle = mRECT;
//
 // graphics.FillRect(GetColor(EVColor::kFG), handle.GetPadded(-10), &mBlend);
  graphics.FillCircle(GetColor(EVColor::kFG), handle.MW(), handle.MH(), handle.W()/2., &mBlend);

  //graphics.DrawRect(GetColor(EVColor::kFR), mRECT.GetPadded(-5), &mBlend);
  graphics.FillCircle(GetColor(EVColor::kFR), handle.MW(), handle.MH(), (handle.W()/2.)-2, &mBlend);
}

IVKnobControl::IVKnobControl(IDelegate& dlg, IRECT rect, int param,
                             const IVColorSpec& colorSpec,
                             float rMin, float rMax, float aMin, float aMax,
                             EDirection direction, double gearing)
: IKnobControlBase(dlg, rect, param, direction, gearing)
, IVectorBase(colorSpec)
, mAngleMin(aMin)
, mAngleMax(aMax)
, mInnerRadius(rMin)
, mOuterRadius(rMax)
{
  if (mOuterRadius == 0.0f)
    mOuterRadius = 0.5f * (float) rect.W();
}

void IVKnobControl::Draw(IGraphics& graphics)
{
  const float v = mAngleMin + ((float) mValue * (mAngleMax - mAngleMin));
  const float cx = mRECT.MW(), cy = mRECT.MH();
  const float radius = (mRECT.W()/2.f) - 2.f;
  graphics.FillCircle(GetColor(EVColor::kFR), cx, cy, radius+2, GetMouseIsOver() ? &BLEND_25 : &BLEND_10);
  graphics.DrawCircle(GetColor(EVColor::kBG), cx, cy, radius, &BLEND_50);
  graphics.FillArc(GetColor(EVColor::kBG), cx, cy, radius, mAngleMin, v, &BLEND_50);
  graphics.DrawRadialLine(GetColor(EVColor::kFG), cx, cy, v, mInnerRadius * radius, mOuterRadius * radius);
}

<<<<<<< HEAD
IVSliderControl::IVSliderControl(IDelegate& dlg, IRECT rect, int paramIdx,
                const IVColorSpec& colorSpec, EDirection direction)
: IControl(dlg, rect, paramIdx)
, IVectorBase(colorSpec)
, mDirection(direction)
{
}

void IVSliderControl::Draw(IGraphics& graphics)
{
  graphics.FillRect(GetColor(kBG), mRECT);

  const float top = mTrack.B - (mValue * mTrack.H());
  IRECT innerRect = IRECT(mTrack.L, top, mTrack.R, mRECT.B);
  graphics.FillRect(GetColor(kFG), innerRect);
}

void IVSliderControl::OnMouseDown(float x, float y, const IMouseMod& mod)
{
  SnapToMouse(x, y);
}

void IVSliderControl::OnMouseDrag(float x, float y, float dX, float dY, const IMouseMod& mod)
{
  SnapToMouse(x, y);
}

void IVSliderControl::SnapToMouse(float x, float y)
{
  mTrack.Constrain(x, y);

  float yValue = 1.f - (y-mTrack.T) / mTrack.H();

  mValue = round( yValue / 0.001 ) * 0.001;

  SetDirty(); // will send parameter value to delegate
}

void IVSliderControl::OnResize()
{
  mTrack = mRECT.GetPadded(-10);
  SetDirty();
}

=======
>>>>>>> af05497d
IVKeyboardControl::IVKeyboardControl(IDelegate& dlg, IRECT rect,
                                     int minNote, int maxNote)
: IControl(dlg, rect)
, IVectorBase(&DEFAULT_WK_COLOR, &DEFAULT_BK_COLOR, &DEFAULT_FR_COLOR, &DEFAULT_PK_COLOR)
{
  mText.mFGColor = GetColor(kFR);
  mDblAsSingleClick = true;
  bool keepWidth = !(rect.W() <= 0.0);
  if (rect.W() <= 0.0)
  {
    mRECT.R = mRECT.L + mRECT.H();
    mTargetRECT = mRECT;
  }

  SetMinMaxNote(minNote, maxNote, keepWidth);
}

const IColor IVKeyboardControl::DEFAULT_BK_COLOR = IColor(255, 70, 70, 70);
const IColor IVKeyboardControl::DEFAULT_WK_COLOR = IColor(255, 240, 240, 240);
const IColor IVKeyboardControl::DEFAULT_PK_COLOR = IColor(60, 0, 0, 0);
const IColor IVKeyboardControl::DEFAULT_FR_COLOR = DEFAULT_BK_COLOR;

void IVKeyboardControl::OnMouseDown(float x, float y, const IMouseMod & mod)
{
  int oldK = mKey;
  mKey = GetKeyUnderMouse(x, y);

  if (oldK != mKey)
    mVelByWheel = false;

  mMouseOverKey = mKey;

  if (!mVelByWheel)
    UpdateVelocity(y);

  SetDirty();
}

void IVKeyboardControl::OnMouseUp(float x, float y, const IMouseMod & mod)
{
  if (mKey > -1)
  {
    mKey = -1;
    mMouseOverKey = -1;
    mVelocity = 0.0;
    mVelByWheel = false;
    SetDirty();
  }
}

void IVKeyboardControl::OnMouseOut()
{
  if (mKey > -1 || mShowNoteAndVel)
  {
    mKey = -1;
    mMouseOverKey = -1;
    mVelocity = 0.0;
    mVelByWheel = false;
    SetDirty();
  }
}

void IVKeyboardControl::OnMouseDrag(float x, float y, float dX, float dY, const IMouseMod & mod)
{
  OnMouseDown(x, y, mod);
}

void IVKeyboardControl::OnMouseWheel(float x, float y, const IMouseMod & mod, float d)
{
  if (mKey > -1)
  {
    if (mod.C || mod.S) mVelocity += 0.003f * d;
    else mVelocity += 0.03f * d;
    mVelByWheel = true;
    mVelocity = BOUNDED(mVelocity, 1.f / 127.f, 1.f);
#ifdef _DEBUG
    SetDirty();
#else
    if (mShowNoteAndVel)
      SetDirty();
#endif
  }
}

void IVKeyboardControl::OnMouseOver(float x, float y, const IMouseMod & pMod)
{
  if (mShowNoteAndVel)
  {
    mMouseOverKey = GetKeyUnderMouse(x, y);
    SetDirty();
  }
}

void IVKeyboardControl::OnResize()
{
  auto r = mRECT.W() / mTargetRECT.W();
  auto dx = mRECT.L - mTargetRECT.L;
  mWKWidth *= r;
  for (int i = 0; i < NumKeys(); ++i)
  {
    auto kl = KeyLCoordPtr(i);
    auto d = *kl - mRECT.L;
    *kl = mRECT.L + d * r + dx;
  }

  mTargetRECT = mRECT;
  SetDirty();
}

void IVKeyboardControl::Draw(IGraphics & graphics)
{
  auto shadowColor = IColor(60, 0, 0, 0);
  graphics.FillRect(GetColor(kWK), mRECT);

  auto& top = mRECT.T;
  auto& wBot = mRECT.B;
  auto bBot = top + mRECT.H() * mBKHeightRatio;
  auto bKWidth = CalcBKWidth();

  // first draw whites
  for (int i = 0; i < NumKeys(); ++i)
  {
    if (!IsBlackKey(i))
    {
      auto kL = KeyLCoord(i);
      auto kRect = IRECT(kL, top, kL + mWKWidth, wBot);
      if (i == mKey || NoteIsPlayed(i))
      {
        // draw played white key
        graphics.FillRect(GetColor(kPK), kRect);
        if (mDrawShadows)
        {
          auto sr = kRect;
          sr.R = sr.L + 0.35f * sr.W();
          graphics.FillRect(shadowColor, sr);
        }
      }
      if (mDrawBorders && i != 0)
      { // only draw the left border if it doesn't overlay mRECT l border
        graphics.DrawLine(GetColor(kFR), kL, top, kL, wBot);
        if (i == NumKeys() - 2 && IsBlackKey(NumKeys() - 1))
          graphics.DrawLine(GetColor(kFR), kL + mWKWidth, top, kL + mWKWidth, wBot);
      }
    }
  }

  // then blacks
  for (int i = 0; i < NumKeys(); ++i)
  {
    if (IsBlackKey(i))
    {
      auto kL = KeyLCoord(i);
      auto kRect = IRECT(kL, top, kL + bKWidth, bBot);
      // first draw underlying shadows
      if (mDrawShadows && i != mKey && !NoteIsPlayed(i) && i < NumKeys() - 1)
      {
        auto sr = kRect;
        float w = sr.W();
        sr.L += 0.6f * w;
        if (i + 1 == mKey || NoteIsPlayed(i + 1))
        {
          // if white to the right is pressed, shadow is longer
          w *= 1.3f;
          sr.B = sr.T + 1.05f * sr.H();
        }
        sr.R = sr.L + w;
        graphics.FillRect(shadowColor, sr);
      }
      graphics.FillRect(GetColor(kBK), kRect);
      if (i == mKey || NoteIsPlayed(i))
      {
        // draw played black key
        auto cBP = GetColor(kPK);
        cBP.A = (int)mBKAlpha;
        graphics.FillRect(cBP, kRect);
      }
      if (mDrawBorders)
      { // draw l, r and bottom if they don't overlay the mRECT borders
        if (mBKHeightRatio != 1.0)
          graphics.DrawLine(GetColor(kFR), kL, bBot, kL + bKWidth, bBot);
        if (i != 0)
          graphics.DrawLine(GetColor(kFR), kL, top, kL, bBot);
        if (i != NumKeys() - 1)
          graphics.DrawLine(GetColor(kFR), kL + bKWidth, top, kL + bKWidth, bBot);
      }
    }
  }

  if (mDrawBorders)
    graphics.DrawRect(GetColor(kFR), mRECT);

  if (mShowNoteAndVel)
  {
    if (mMouseOverKey > -1)
    {
      auto r = IRECT(KeyLCoord(mMouseOverKey), top, 0, 0);
      r.B = r.T + 1.2f * mText.mSize;
      r.R = r.L + 35.0f;
      WDL_String t;
      GetNoteNameStr(mMinNote + mMouseOverKey, false, t);
      if (mKey > -1)
      {
        t.AppendFormatted(16, ", vel: %3.2f", GetVelocity());
        r.R += 60.0;
      }
      auto e = r.R - mRECT.R;
      if (e > 0.0)
      {
        r.L -= e;
        r.R -= e;
      }
      graphics.FillRect(GetColor(kWK), r);
      graphics.DrawRect(GetColor(kFR), r);
      graphics.DrawText(mText, t.Get(), r);
    }
  }

#ifdef _DEBUG
  //graphics.DrawRect(COLOR_GREEN, mTargetRECT);
  //graphics.DrawRect(COLOR_BLUE, mRECT);
  WDL_String ti;
  ti.SetFormatted(32, "key: %d, vel: %3.2f", mKey, GetVelocity());
  //ti.SetFormatted(32, "key: %d, vel: %d", mKey, GetVelocityInt());
  //ti.SetFormatted(16, "mBAlpha: %d", mBAlpha);
  IText txt(COLOR_RED, 20);
  auto& mr = mRECT;
  IRECT tr(mr.L + 20, mr.B - 20, mr.L + 160, mr.B);
  graphics.DrawText(txt, ti.Get(), tr);
#endif
}

void IVKeyboardControl::SetMinMaxNote(int min, int max, bool keepWidth)
{
  if (min < 0 || max < 0) return;
  if (min < max)
  {
    mMinNote = min;
    mMaxNote = max;
  }
  else
  {
    mMinNote = max;
    mMaxNote = min;
  }

  mNoteIsPlayed.Resize(NumKeys());
  memset(mNoteIsPlayed.Get(), 0, mNoteIsPlayed.GetSize() * sizeof(bool));

  //TODO: call to plugin to retain pressed keys

  RecreateKeyBounds(keepWidth);
}

void IVKeyboardControl::SetNoteIsPlayed(int noteNum, bool played)
{
  if (noteNum < mMinNote || noteNum > mMaxNote) return;
  mNoteIsPlayed.Get()[noteNum - mMinNote] = played;
  SetDirty();
}

void IVKeyboardControl::SetBlackToWhiteWidthAndHeightRatios(float widthR, float heightR)
{
  if (widthR <= 0.0 || heightR <= 0.0) return;
  if (widthR > 1.0) widthR = 1.0;
  if (heightR > 1.0) heightR = 1.0;
  auto halfW = 0.5f * mWKWidth * mBKWidthR;
  float r = widthR / mBKWidthR;
  mBKWidthR = widthR;
  mBKHeightRatio = heightR;
  for (int i = 0; i < NumKeys(); ++i)
  {
    if (IsBlackKey(i))
    {
      auto kl = KeyLCoordPtr(i);
      float mid = *kl + halfW;
      *kl = mid - halfW * r;
      if (*kl < mRECT.L) *kl = mRECT.L;
    }
  }
  SetDirty();
}

void IVKeyboardControl::SetHeight(float h, bool keepProportions)
{
  if (h <= 0.0) return;
  auto& mR = mRECT;
  auto r = h / mR.H();
  mR.B = mR.T + mR.H() * r;

  mTargetRECT = mRECT;

  if (keepProportions)
    SetWidth(mR.W() * r);
  SetDirty();
}

void IVKeyboardControl::SetWidth(float w, bool keepProportions)
{
  if (w <= 0.0) return;
  auto& mR = mRECT;
  auto r = w / mR.W();
  mR.R = mR.L + mR.W() * r;
  mWKWidth *= r;
  for (int i = 0; i < NumKeys(); ++i)
  {
    auto kl = KeyLCoordPtr(i);
    auto d = *kl - mR.L;
    *kl = mR.L + d * r;
  }

  mTargetRECT = mRECT;

  if (keepProportions)
    SetHeight(mR.H() * r);

  SetDirty();
}

void IVKeyboardControl::SetShowNotesAndVelocity(bool show)
{
  mShowNoteAndVel = show;
}

void IVKeyboardControl::SetColors(const IColor BKColor, const IColor& WKColor, const IColor& PKColor, const IColor& FRColor)
{
  SetColor(kBK, BKColor);
  SetColor(kWK, WKColor);
  SetColor(kPK, PKColor);
  SetColor(kFR, FRColor);

  mBKAlpha = (float) PKColor.A;

  if (mBKAlpha < 240.f)
  {
    const float lumWK = WKColor.GetLuminocity() * WKColor.A / 255.f;
    const float adjustment = PKColor.A / 255.f;
    const float lumPK = PKColor.GetLuminocity() * adjustment;
    const float lumRes = (1.f - adjustment) * lumWK + lumPK;
    const float lumDW = lumRes - lumWK;
    const float lumBK = BKColor.GetLuminocity() * BKColor.A / 255.f;

    if ((lumDW < 0 && lumBK < lumWK) || (lumDW > 0 && lumBK > lumWK))
    {
      float dbWB = lumWK - lumBK; // not used in the conditions ^^ for readability
      mBKAlpha += (255.f - mBKAlpha) * (1.f - dbWB * dbWB / 255.f / 255.f) + 0.5f;
    }
    else
      mBKAlpha += lumDW + 0.5f;

    mBKAlpha = BOUNDED(mBKAlpha, 15.f, 255.f);
  }

  SetDirty();
}

void IVKeyboardControl::RecreateKeyBounds(bool keepWidth)
{
  if (keepWidth)
    mWKWidth = 0.f;

  // create size-independent data.
  mIsBlackKeyList.Resize(NumKeys());
  mKeyLCoords.Resize(NumKeys());

  float numWhites = 0.f;
  for (int n = mMinNote, i = 0; n <= mMaxNote; ++n, i++)
  {
    if (n % 12 == 1 || n % 12 == 3 || n % 12 == 6 || n % 12 == 8 || n % 12 == 10)
    {
      mIsBlackKeyList.Get()[i] = true;
    }
    else
    {
      mIsBlackKeyList.Get()[i] = false;
      numWhites += 1.f;
    }
  }

  // black key middle isn't aligned exactly between whites
  float WKPadStart = 0.f; // 1st note may be black
  float WKPadEnd = 0.f;   // last note may be black

  auto ShiftForKey = [this](int note)
  {
    // usually black key width + distance to the closest black key = white key width,
    // and often b width is ~0.6 * w width
    if (note == 0) return 0.f;
    else if (note % 12 == 1)  return 7.f / 12.f;
    else if (note % 12 == 3)  return 5.f / 12.f;
    else if (note % 12 == 6)  return 2.f / 3.f;
    else if (note % 12 == 8)  return 0.5f;
    else if (note % 12 == 10) return 1.f / 3.f;
    else return 0.f;
  };

  WKPadStart = ShiftForKey(mMinNote);

  if (mMinNote != mMaxNote && IsBlackKey(mIsBlackKeyList.GetSize() - 1))
    WKPadEnd = 1.f - ShiftForKey(mMaxNote);

  // build rects
  if (mWKWidth == 0.f)
    mWKWidth = 0.2f * mRECT.H(); // first call from the constructor

  if (keepWidth)
  {
    mWKWidth = mRECT.W();
    if (numWhites) mWKWidth /= (numWhites + mBKWidthR * (WKPadStart + WKPadEnd));
  }
  float blackW = mWKWidth;
  if (numWhites) blackW *= mBKWidthR;

  float prevWKLeft = mRECT.L;

  for (int k = 0; k < mIsBlackKeyList.GetSize(); ++k)
  {
    if (IsBlackKey(k))
    {
      float l = prevWKLeft;
      if (k != 0)
      {
        auto s = ShiftForKey(mMinNote + k);
        l -= s * blackW;
      }
      else prevWKLeft += WKPadStart * blackW;
      mKeyLCoords.Get()[k] = l;
    }
    else
    {
      mKeyLCoords.Get()[k] = prevWKLeft;
      prevWKLeft += mWKWidth;
    }
  }

  mTargetRECT = mRECT;
  SetDirty();
}

int IVKeyboardControl::GetKeyUnderMouse(float x, float y)
{
  auto& top = mRECT.T;
  auto& WKBottom = mRECT.B;
  auto BKBottom = top + mRECT.H() * mBKHeightRatio;
  auto BKWidth = CalcBKWidth();

  // black keys are on top
  int k = -1;
  for (int i = 0; i < NumKeys(); ++i)
  {
    if (IsBlackKey(i))
    {
      auto kL = KeyLCoord(i);
      auto kRect = IRECT(kL, top, kL + BKWidth, BKBottom);
      if (kRect.Contains(x, y))
      {
        k = i;
        break;
      }
    }
  }

  if (k < 0) for (int i = 0; i < NumKeys(); ++i)
  {
    if (!IsBlackKey(i))
    {
      auto kL = KeyLCoord(i);
      auto keyBounds = IRECT(kL, top, kL + mWKWidth, WKBottom);
      if (keyBounds.Contains(x, y))
      {
        k = i;
        break;
      }
    }
  }

  return k;
}

void IVKeyboardControl::UpdateVelocity(float y)
{
  if (mKey > -1)
  {
    auto h = mRECT.H();

    if (IsBlackKey(mKey))
      h *= mBKHeightRatio;

    mVelocity = (float)(y - mRECT.T) / (0.95f * h);
    // 0.95 is to get max velocity around the bottom
    mVelocity = BOUNDED(mVelocity, 1.f / 127.f, 1.f);
  }
  else mVelocity = 0.f;
}

void IVKeyboardControl::GetNoteNameStr(int midiNoteNum, bool addOctave, WDL_String& str)
{
  int oct = midiNoteNum / 12;
  midiNoteNum -= 12 * oct;
  const char* notes[12] = { "C","C#","D","D#","E","F","F#","G","G#","A","A#","B" };
  const char* n = notes[midiNoteNum];
  str.Set(n);
  if (addOctave)
    str.AppendFormatted(2, "%d", --oct);
}


IVButtonControl::IVButtonControl(IDelegate& dlg, IRECT rect, int param,
                                 const char *txtOff, const char *txtOn)
  : IControl(dlg, rect, param),
    IVectorBase(&DEFAULT_BG_COLOR, &DEFAULT_TXT_COLOR, &DEFAULT_FR_COLOR, &DEFAULT_PR_COLOR)
{
  mText.mFGColor = GetColor(bTXT);
  SetTexts(txtOff, txtOn);
  mDblAsSingleClick = true;
};

const IColor IVButtonControl::DEFAULT_BG_COLOR = IColor(255, 200, 200, 200);
const IColor IVButtonControl::DEFAULT_FR_COLOR = IColor(255, 70, 70, 70);
const IColor IVButtonControl::DEFAULT_TXT_COLOR = DEFAULT_FR_COLOR;
const IColor IVButtonControl::DEFAULT_PR_COLOR = IColor(255, 240, 240, 240);

void IVButtonControl::Draw(IGraphics& graphics)
{
  auto btnRect = GetButtonRect();
  auto shadowColor = IColor(60, 0, 0, 0);

  if (mValue > 0.5)
  {
    graphics.FillRect(GetColor(bPR), btnRect);

    if (mDrawShadows && mEmboss)
      DrawInnerShadowForRect(btnRect, shadowColor, graphics);

    if (mTxtOn.GetLength())
    {
      auto textR = GetRectToAlignTextIn(btnRect, 1);
      graphics.DrawTextA(mText, mTxtOn.Get(), textR);
    }
  }
  else
  {
    if (mDrawShadows && !mEmboss)
      DrawOuterShadowForRect(btnRect, shadowColor, graphics);

    graphics.FillRect(GetColor(bBG), btnRect);

    if (mTxtOff.GetLength())
    {
      auto textR = GetRectToAlignTextIn(btnRect, 0);
      graphics.DrawTextA(mText, mTxtOff.Get(), textR);
    }
  }

  if(mDrawBorders)
    graphics.DrawRect(GetColor(bFR), btnRect);
}

IRECT IVButtonControl::GetRectToAlignTextIn(IRECT r, int state)
{
  // this rect is not precise, it serves as a horizontal level
  auto tr = r;
  tr.T += 0.5f * (tr.H() - mText.mSize * mTxtH[state]) - 1.0f; // -1 looks better with small text
  tr.B = tr.T + 0.1f;
  return tr;
}

IRECT IVButtonControl::GetButtonRect()
{
  auto br = mRECT;
  if (mDrawShadows && !mEmboss)
  {
    br.R -= mShadowOffset;
    br.B -= mShadowOffset;
  }
  return br;
}

void IVButtonControl::DrawInnerShadowForRect(IRECT r, IColor shadowColor, IGraphics& graphics)
{
  auto& o = mShadowOffset;
  auto slr = r;
  slr.R = slr.L + o;
  auto str = r;
  str.L += o;
  str.B = str.T + o;
  graphics.FillRect(shadowColor, slr);
  graphics.FillRect(shadowColor, str);
}

void IVButtonControl::OnMouseDown(float x, float y, const IMouseMod& mod)
{
  if (mValue > 0.5) mValue = 0.0;
  else mValue = 1.0;
  SetDirty();
}

void IVButtonControl::SetTexts(const char *txtOff, const char *txtOn, bool fitToText, float pad)
{
  mTxtOff.Set(txtOff);
  mTxtOn.Set(txtOn);
  BasicTextMeasure(mTxtOff.Get(), mTxtH[0], mTxtW[0]);
  BasicTextMeasure(mTxtOn.Get(), mTxtH[1], mTxtW[1]);
  if (fitToText)
  {
    auto h = mTxtH[0];
    if (mTxtH[1] > h)
      h = mTxtH[1];
    auto w = mTxtW[0];
    if (mTxtW[1] > w)
      w = mTxtW[1];

    mRECT = mTargetRECT = GetRectToFitTextIn(mRECT, (float) mText.mSize, w, h, pad);
  }
  SetDirty(false);
}

IRECT IVButtonControl::GetRectToFitTextIn(IRECT r, float fontSize, float widthInSymbols, float numLines, float padding)
{
  IRECT textR = r;
  // first center empty rect in the middle of mRECT
  textR.L = textR.R = r.L + 0.5f * r.W();
  textR.T = textR.B = r.T + 0.5f * r.H();

  // then expand to fit text
  widthInSymbols *= 0.5f * 0.44f * fontSize; // 0.44 is approx average character w/h ratio
  numLines *= 0.5f * fontSize;
  textR.L -= widthInSymbols;
  textR.R += widthInSymbols;
  textR.T -= numLines;
  textR.B += numLines;

  if (!mEmboss && mDrawShadows)
  {
    textR.R += mShadowOffset;
    textR.B += mShadowOffset;
  }

  if (padding < 0.0) padding *= -1.0;
  textR = textR.GetPadded(padding);

  return textR;
}

void IVButtonControl::SetDrawShadows(bool draw, bool keepButtonRect)
{
  if (draw == mDrawShadows) return;

  if (keepButtonRect && !mEmboss)
  {
    auto d = mShadowOffset;
    if (!draw) d *= -1.0;
    mRECT.R += d;
    mRECT.B += d;
    mTargetRECT = mRECT;
  }

  mDrawShadows = draw;
  SetDirty(false);
}

void IVButtonControl::SetEmboss(bool emboss, bool keepButtonRect)
{
  if (emboss == mEmboss) return;

  if (keepButtonRect && mDrawShadows)
  {
    auto d = mShadowOffset;
    if (emboss) d *= -1.0;
    mRECT.R += d;
    mRECT.B += d;
    mTargetRECT = mRECT;
  }

  mEmboss = emboss;
  SetDirty(false);
}

void IVButtonControl::SetShadowOffset(float offset, bool keepButtonRect)
{
  if (offset == mShadowOffset) return;

  auto oldOff = mShadowOffset;

  if (offset < 0.0)
    mShadowOffset = 0.0;
  else
    mShadowOffset = offset;

  if (keepButtonRect && mDrawShadows && !mEmboss)
  {
    auto d = offset - oldOff;
    mRECT.R += d;
    mRECT.B += d;
    mTargetRECT = mRECT;
  }

  SetDirty(false);
}


IVDropDownList::IVDropDownList(IDelegate& dlg, IRECT rect, int param)
  : IControl(dlg, rect, param),
    IVectorBase(&DEFAULT_BG_COLOR, &DEFAULT_TXT_COLOR, &DEFAULT_FR_COLOR, &DEFAULT_HL_COLOR)
{
  mInitRect = rect;
  mText.mFGColor = DEFAULT_TXT_COLOR;
  FillNamesFromParamDisplayTexts();
}

IVDropDownList::IVDropDownList(IDelegate& dlg, IRECT rect, int param,
                               int numStates, const char* names...)
  : IControl(dlg, rect, param),
    IVectorBase(&DEFAULT_BG_COLOR, &DEFAULT_TXT_COLOR, &DEFAULT_FR_COLOR, &DEFAULT_HL_COLOR)
{
  mInitRect = rect;
  mText.mFGColor = DEFAULT_TXT_COLOR;
  if (numStates)
  {
    va_list args;
    va_start(args, names);
    SetNames(numStates, names, args);
    va_end (args);
  }
  else
    FillNamesFromParamDisplayTexts();
};

const IColor IVDropDownList::DEFAULT_BG_COLOR = IColor(255, 200, 200, 200);
const IColor IVDropDownList::DEFAULT_FR_COLOR = IColor(255, 70, 70, 70);
const IColor IVDropDownList::DEFAULT_TXT_COLOR = DEFAULT_FR_COLOR;
const IColor IVDropDownList::DEFAULT_HL_COLOR = IColor(255, 240, 240, 240);

void IVDropDownList::Draw(IGraphics& graphics)
{
  auto initR = GetInitRect();
  auto shadowColor = IColor(60, 0, 0, 0);

  auto textR = GetRectToAlignTextIn(initR);

  if (!mExpanded)
  {
    if (mDrawShadows && !mEmboss)
      DrawOuterShadowForRect(initR, shadowColor, graphics);

    if (mBlink)
    {
      mBlink = false;
      graphics.FillRect(GetColor(lHL), initR);
      SetDirty(false);
    }
    else
      graphics.FillRect(GetColor(lBG), initR);

    if (mDrawBorders)
      graphics.DrawRect(GetColor(lFR), initR);
    graphics.DrawTextA(mText, NameForVal(StateFromNormalized()), textR);
    ShrinkRects(); // shrink here to clean the expanded area
  }

  else
  {
    auto panelR = GetExpandedRect();
    if (mDrawShadows && !mEmboss)
      DrawOuterShadowForRect(panelR, shadowColor, graphics);
    graphics.FillRect(GetColor(lBG), panelR);
    if (mDrawShadows && mEmboss)
      DrawInnerShadowForRect(panelR, shadowColor, graphics);
    int sx = -1;
    int sy = 0;
    auto rw = initR.W();
    auto rh = initR.H();
    // now just shift the rects and draw them
    for (int v = 0; v < NumStates(); ++v)
    {
      if (v % mColHeight == 0.0)
      {
        ++sx;
        sy = 0;
      }
      IRECT vR = ShiftRectBy(initR, sx * rw, sy * rh);
      IRECT tR = ShiftRectBy(textR, sx * rw, sy * rh);
      if (v == mState)
      {
        if (mDrawShadows) // draw when emboss too, looks good
          DrawOuterShadowForRect(vR, shadowColor, graphics);
        graphics.FillRect(GetColor(lHL), vR);
      }

      if (mDrawBorders)
        graphics.DrawRect(GetColor(lFR), vR);
      graphics.DrawTextA(mText, NameForVal(v), tR);
      ++sy;
    }

    if (mDrawBorders)
    {
      if (!mDrawShadows)   // panelRect == mRECT
      {
        --panelR.R; // fix for strange graphics behavior
        --panelR.B; // mRECT right and bottom are not drawn in expanded state (on Win)
      }
      graphics.DrawRect(GetColor(lFR), panelR);
    }
  }

#ifdef _DEBUG
  //graphics.DrawRect(COLOR_ORANGE, mInitRect);
  //graphics.DrawRect(COLOR_BLUE, mRECT);
  //graphics.DrawRect(COLOR_GREEN, mTargetRECT); // if padded will not be drawn correctly
#endif

}

IRECT IVDropDownList::GetInitRect()
{
  auto ir = mInitRect;
  if (mDrawShadows && !mEmboss)
  {
    ir.R -= mShadowOffset;
    ir.B -= mShadowOffset;
  }
  if (mExpanded)
    ir = ShiftRectBy(ir, mRECT.L - ir.L, mRECT.T - ir.T); // if mRECT didn't fit and was shifted.
  // will be different for some other expand directions
  return ir;
}

IRECT IVDropDownList::GetExpandedRect()
{
  auto er = mRECT;
  if (mDrawShadows && !mEmboss)
  {
    er.R -= mShadowOffset;
    er.B -= mShadowOffset;
  }
  return er;
}

IRECT IVDropDownList::GetRectToAlignTextIn(IRECT r)
{
  // this rect is not precise, it serves as a horizontal level
  auto tr = r;
  // assume all items are 1 line high
  tr.T += 0.5f * (tr.H() - mText.mSize) - 1.0f; // -1 looks better with small text
  tr.B = tr.T + 0.1f;
  return tr;
}

void IVDropDownList::DrawInnerShadowForRect(IRECT r, IColor shadowColor, IGraphics& graphics)
{
  auto& o = mShadowOffset;
  auto slr = r;
  slr.R = slr.L + o;
  auto str = r;
  str.L += o;
  str.B = str.T + o;
  graphics.FillRect(shadowColor, slr);
  graphics.FillRect(shadowColor, str);
}

void IVDropDownList::SetDrawShadows(bool draw, bool keepButtonRect)
{
  if (draw == mDrawShadows) return;

  if (keepButtonRect && !mEmboss)
  {
    auto d = mShadowOffset;
    if (!draw) d *= -1.0;
    mInitRect.R += d;
    mInitRect.B += d;
    UpdateRectsOnInitChange();
  }

  mDrawShadows = draw;
  SetDirty(false);
}

void IVDropDownList::SetEmboss(bool emboss, bool keepButtonRect)
{
  if (emboss == mEmboss) return;

  if (keepButtonRect && mDrawShadows)
  {
    auto d = mShadowOffset;
    if (emboss) d *= -1.0;
    mInitRect.R += d;
    mInitRect.B += d;
    UpdateRectsOnInitChange();
  }

  mEmboss = emboss;
  SetDirty(false);
}

void IVDropDownList::SetShadowOffset(float offset, bool keepButtonRect)
{
  if (offset == mShadowOffset) return;

  auto oldOff = mShadowOffset;

  if (offset < 0.0)
    mShadowOffset = 0.0;
  else
    mShadowOffset = offset;

  if (keepButtonRect && mDrawShadows && !mEmboss)
  {
    auto d = offset - oldOff;
    mInitRect.R += d;
    mInitRect.B += d;
    UpdateRectsOnInitChange();
  }

  SetDirty(false);
}

void IVDropDownList::UpdateRectsOnInitChange()
{
  if (!mExpanded)
    ShrinkRects();
  else
    ExpandRects();
}

void IVDropDownList::OnResize()
{
  mInitRect = mRECT;
  mExpanded = false;
  mLastX = mLastY = -1.0;
  mBlink = false;
  SetDirty(false);
}

void IVDropDownList::OnMouseOver(float x, float y, const IMouseMod& mod)
{
  if (mLastX != x || mLastY != y)
  {
    mLastX = x;
    mLastY = y;
    auto panelR = GetExpandedRect();
    if (mExpanded && panelR.Contains(x, y))
    {
      auto rx = x - panelR.L;
      auto ry = y - panelR.T;

      auto initR = GetInitRect();
      int ix = (int)(rx / initR.W());
      int iy = (int)(ry / initR.H());

      int i = ix * mColHeight + iy;

      if (i >= NumStates())
        i = NumStates() - 1;
      if (i != mState)
      {
        mState = i;
        //DbgMsg("mState ", mState);
        SetDirty(false);
      }
    }
  }
}

void IVDropDownList::OnMouseDown(float x, float y, const IMouseMod& mod)
{
  if (!mExpanded)
    ExpandRects();
  else
  {
    mExpanded = false;
    mValue = NormalizedFromState();
    SetDirty();
  }
  //DbgMsg("mValue ", mValue);
}

void IVDropDownList::OnMouseWheel(float x, float y, const IMouseMod& mod, float d)
{
  int ns = mState;
  ns += (int)d;
  ns = BOUNDED(ns, 0, NumStates() - 1);
  if (ns != mState)
  {
    mState = ns;
    mValue = NormalizedFromState();
    //DbgMsg("mState ", mState);
    //DbgMsg("mValue ", mValue);
    if (!mExpanded)
      mBlink = true;
    SetDirty();
  }
}

void IVDropDownList::OnMouseDblClick(float x, float y, const IMouseMod& mod)
{
  mValue = mDefaultValue;
  int ns = StateFromNormalized();
  if (mState != ns)
  {
    mState = ns;
    mValue = NormalizedFromState();
    //DbgMsg("mState ", mState);
    //DbgMsg("mValue ", mValue);
    if (!mExpanded)
      mBlink = true;
    SetDirty();
  }
  mExpanded = false;
}

void IVDropDownList::OnMouseOut()
{
  mState = StateFromNormalized();
  mExpanded = false;
  mLastX = mLastY = -1.0;
  SetDirty(false);
  //DbgMsg("mState ", mState);
  //DbgMsg("mValue ", mValue);
}

void IVDropDownList::ExpandRects()
{
  // expand from top left of init Rect
  auto ir = GetInitRect();
  auto& l = ir.L;
  auto& t = ir.T;
  // if num states > max list height, we need more columns
  float w = (float) NumStates() / mColHeight;
  if (w < 1.0) w = 1.0;
  else w += 0.5;
  w = std::round(w);
  w *= ir.W();
  float h = (float) NumStates();
  if (mColHeight < h)
    h = (float) mColHeight;
  h *= ir.H();

  // todo add expand directions. for now only down right
  auto& mR = mRECT;
  auto& mT = mTargetRECT;
  mR = IRECT(l, t, l + w, t + h);
  if (mDrawShadows && !mEmboss)
  {
    mR.R += mShadowOffset;
    mR.B += mShadowOffset;
  }
  // we don't want expansion to collapse right around the borders, that'd be very UI unfriendly
  mT = mR.GetPadded(20.0); // todo perhaps padding should depend on display dpi
  // expansion may get over the bounds. if so, shift it
<<<<<<< HEAD
  auto br = GetUI()->GetBounds();
=======
  auto br = mDelegate.GetGUI()->GetBounds();
>>>>>>> af05497d
  auto ex = mR.R - br.R;
  if (ex > 0.0)
  {
    mR = ShiftRectBy(mR, -ex);
    mT = ShiftRectBy(mT, -ex);
  }
  auto ey = mR.B - br.B;
  if (ey > 0.0)
  {
    mR = ShiftRectBy(mR, 0.0, -ey);
    mT = ShiftRectBy(mT, 0.0, -ey);
  }

  mExpanded = true;
  SetDirty(false);
}

void IVDropDownList::SetNames(int numStates, const char* names, va_list args)
{
  if (numStates < 1) return;
  mValNames.Add(new WDL_String(names));
  for (int i = 1; i < numStates; ++i)
    mValNames.Add(new WDL_String(va_arg(args, const char*)));
}

void IVDropDownList::SetNames(int numStates, const char* names...)
{
  mValNames.Empty(true);

  va_list args;
  va_start(args, names);
  SetNames(numStates, names, args);
  va_end(args);

  SetDirty(false);
}

void IVDropDownList::FillNamesFromParamDisplayTexts()
{
  mValNames.Empty(true);
  auto param = GetParam();
  if (param)
  {
    int n = param->NDisplayTexts();
    if (n > 0)
      for (int i = 0; i < n; ++i)
        mValNames.Add(new WDL_String(param->GetDisplayTextAtIdx(i)));
    else
      mValNames.Add(new WDL_String("no display texts"));
  }
  else
    mValNames.Add(new WDL_String("no param"));

  SetDirty(false);
}

#pragma mark - BITMAP CONTROLS

void IBSwitchControl::OnMouseDown(float x, float y, const IMouseMod& mod)
{
  if (mBitmap.N() > 1)
    mValue += 1.0 / (double)(mBitmap.N() - 1);
  else
    mValue += 1.0;

  if (mValue > 1.001)
    mValue = 0.0;

  SetDirty();
}

IBSliderControl::IBSliderControl(IDelegate& dlg, float x, float y, int len, int paramIdx, IBitmap& bitmap, EDirection direction, bool onlyHandle)
: IControl(dlg, IRECT(), paramIdx)
, mLen(len), mHandleBitmap(bitmap), mDirection(direction), mOnlyHandle(onlyHandle)
{
  if (direction == kVertical)
  {
    mHandleHeadroom = mHandleBitmap.H();
    mRECT = mTargetRECT = IRECT(x, y, x + mHandleBitmap.W(), y + len);
  }
  else
  {
    mHandleHeadroom = mHandleBitmap.W();
    mRECT = mTargetRECT = IRECT(x, y, x + len, y + mHandleBitmap.H());
  }
}

IRECT IBSliderControl::GetHandleRECT(double value) const
{
  if (value < 0.0)
  {
    value = mValue;
  }
  IRECT r(mRECT.L, mRECT.T, mRECT.L + mHandleBitmap.W(), mRECT.T + mHandleBitmap.H());
  if (mDirection == kVertical)
  {
    int offs = int((1.0 - value) * (double) (mLen - mHandleHeadroom));
    r.T += offs;
    r.B += offs;
  }
  else
  {
    int offs = int(value * (double) (mLen - mHandleHeadroom));
    r.L += offs;
    r.R += offs;
  }
  return r;
}

void IBSliderControl::OnMouseDown(float x, float y, const IMouseMod& mod)
{
#ifdef PROTOOLS
  if (mod.A)
  {
    if (mDefaultValue >= 0.0)
    {
      mValue = mDefaultValue;
      SetDirty();
      return;
    }
  }
  else
#endif
    if (mod.R)
    {
      PromptUserInput();
      return;
    }

  return SnapToMouse(x, y);
}

void IBSliderControl::OnMouseWheel(float x, float y, const IMouseMod& mod, float d)
{
#ifdef PROTOOLS
  if (mod.C)
    mValue += 0.001 * d;
#else
  if (mod.C || mod.S)
    mValue += 0.001 * d;
#endif
  else
    mValue += 0.01 * d;

  SetDirty();
}

void IBSliderControl::SnapToMouse(float x, float y)
{
  if (mDirection == kVertical)
    mValue = 1.0 - (double) (y - mRECT.T - mHandleHeadroom / 2) / (double) (mLen - mHandleHeadroom);
  else
    mValue = (double) (x - mRECT.L - mHandleHeadroom / 2) / (double) (mLen - mHandleHeadroom);

  SetDirty();
}

void IBSliderControl::Draw(IGraphics& graphics)
{
  IRECT r = GetHandleRECT();
  graphics.DrawBitmap(mHandleBitmap, r, 1, &mBlend);
}

bool IBSliderControl::IsHit(float x, float y) const
{
  if(mOnlyHandle)
  {
    IRECT r = GetHandleRECT();
    return r.Contains(x, y);
  }
  else
  {
    return mTargetRECT.Contains(x, y);
  }
}

void IBSliderControl::OnRescale()
{
  mHandleBitmap = GetUI()->GetScaledBitmap(mHandleBitmap);
}
<|MERGE_RESOLUTION|>--- conflicted
+++ resolved
@@ -64,7 +64,6 @@
   graphics.DrawRadialLine(GetColor(EVColor::kFG), cx, cy, v, mInnerRadius * radius, mOuterRadius * radius);
 }
 
-<<<<<<< HEAD
 IVSliderControl::IVSliderControl(IDelegate& dlg, IRECT rect, int paramIdx,
                 const IVColorSpec& colorSpec, EDirection direction)
 : IControl(dlg, rect, paramIdx)
@@ -109,8 +108,6 @@
   SetDirty();
 }
 
-=======
->>>>>>> af05497d
 IVKeyboardControl::IVKeyboardControl(IDelegate& dlg, IRECT rect,
                                      int minNote, int maxNote)
 : IControl(dlg, rect)
@@ -1160,11 +1157,7 @@
   // we don't want expansion to collapse right around the borders, that'd be very UI unfriendly
   mT = mR.GetPadded(20.0); // todo perhaps padding should depend on display dpi
   // expansion may get over the bounds. if so, shift it
-<<<<<<< HEAD
   auto br = GetUI()->GetBounds();
-=======
-  auto br = mDelegate.GetGUI()->GetBounds();
->>>>>>> af05497d
   auto ex = mR.R - br.R;
   if (ex > 0.0)
   {
