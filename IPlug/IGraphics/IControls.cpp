#include "IControls.h"

#pragma mark - VECTOR CONTROLS

IVSwitchControl::IVSwitchControl(IDelegate& dlg, IRECT bounds, int paramIdx, std::function<void(IControl*)> actionFunc
  , const IVColorSpec& colorSpec, uint32_t numStates, EDirection dir)
  : ISwitchControlBase(dlg, bounds, paramIdx, actionFunc, numStates)
  , IVectorBase(colorSpec)
  , mDirection(dir)
{
  mStep = 1.f / float(mNumStates) - 1.f;
}

void IVSwitchControl::Draw(IGraphics& graphics)
{
//  const int state = (int)std::round(mValue / mStep);

  graphics.FillRoundRect(GetColor(EVColor::kBG), mRECT, mRoundness, &mBlend);

//
  IRECT handle;
//
//  if (mNumStates > 2)
//  {
//    if (mDirection == kHorizontal)
//      handle = mRECT.SubRectHorizontal(mNumStates, state);
//    if (mDirection == kVertical)
//      handle = mRECT.SubRectVertical(mNumStates, state);
//  }
//  else
    handle = mRECT;
//
 // graphics.FillRect(GetColor(EVColor::kFG), handle.GetPadded(-10), &mBlend);
  graphics.FillCircle(GetColor(EVColor::kFG), handle.MW(), handle.MH(), handle.W()/2., &mBlend);

  //graphics.DrawRect(GetColor(EVColor::kFR), mRECT.GetPadded(-5), &mBlend);
  graphics.FillCircle(GetColor(EVColor::kFR), handle.MW(), handle.MH(), (handle.W()/2.)-2, &mBlend);
}

IVKnobControl::IVKnobControl(IDelegate& dlg, IRECT bounds, int param,
                             const IVColorSpec& colorSpec,
                             float rMin, float rMax, float aMin, float aMax,
                             EDirection direction, double gearing)
: IKnobControlBase(dlg, bounds, param, direction, gearing)
, IVectorBase(colorSpec)
, mAngleMin(aMin)
, mAngleMax(aMax)
, mInnerRadius(rMin)
, mOuterRadius(rMax)
{
  if (mOuterRadius == 0.0f)
    mOuterRadius = 0.5f * (float) bounds.W();
}

void IVKnobControl::Draw(IGraphics& graphics)
{
  const float v = mAngleMin + ((float)mValue * (mAngleMax - mAngleMin));
  const float cx = mRECT.MW(), cy = mRECT.MH();
<<<<<<< HEAD
  const float radius = (mRECT.W() / 2.f) - 2.f;
  graphics.FillCircle(GetColor(EVColor::kFR), cx, cy, radius + 2, GetMouseIsOver() ? &BLEND_25 : &BLEND_10);
  graphics.DrawCircle(GetColor(EVColor::kBG), cx, cy, radius, &BLEND_50);
  graphics.FillArc(GetColor(EVColor::kBG), cx, cy, radius, mAngleMin, v, &BLEND_50);
  graphics.DrawRadialLine(GetColor(EVColor::kFG), cx, cy, v, mInnerRadius * radius, mOuterRadius * radius);
=======
  const float radius = (mRECT.W()/2.f) - 2.f;
//  graphics.FillCircle(GetColor(EVColor::kFR), cx, cy, radius+2);
//  graphics.DrawCircle(GetColor(EVColor::kBG), cx, cy, radius, &BLEND_50, 5.f);
  graphics.FillArc(GetColor(EVColor::kBG), cx, cy, radius, mAngleMin, v);
  graphics.DrawRadialLine(GetColor(EVColor::kFG), cx, cy, v, mInnerRadius * radius, mOuterRadius * radius, 0, 5.f);
>>>>>>> 56dbf728
}

void IVSliderControl::Draw(IGraphics& graphics)
{
  graphics.FillRoundRect(GetColor(kBG), mRECT, 5);
  
  if(mDirection == kVertical)
  {
//    const float halfHandleSize = mHandleSize / 2.f;
//
//    const float handleTop = mTrack.B - (mValue * mTrack.H());
//    const float handleBottom = handleTop - halfHandleSize;
//
//    const float filledTrackTop = mTrack.B - (mValue * (mTrack.H()));
//    const float filledTrackBottom = mTrack.B;
//
//    IRECT filledTrack = IRECT(mTrack.L, filledTrackTop, mTrack.R, filledTrackBottom);
//    IRECT handle = IRECT(mTrack.L, handleTop, mTrack.R, handleBottom);
  }
  else
  {
    
  }
  
  graphics.FillRoundRect(GetColor(kFG), mTrack, 5, &BLEND_10);
//  graphics.FillRoundRect(GetColor(kFG), filledTrack, 5);
  //graphics.FillRoundRect(GetColor(kHL), handle, 0);
}

void IVSliderControl::OnResize()
{
  if(mDirection == kVertical)
    mTrack = mRECT.GetPadded(-mHandleSize).GetMidHPadded(5);
  else
    mTrack = mRECT.GetPadded(-mHandleSize).GetMidVPadded(5);

  SetDirty(false);
}


IVButtonControl::IVButtonControl(IDelegate& dlg, IRECT rect, int param,
                                 const char *txtOff, const char *txtOn)
  : IControl(dlg, rect, param),
    IVectorBase(&DEFAULT_BG_COLOR, &DEFAULT_TXT_COLOR, &DEFAULT_FR_COLOR, &DEFAULT_PR_COLOR)
{
  mText.mFGColor = GetColor(bTXT);
  SetTexts(txtOff, txtOn);
  mDblAsSingleClick = true;
};

const IColor IVButtonControl::DEFAULT_BG_COLOR = IColor(255, 200, 200, 200);
const IColor IVButtonControl::DEFAULT_FR_COLOR = IColor(255, 70, 70, 70);
const IColor IVButtonControl::DEFAULT_TXT_COLOR = DEFAULT_FR_COLOR;
const IColor IVButtonControl::DEFAULT_PR_COLOR = IColor(255, 240, 240, 240);

void IVButtonControl::Draw(IGraphics& graphics)
{
  auto btnRect = GetButtonRect();
  auto shadowColor = IColor(60, 0, 0, 0);

  if (mValue > 0.5)
  {
    graphics.FillRect(GetColor(bPR), btnRect);

    if (mDrawShadows && mEmboss)
      DrawInnerShadowForRect(btnRect, shadowColor, graphics);

    if (mTxtOn.GetLength())
    {
      auto textR = GetRectToAlignTextIn(btnRect, 1);
      graphics.DrawText(mText, mTxtOn.Get(), textR);
    }
  }
  else
  {
    if (mDrawShadows && !mEmboss)
      DrawOuterShadowForRect(btnRect, shadowColor, graphics);

    graphics.FillRect(GetColor(bBG), btnRect);

    if (mTxtOff.GetLength())
    {
      auto textR = GetRectToAlignTextIn(btnRect, 0);
      graphics.DrawText(mText, mTxtOff.Get(), textR);
    }
  }

  if(mDrawBorders)
    graphics.DrawRect(GetColor(bFR), btnRect);
}

IRECT IVButtonControl::GetRectToAlignTextIn(IRECT r, int state)
{
  // this rect is not precise, it serves as a horizontal level
  auto tr = r;
  tr.T += 0.5f * (tr.H() - mText.mSize * mTxtH[state]) - 1.0f; // -1 looks better with small text
  tr.B = tr.T + 0.1f;
  return tr;
}

IRECT IVButtonControl::GetButtonRect()
{
  auto br = mRECT;
  if (mDrawShadows && !mEmboss)
  {
    br.R -= mShadowOffset;
    br.B -= mShadowOffset;
  }
  return br;
}

void IVButtonControl::DrawInnerShadowForRect(IRECT r, IColor shadowColor, IGraphics& graphics)
{
  auto& o = mShadowOffset;
  auto slr = r;
  slr.R = slr.L + o;
  auto str = r;
  str.L += o;
  str.B = str.T + o;
  graphics.FillRect(shadowColor, slr);
  graphics.FillRect(shadowColor, str);
}

void IVButtonControl::OnMouseDown(float x, float y, const IMouseMod& mod)
{
  if (mValue > 0.5) mValue = 0.0;
  else mValue = 1.0;
  SetDirty();
}

void IVButtonControl::SetTexts(const char *txtOff, const char *txtOn, bool fitToText, float pad)
{
  mTxtOff.Set(txtOff);
  mTxtOn.Set(txtOn);
  BasicTextMeasure(mTxtOff.Get(), mTxtH[0], mTxtW[0]);
  BasicTextMeasure(mTxtOn.Get(), mTxtH[1], mTxtW[1]);
  if (fitToText)
  {
    auto h = mTxtH[0];
    if (mTxtH[1] > h)
      h = mTxtH[1];
    auto w = mTxtW[0];
    if (mTxtW[1] > w)
      w = mTxtW[1];

    mRECT = mTargetRECT = GetRectToFitTextIn(mRECT, (float) mText.mSize, w, h, pad);
  }
  SetDirty(false);
}

IRECT IVButtonControl::GetRectToFitTextIn(IRECT r, float fontSize, float widthInSymbols, float numLines, float padding)
{
  IRECT textR = r;
  // first center empty rect in the middle of mRECT
  textR.L = textR.R = r.L + 0.5f * r.W();
  textR.T = textR.B = r.T + 0.5f * r.H();

  // then expand to fit text
  widthInSymbols *= 0.5f * 0.44f * fontSize; // 0.44 is approx average character w/h ratio
  numLines *= 0.5f * fontSize;
  textR.L -= widthInSymbols;
  textR.R += widthInSymbols;
  textR.T -= numLines;
  textR.B += numLines;

  if (!mEmboss && mDrawShadows)
  {
    textR.R += mShadowOffset;
    textR.B += mShadowOffset;
  }

  if (padding < 0.0) padding *= -1.0;
  textR = textR.GetPadded(padding);

  return textR;
}

void IVButtonControl::SetDrawShadows(bool draw, bool keepButtonRect)
{
  if (draw == mDrawShadows) return;

  if (keepButtonRect && !mEmboss)
  {
    auto d = mShadowOffset;
    if (!draw) d *= -1.0;
    mRECT.R += d;
    mRECT.B += d;
    mTargetRECT = mRECT;
  }

  mDrawShadows = draw;
  SetDirty(false);
}

void IVButtonControl::SetEmboss(bool emboss, bool keepButtonRect)
{
  if (emboss == mEmboss) return;

  if (keepButtonRect && mDrawShadows)
  {
    auto d = mShadowOffset;
    if (emboss) d *= -1.0;
    mRECT.R += d;
    mRECT.B += d;
    mTargetRECT = mRECT;
  }

  mEmboss = emboss;
  SetDirty(false);
}

void IVButtonControl::SetShadowOffset(float offset, bool keepButtonRect)
{
  if (offset == mShadowOffset) return;

  auto oldOff = mShadowOffset;

  if (offset < 0.0)
    mShadowOffset = 0.0;
  else
    mShadowOffset = offset;

  if (keepButtonRect && mDrawShadows && !mEmboss)
  {
    auto d = offset - oldOff;
    mRECT.R += d;
    mRECT.B += d;
    mTargetRECT = mRECT;
  }

  SetDirty(false);
}

#pragma mark - BITMAP CONTROLS

void IBSwitchControl::OnMouseDown(float x, float y, const IMouseMod& mod)
{
  if (mBitmap.N() > 1)
    mValue += 1.0 / (double)(mBitmap.N() - 1);
  else
    mValue += 1.0;
  
  if (mValue > 1.001)
    mValue = 0.0;
  
  SetDirty();
}

//IBSliderControl::IBSliderControl(IDelegate& dlg, float x, float y, int len, int paramIdx, IBitmap& bitmap, EDirection dir, bool onlyHandle)
//: ISliderControlBase(dlg, IRECT(x, y, x + bitmap.W(), y + len), paramIdx, dir)
//, mHandleBitmap(bitmap)
//, mOnlyHandle(onlyHandle)
//{
//}
//
//void IBSliderControl::Draw(IGraphics& graphics)
//{
//  IRECT r = GetHandleRECT();
//  graphics.DrawBitmap(mHandleBitmap, r, 1, &mBlend);
//}
//
//void IBSliderControl::OnRescale()
//{
//  mHandleBitmap = GetUI()->GetScaledBitmap(mHandleBitmap);
//}
//
//void IBSliderControl::OnResize()
//{
//  if (mDirection == kVertical)
//    mTrack = mTargetRECT = mRECT.GetVPadded(-mHandleBitmap.H());
//  else
//    mTrack = mTargetRECT = mRECT.GetHPadded(-mHandleBitmap.W());
//
//  SetDirty();
//}

//IBSliderControl::IBSliderControl(IDelegate& dlg, float x, float y, int len, int paramIdx, IBitmap& bitmap, EDirection direction, bool onlyHandle)
//: IControl(dlg, IRECT(), paramIdx)
//, mLen(len), mHandleBitmap(bitmap), mDirection(direction), mOnlyHandle(onlyHandle)
//{
//  if (direction == kVertical)
//  {
//    mHandleHeadroom = mHandleBitmap.H();
//    mRECT = mTargetRECT = IRECT(x, y, x + mHandleBitmap.W(), y + len);
//  }
//  else
//  {
//    mHandleHeadroom = mHandleBitmap.W();
//    mRECT = mTargetRECT = IRECT(x, y, x + len, y + mHandleBitmap.H());
//  }
//}
//
//IRECT IBSliderControl::GetHandleRECT(double value) const
//{
//  if (value < 0.0)
//  {
//    value = mValue;
<<<<<<< HEAD
//  }
//  IRECT r(mRECT.L, mRECT.T, mRECT.L + mHandleBitmap.W(), mRECT.T + mHandleBitmap.H());
=======
//
//  IRECT r(mRECT.L, mRECT.T, mRECT.L + mHandleBitmap.W(), mRECT.T + mHandleBitmap.H());
//
>>>>>>> 56dbf728
//  if (mDirection == kVertical)
//  {
//    int offs = int((1.0 - value) * (double) (mLen - mHandleHeadroom));
//    r.T += offs;
//    r.B += offs;
//  }
//  else
//  {
//    int offs = int(value * (double) (mLen - mHandleHeadroom));
//    r.L += offs;
//    r.R += offs;
//  }
//  return r;
//}
//
//void IBSliderControl::OnMouseDown(float x, float y, const IMouseMod& mod)
//{
//#ifdef PROTOOLS
//  if (mod.A)
//  {
//    if (mDefaultValue >= 0.0)
//    {
//      mValue = mDefaultValue;
//      SetDirty();
//      return;
//    }
//  }
//  else
//#endif
//    if (mod.R)
//    {
//      PromptUserInput();
//      return;
//    }
//
//  return SnapToMouse(x, y);
//}
//
//void IBSliderControl::OnMouseWheel(float x, float y, const IMouseMod& mod, float d)
//{
//#ifdef PROTOOLS
//  if (mod.C)
//    mValue += 0.001 * d;
//#else
//  if (mod.C || mod.S)
//    mValue += 0.001 * d;
//#endif
//  else
//    mValue += 0.01 * d;
//
//  SetDirty();
//}
//
//void IBSliderControl::SnapToMouse(float x, float y)
//{
//  if (mDirection == kVertical)
//    mValue = 1.0 - (double) (y - mRECT.T - mHandleHeadroom / 2) / (double) (mLen - mHandleHeadroom);
//  else
//    mValue = (double) (x - mRECT.L - mHandleHeadroom / 2) / (double) (mLen - mHandleHeadroom);
//
//  SetDirty();
//}
//
//void IBSliderControl::Draw(IGraphics& graphics)
//{
//  IRECT r = GetHandleRECT();
//  graphics.DrawBitmap(mHandleBitmap, r, 1, &mBlend);
//}
//
//bool IBSliderControl::IsHit(float x, float y) const
//{
//  if(mOnlyHandle)
//  {
//    IRECT r = GetHandleRECT();
//    return r.Contains(x, y);
//  }
//  else
//  {
//    return mTargetRECT.Contains(x, y);
//  }
//}
//
//void IBSliderControl::OnRescale()
//{
//  mHandleBitmap = GetUI()->GetScaledBitmap(mHandleBitmap);
//}
<<<<<<< HEAD
=======
//
//void IBSliderControl::OnResize()
//{
//  if (mDirection == kVertical)
//    mTrack = mTargetRECT = mRECT.GetVPadded(-mHandleBitmap.H());
//  else
//    mTrack = mTargetRECT = mRECT.GetHPadded(-mHandleBitmap.W());
//
//  SetDirty(false);
//}

>>>>>>> 56dbf728
<|MERGE_RESOLUTION|>--- conflicted
+++ resolved
@@ -56,19 +56,11 @@
 {
   const float v = mAngleMin + ((float)mValue * (mAngleMax - mAngleMin));
   const float cx = mRECT.MW(), cy = mRECT.MH();
-<<<<<<< HEAD
-  const float radius = (mRECT.W() / 2.f) - 2.f;
-  graphics.FillCircle(GetColor(EVColor::kFR), cx, cy, radius + 2, GetMouseIsOver() ? &BLEND_25 : &BLEND_10);
-  graphics.DrawCircle(GetColor(EVColor::kBG), cx, cy, radius, &BLEND_50);
-  graphics.FillArc(GetColor(EVColor::kBG), cx, cy, radius, mAngleMin, v, &BLEND_50);
-  graphics.DrawRadialLine(GetColor(EVColor::kFG), cx, cy, v, mInnerRadius * radius, mOuterRadius * radius);
-=======
   const float radius = (mRECT.W()/2.f) - 2.f;
 //  graphics.FillCircle(GetColor(EVColor::kFR), cx, cy, radius+2);
 //  graphics.DrawCircle(GetColor(EVColor::kBG), cx, cy, radius, &BLEND_50, 5.f);
   graphics.FillArc(GetColor(EVColor::kBG), cx, cy, radius, mAngleMin, v);
   graphics.DrawRadialLine(GetColor(EVColor::kFG), cx, cy, v, mInnerRadius * radius, mOuterRadius * radius, 0, 5.f);
->>>>>>> 56dbf728
 }
 
 void IVSliderControl::Draw(IGraphics& graphics)
@@ -366,14 +358,9 @@
 //  if (value < 0.0)
 //  {
 //    value = mValue;
-<<<<<<< HEAD
-//  }
+//
 //  IRECT r(mRECT.L, mRECT.T, mRECT.L + mHandleBitmap.W(), mRECT.T + mHandleBitmap.H());
-=======
-//
-//  IRECT r(mRECT.L, mRECT.T, mRECT.L + mHandleBitmap.W(), mRECT.T + mHandleBitmap.H());
-//
->>>>>>> 56dbf728
+//
 //  if (mDirection == kVertical)
 //  {
 //    int offs = int((1.0 - value) * (double) (mLen - mHandleHeadroom));
@@ -460,8 +447,6 @@
 //{
 //  mHandleBitmap = GetUI()->GetScaledBitmap(mHandleBitmap);
 //}
-<<<<<<< HEAD
-=======
 //
 //void IBSliderControl::OnResize()
 //{
@@ -473,4 +458,3 @@
 //  SetDirty(false);
 //}
 
->>>>>>> 56dbf728
