--- conflicted
+++ resolved
@@ -351,68 +351,11 @@
   inline virtual void ResetClipRegion() {}; // overridden in some IGraphics drawing classes to reset clip
 
 #pragma mark - IGraphics drawing API implementation (bitmap handling)
-<<<<<<< HEAD
-  
-  /**
-   <#Description#>
-
-   @param name <#name description#>
-   @param nStates <#nStates description#>
-   @param framesAreHoriztonal <#framesAreHoriztonal description#>
-   @param . <#. description#>
-   @return <#return value description#>
-   */
-  virtual IBitmap LoadBitmap(const char* name, int nStates = 1, bool framesAreHoriztonal = false, double scale = 1.) = 0;
-  
-  /**
-   <#Description#>
-
-   @param srcbitmap <#srcbitmap description#>
-   @param cacheName <#cacheName description#>
-   @param targetScale <#targetScale description#>
-   @return <#return value description#>
-   */
-  virtual IBitmap ScaleBitmap(const IBitmap& srcbitmap, const char* cacheName, double targetScale) = 0;
-  
-  /**
-   <#Description#>
-
-   @param bitmap <#bitmap description#>
-   @param rect <#rect description#>
-   @param name <#name description#>
-   @param targetScale <#targetScale description#>
-   @return <#return value description#>
-   */
-  virtual IBitmap CropBitmap(const IBitmap& bitmap, const IRECT& rect, const char* name, double targetScale) = 0;
-  
-  /**
-   <#Description#>
-
-   @param bitmap <#bitmap description#>
-   @param cacheName <#cacheName description#>
-   */
-  virtual void RetainBitmap(IBitmap& bitmap, const char* cacheName) = 0;
-  
-  /**
-   <#Description#>
-
-   @param bitmap <#bitmap description#>
-   */
-  virtual void ReleaseBitmap(IBitmap& bitmap) = 0;
-  
-  /**
-   <#Description#>
-
-   @param src <#src description#>
-   @return <#return value description#>
-   */
-=======
   virtual IBitmap LoadBitmap(const char* name, int nStates = 1, bool framesAreHorizontal = false);
   virtual IBitmap ScaleBitmap(const IBitmap& srcbitmap, const char* cacheName, int targetScale);
   //virtual IBitmap CropBitmap(const IBitmap& bitmap, const IRECT& rect, const char* name, int targetScale) = 0;
   virtual void RetainBitmap(const IBitmap& bitmap, const char* cacheName);
   virtual void ReleaseBitmap(const IBitmap& bitmap);
->>>>>>> bedd68e0
   IBitmap GetScaledBitmap(IBitmap& src);
   
   /**
@@ -862,31 +805,8 @@
   */
   IPlugBaseGraphics& GetPlug() { return mPlug; }
 
-<<<<<<< HEAD
-  /**
-   /todo <#Description#>
-
-   @param name <#name description#>
-   @param . <#. description#>
-  */
-  void AttachBackground(const char* name, double scale = 1.);
-  
-  /**
-   /todo <#Description#>
-
-   @param color The colour to draw/fill the shape with>
-  */
-  void AttachPanelBackground(const IColor& color = DEFAULT_GRAPHICS_BGCOLOR);
-  
-  /**
-   /todo <#Description#>
-
-   @param control <#control description#>
-  */
-=======
   void AttachBackground(const char* name);
   void AttachPanelBackground(const IColor& color);
->>>>>>> bedd68e0
   void AttachKeyCatcher(IControl& control);
   
   /**
@@ -1192,10 +1112,8 @@
   virtual void LoadFont(const char* name);
   
 protected:
-<<<<<<< HEAD
   IPlugBaseGraphics& mPlug;
-=======
-    
+
   virtual APIBitmap* LoadAPIBitmap(const WDL_String& resourcePath, int scale) = 0;
   //virtual void* CreateAPIBitmap(int w, int h) = 0;
   virtual APIBitmap* ScaleAPIBitmap(const APIBitmap* pBitmap, int scale) = 0;
@@ -1203,7 +1121,6 @@
   bool SearchImageResource(const char* name, const char* type, WDL_String& result, int targetScale, int& sourceScale);
   APIBitmap* SearchBitmapInCache(const char* name, int targetScale, int& sourceScale);
     
->>>>>>> bedd68e0
   WDL_PtrList<IControl> mControls;
   IRECT mDrawRECT;
   void* mPlatformContext = nullptr;
@@ -1238,4 +1155,4 @@
 #endif
   
   friend class IGraphicsLiveEdit;
-};+};
