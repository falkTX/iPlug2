--- conflicted
+++ resolved
@@ -368,12 +368,8 @@
 
 APIBitmap* IGraphicsAGG::LoadAPIBitmap(const WDL_String& resourcePath, int scale)
 {
-<<<<<<< HEAD
+  const char *path = resourcePath.Get();
 #ifdef OS_MAC
-=======
-  const char *path = resourcePath.Get();
-#ifdef OS_OSX
->>>>>>> bedd68e0
   if (CSTR_NOT_EMPTY(path))
   {
     const char* ext = path+strlen(path)-1;
@@ -455,13 +451,8 @@
 
 void IGraphicsAGG::RenderDrawBitmap()
 {
-<<<<<<< HEAD
 #ifdef OS_MAC
-  mPixelMap.draw((CGContext*) GetPlatformContext(), GetDisplayScale() / GetScale());
-=======
-#ifdef OS_OSX
   mPixelMap.draw((CGContext*) GetPlatformContext(), GetDisplayScale());
->>>>>>> bedd68e0
 #else // OS_WIN
   //TODO: win
 #endif
