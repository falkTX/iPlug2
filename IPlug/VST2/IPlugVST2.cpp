/*
 ==============================================================================
 
 This file is part of the iPlug 2 library. Copyright (C) the iPlug 2 developers. 
 
 See LICENSE.txt for  more info.
 
 ==============================================================================
*/

#include <cstdio>
#include "IPlugVST2.h"
#include "IPlugPluginBase.h"

using namespace iplug;

static const int VST_VERSION = 2400;

static int VSTSpkrArrType(int nchan)
{
  if (!nchan) return kSpeakerArrEmpty;
  if (nchan == 1) return kSpeakerArrMono;
  if (nchan == 2) return kSpeakerArrStereo;
  return kSpeakerArrUserDefined;
}

static int AsciiToVK(int ascii)
{
#ifdef OS_WIN
  HKL layout = GetKeyboardLayout(0);
  return VkKeyScanExA((CHAR)ascii, layout);
#else
  // Numbers and uppercase alpha chars map directly to VK
  if ((ascii >= 0x30 && ascii <= 0x39) || (ascii >= 0x41 && ascii <= 0x5A))
  {
    return ascii;
  }

  // Lowercase alpha chars map to VK but need shifting
  if (ascii >= 0x61 && ascii <= 0x7A)
  {
    return ascii - 0x20;
  }

  return kVK_NONE;
#endif
}

static int VSTKeyCodeToVK(int code, int ascii)
{
  // If the keycode provided by the host is 0, we can still calculate the VK from the ascii value
  // NOTE: VKEY_EQUALS Doesn't seem to map to a Windows VK, so get the VK from the ascii char instead
  if (code == 0 || code == VKEY_EQUALS)
  {
    return AsciiToVK(ascii);
  }

  switch (code)
  {
    case VKEY_BACK: return kVK_BACK;
    case VKEY_TAB: return kVK_TAB;
    case VKEY_CLEAR: return kVK_CLEAR;
    case VKEY_RETURN: return kVK_RETURN;
    case VKEY_PAUSE: return kVK_PAUSE;
    case VKEY_ESCAPE: return kVK_ESCAPE;
    case VKEY_SPACE: return kVK_SPACE;
    case VKEY_NEXT: return kVK_NEXT;
    case VKEY_END: return kVK_END;
    case VKEY_HOME: return kVK_HOME;
    case VKEY_LEFT: return kVK_LEFT;
    case VKEY_UP: return kVK_UP;
    case VKEY_RIGHT: return kVK_RIGHT;
    case VKEY_DOWN: return kVK_DOWN;
    case VKEY_PAGEUP: return kVK_PRIOR;
    case VKEY_PAGEDOWN: return kVK_NEXT;
    case VKEY_SELECT: return kVK_SELECT;
    case VKEY_PRINT: return kVK_PRINT;
    case VKEY_ENTER: return kVK_RETURN;
    case VKEY_SNAPSHOT: return kVK_SNAPSHOT;
    case VKEY_INSERT: return kVK_INSERT;
    case VKEY_DELETE: return kVK_DELETE;
    case VKEY_HELP: return kVK_HELP;
    case VKEY_NUMPAD0: return kVK_NUMPAD0;
    case VKEY_NUMPAD1: return kVK_NUMPAD1;
    case VKEY_NUMPAD2: return kVK_NUMPAD2;
    case VKEY_NUMPAD3: return kVK_NUMPAD3;
    case VKEY_NUMPAD4: return kVK_NUMPAD4;
    case VKEY_NUMPAD5: return kVK_NUMPAD5;
    case VKEY_NUMPAD6: return kVK_NUMPAD6;
    case VKEY_NUMPAD7: return kVK_NUMPAD7;
    case VKEY_NUMPAD8: return kVK_NUMPAD8;
    case VKEY_NUMPAD9: return kVK_NUMPAD9;
    case VKEY_MULTIPLY: return kVK_MULTIPLY;
    case VKEY_ADD: return kVK_ADD;
    case VKEY_SEPARATOR: return kVK_SEPARATOR;
    case VKEY_SUBTRACT: return kVK_SUBTRACT;
    case VKEY_DECIMAL: return kVK_DECIMAL;
    case VKEY_DIVIDE: return kVK_DIVIDE;
    case VKEY_F1: return kVK_F1;
    case VKEY_F2: return kVK_F2;
    case VKEY_F3: return kVK_F3;
    case VKEY_F4: return kVK_F4;
    case VKEY_F5: return kVK_F5;
    case VKEY_F6: return kVK_F6;
    case VKEY_F7: return kVK_F7;
    case VKEY_F8: return kVK_F8;
    case VKEY_F9: return kVK_F9;
    case VKEY_F10: return kVK_F10;
    case VKEY_F11: return kVK_F11;
    case VKEY_F12: return kVK_F12;
    case VKEY_NUMLOCK: return kVK_NUMLOCK;
    case VKEY_SCROLL: return kVK_SCROLL;
    case VKEY_SHIFT: return kVK_SHIFT;
    case VKEY_CONTROL: return kVK_CONTROL;
    case VKEY_ALT: return kVK_MENU;
    case VKEY_EQUALS: return kVK_NONE;
  }

  return kVK_NONE;
}

IPlugVST2::IPlugVST2(const InstanceInfo& info, const Config& config)
  : IPlugAPIBase(config, kAPIVST2)
  , IPlugProcessor(config, kAPIVST2)
  , mHostCallback(info.mVSTHostCallback)
{
  Trace(TRACELOC, "%s", config.pluginName);

  mHasVSTExtensions = VSTEXT_NONE;

  int nInputs = MaxNChannels(ERoute::kInput), nOutputs = MaxNChannels(ERoute::kOutput);

  memset(&mAEffect, 0, sizeof(AEffect));
  mAEffect.object = this;
  mAEffect.magic = kEffectMagic;
  mAEffect.dispatcher = VSTDispatcher;
  mAEffect.getParameter = VSTGetParameter;
  mAEffect.setParameter = VSTSetParameter;
  mAEffect.numPrograms = config.nPresets;
  mAEffect.numParams = config.nParams;
  mAEffect.numInputs = nInputs;
  mAEffect.numOutputs = nOutputs;
  mAEffect.uniqueID = config.uniqueID;
  mAEffect.version = GetPluginVersion(true);
  mAEffect.__ioRatioDeprecated = 1.0f;
  mAEffect.__processDeprecated = VSTProcess;
  mAEffect.processReplacing = VSTProcessReplacing;
  mAEffect.processDoubleReplacing = VSTProcessDoubleReplacing;
  mAEffect.initialDelay = config.latency;
  mAEffect.flags = effFlagsCanReplacing | effFlagsCanDoubleReplacing;

  if (config.plugDoesChunks) { mAEffect.flags |= effFlagsProgramChunks; }
  if (LegalIO(1, -1)) { mAEffect.flags |= __effFlagsCanMonoDeprecated; }
  if (config.plugType == EIPlugPluginType::kInstrument) { mAEffect.flags |= effFlagsIsSynth; }

  memset(&mEditRect, 0, sizeof(ERect));
  memset(&mInputSpkrArr, 0, sizeof(VstSpeakerArrangement));
  memset(&mOutputSpkrArr, 0, sizeof(VstSpeakerArrangement));
  mInputSpkrArr.numChannels = nInputs;
  mOutputSpkrArr.numChannels = nOutputs;
  mInputSpkrArr.type = VSTSpkrArrType(nInputs);
  mOutputSpkrArr.type = VSTSpkrArrType(nOutputs);

  // Default everything to connected, then disconnect pins if the host says to.
  SetChannelConnections(ERoute::kInput, 0, nInputs, true);
  SetChannelConnections(ERoute::kOutput, 0, nOutputs, true);

  SetBlockSize(DEFAULT_BLOCK_SIZE);

  if (config.plugHasUI)
  {
    mAEffect.flags |= effFlagsHasEditor;
    UpdateEditRect();
#ifdef OS_LINUX
    mEmbed = xcbt_embed_idle();
#endif
  }
  
  CreateTimer();
}

void IPlugVST2::BeginInformHostOfParamChange(int idx)
{
  mHostCallback(&mAEffect, audioMasterBeginEdit, idx, 0, 0, 0.0f);
}

void IPlugVST2::InformHostOfParamChange(int idx, double normalizedValue)
{
  mHostCallback(&mAEffect, audioMasterAutomate, idx, 0, 0, (float) normalizedValue);
}

void IPlugVST2::EndInformHostOfParamChange(int idx)
{
  mHostCallback(&mAEffect, audioMasterEndEdit, idx, 0, 0, 0.0f);
}

void IPlugVST2::InformHostOfPresetChange()
{
  mHostCallback(&mAEffect, audioMasterUpdateDisplay, 0, 0, 0, 0.0f);
}

bool IPlugVST2::EditorResize(int viewWidth, int viewHeight)
{
  bool resized = false;

  if (HasUI())
  {
    if (viewWidth != GetEditorWidth() || viewHeight != GetEditorHeight())
    {
      SetEditorSize(viewWidth, viewHeight);
      UpdateEditRect();
  
      resized = mHostCallback(&mAEffect, audioMasterSizeWindow, viewWidth, viewHeight, 0, 0.f);
    }
  }

  return resized;
}

void IPlugVST2::UpdateEditRect()
{
  mEditRect.left = mEditRect.top = 0;
  mEditRect.right = GetEditorWidth();
  mEditRect.bottom = GetEditorHeight();
}

void IPlugVST2::SetLatency(int samples)
{
  mAEffect.initialDelay = samples;
  IPlugProcessor::SetLatency(samples);
  mHostCallback(&mAEffect, audioMasterIOChanged, 0, 0, 0, 0.0f);
}

bool IPlugVST2::SendVSTEvent(VstEvent& event)
{
  // It would be more efficient to bundle these and send at the end of a processed block,
  // but that would require writing OnBlockEnd and making sure it always gets called,
  // and who cares anyway, midi events aren't that dense.
  VstEvents events;
  memset(&events, 0, sizeof(VstEvents));
  events.numEvents = 1;
  events.events[0] = &event;
  return (mHostCallback(&mAEffect, audioMasterProcessEvents, 0, 0, &events, 0.0f) == 1);
}

bool IPlugVST2::SendMidiMsg(const IMidiMsg& msg)
{
  VstMidiEvent midiEvent;
  memset(&midiEvent, 0, sizeof(VstMidiEvent));

  midiEvent.type = kVstMidiType;
  midiEvent.byteSize = sizeof(VstMidiEvent);  // Should this be smaller?
  midiEvent.deltaFrames = msg.mOffset;
  midiEvent.midiData[0] = msg.mStatus;
  midiEvent.midiData[1] = msg.mData1;
  midiEvent.midiData[2] = msg.mData2;

  return SendVSTEvent((VstEvent&) midiEvent);
}

bool IPlugVST2::SendSysEx(const ISysEx& msg)
{
  VstMidiSysexEvent sysexEvent;
  memset(&sysexEvent, 0, sizeof(VstMidiSysexEvent));

  sysexEvent.type = kVstSysExType;
  sysexEvent.byteSize = sizeof(VstMidiSysexEvent);
  sysexEvent.deltaFrames = msg.mOffset;
  sysexEvent.dumpBytes = msg.mSize;
  sysexEvent.sysexDump = (char*) msg.mData;

  return SendVSTEvent((VstEvent&) sysexEvent);
}

void IPlugVST2::HostSpecificInit()
{
  switch (GetHost())
  {
    case kHostAudition:
    case kHostOrion:
    case kHostForte:
    case kHostSAWStudio:
      LimitToStereoIO(); //TODO:  is this still necessary?
      break;
    default:
      break;
  }

  // This won't always solve a picky host problem -- for example Forte
  // looks at mAEffect IO count before identifying itself.
  mAEffect.numInputs = mInputSpkrArr.numChannels = MaxNChannels(ERoute::kInput);
  mAEffect.numOutputs = mOutputSpkrArr.numChannels = MaxNChannels(ERoute::kOutput);
}

VstIntPtr VSTCALLBACK IPlugVST2::VSTDispatcher(AEffect *pEffect, VstInt32 opCode, VstInt32 idx, VstIntPtr value, void *ptr, float opt)
{
  // VSTDispatcher is an IPlugVST class member, we can access anything in IPlugVST from here.
  IPlugVST2* _this = (IPlugVST2*) pEffect->object;
  if (!_this)
  {
    return 0;
  }

  // Handle a couple of opcodes here to make debugging easier.
//  switch (opCode)
//  {
//    case effEditIdle:
//    case __effIdleDeprecated:
//    #ifdef USE_IDLE_CALLS
//    _this->OnIdle();
//    #endif
//    return 0;
//  }

  Trace(TRACELOC, "%d(%s):%d:%d", opCode, VSTOpcodeStr(opCode), idx, (int) value);

  switch (opCode)
  {
    case effOpen:
    {
      if (_this->GetHost() == kHostUninit)
      {
        char productStr[256];
        productStr[0] = '\0';
        int version = 0;
        _this->mHostCallback(&_this->mAEffect, audioMasterGetProductString, 0, 0, productStr, 0.0f);
        
        if (CStringHasContents(productStr))
        {
          int decVer = (int) _this->mHostCallback(&_this->mAEffect, audioMasterGetVendorVersion, 0, 0, 0, 0.0f);
          int ver = decVer / 10000;
          int rmaj = (decVer - 10000 * ver) / 100;
          int rmin = (decVer - 10000 * ver - 100 * rmaj);
          version = (ver << 16) + (rmaj << 8) + rmin;
        }
        
        _this->SetHost(productStr, version);
      }
      _this->OnParamReset(kReset);
      return 0;
    }
    case effClose:
    {
      delete _this;
      return 0;
    }
    case effGetParamLabel:
    {
      if (idx >= 0 && idx < _this->NParams())
      {
        ENTER_PARAMS_MUTEX_STATIC
        strcpy((char*) ptr, _this->GetParam(idx)->GetLabel());
        LEAVE_PARAMS_MUTEX_STATIC
      }
      return 0;
    }
    case effGetParamDisplay:
    {
      if (idx >= 0 && idx < _this->NParams())
      {
        ENTER_PARAMS_MUTEX_STATIC
        _this->GetParam(idx)->GetDisplay(_this->mParamDisplayStr);
        LEAVE_PARAMS_MUTEX_STATIC
        strcpy((char*) ptr, _this->mParamDisplayStr.Get());
      }
      return 0;
    }
    case effGetParamName:
    {
      if (idx >= 0 && idx < _this->NParams())
      {
        ENTER_PARAMS_MUTEX_STATIC
        strcpy((char*) ptr, _this->GetParam(idx)->GetName());
        LEAVE_PARAMS_MUTEX_STATIC
      }
      return 0;
    }
    case effGetParameterProperties:
    {
      if (idx >= 0 && idx < _this->NParams())
      {
        VstParameterProperties* props = (VstParameterProperties*) ptr;

        ENTER_PARAMS_MUTEX_STATIC
        IParam* pParam = _this->GetParam(idx);
        switch (pParam->Type())
        {
          case IParam::kTypeInt:
          case IParam::kTypeEnum:
            props->flags = kVstParameterUsesIntStep | kVstParameterUsesIntegerMinMax;
            props->minInteger = (int) pParam->GetMin();
            props->maxInteger = (int) pParam->GetMax();
            props->stepInteger = props->largeStepInteger = 1;
            break;
          case IParam::kTypeBool:
            props->flags = kVstParameterIsSwitch;
            break;
          case IParam::kTypeDouble:
          default:
            props->flags = kVstParameterUsesFloatStep;
            props->largeStepFloat = props->smallStepFloat = props->stepFloat = (float) pParam->GetStep();
            break;
        }

        strcpy(props->label, pParam->GetLabel());
        LEAVE_PARAMS_MUTEX_STATIC

        return 1;
      }
      return 0;
    }
    case effString2Parameter:
    {
      if (idx >= 0 && idx < _this->NParams())
      {
        if (ptr)
        {
          ENTER_PARAMS_MUTEX_STATIC
          IParam* pParam = _this->GetParam(idx);
          const double v = pParam->StringToValue((const char *)ptr);
          pParam->Set(v);
          _this->SendParameterValueFromAPI(idx, v, false);
          _this->OnParamChange(idx, kHost);
          LEAVE_PARAMS_MUTEX_STATIC
        }
        return 1;
      }
      return 0;
    }
    case effSetSampleRate:
    {
      _this->SetSampleRate(opt);
      _this->OnReset();
      return 0;
    }
    case effSetBlockSize:
    {
      _this->SetBlockSize((int) value);
      _this->OnReset();
      return 0;
    }
    case effMainsChanged:
    {
      if (!value)
      {
        _this->OnActivate(false);
        _this->OnReset();
      }
      else
      {
        _this->OnActivate(true);
      }
      return 0;
    }
    case effEditGetRect:
    {
      if (ptr && _this->HasUI())
      {
        _this->UpdateEditRect();
        *(ERect**) ptr = &(_this->mEditRect);
        return 1;
      }
      ptr = 0;
      return 0;
    }
    case effEditOpen:
    {
#if defined OS_LINUX
      _this->SetIntegration(_this->mEmbed);
      if (_this->OpenWindow(ptr))
      {
        return 1;
      }
#elif defined OS_WIN || defined ARCH_64BIT
      if (_this->OpenWindow(ptr))
      {
        return 1;
      }
#else   // OSX 32 bit, check if we are in a Cocoa VST host, otherwise tough luck
      bool iscocoa = (_this->mHasVSTExtensions&VSTEXT_COCOA);
      if (iscocoa && _this->OpenWindow(ptr))
      {
        return 1; // cocoa supported open cocoa
      }
#endif
      return 0;
    }
    case effEditClose:
    {
      if (_this->HasUI())
      {
        _this->CloseWindow();
        return 1;
      }
      return 0;
    }
#ifdef OS_LINUX
    case effEditIdle:
    case __effIdleDeprecated:
    {
      if (_this->HasUI())
      {
        xcbt_embed_idle_cb(_this->mEmbed);
      }
//    #ifdef USE_IDLE_CALLS
    _this->OnIdle();
//    #endif
      return 0;
    }
#endif
    case __effIdentifyDeprecated:
    {
      return 'NvEf';  // Random deprecated magic.
    }
    case effGetChunk:
    {
      uint8_t** ppData = (uint8_t**) ptr;
      if (ppData)
      {
        bool isBank = (!idx);
        IByteChunk& chunk = (isBank ? _this->mBankState : _this->mState);
        IByteChunk::InitChunkWithIPlugVer(chunk);
        bool savedOK = true;

        if (isBank)
        {
          _this->ModifyCurrentPreset();
          savedOK = static_cast<IPluginBase*>(_this)->SerializePresets(chunk);
        }
        else
        {
          savedOK = _this->SerializeState(chunk);
        }

        if (savedOK && chunk.Size())
        {
          *ppData = chunk.GetData();
          return chunk.Size();
        }
      }
      return 0;
    }
    case effSetChunk:
    {
      if (ptr)
      {
        bool isBank = (!idx);
        IByteChunk& chunk = (isBank ? _this->mBankState : _this->mState);
        chunk.Resize((int) value);
        memcpy(chunk.GetData(), ptr, value);
        int pos = 0;
        int iplugVer = IByteChunk::GetIPlugVerFromChunk(chunk, pos);
        isBank &= (iplugVer >= 0x010000);

        if (isBank)
        {
          pos = static_cast<IPluginBase*>(_this)->UnserializePresets(chunk, pos);
        }
        else
        {
          pos = _this->UnserializeState(chunk, pos);
          _this->ModifyCurrentPreset();
        }

        if (pos >= 0)
        {
          _this->OnRestoreState();
          return 1;
        }
      }
      return 0;
    }
    case effProcessEvents:
    {
      VstEvents* pEvents = (VstEvents*) ptr;
      if (pEvents)
      {
        for (int i = 0; i < pEvents->numEvents; ++i)
        {
          VstEvent* pEvent = pEvents->events[i];
          if (pEvent)
          {
            if (pEvent->type == kVstMidiType)
            {
              VstMidiEvent* pME = (VstMidiEvent*) pEvent;
              IMidiMsg msg(pME->deltaFrames, pME->midiData[0], pME->midiData[1], pME->midiData[2]);
              _this->ProcessMidiMsg(msg);
              _this->mMidiMsgsFromProcessor.Push(msg);

              //#ifdef TRACER_BUILD
              //  msg.LogMsg();
              //#endif
            }
            else if (pEvent->type == kVstSysExType)
            {
              VstMidiSysexEvent* pSE = (VstMidiSysexEvent*) pEvent;
              ISysEx sysex(pSE->deltaFrames, (const uint8_t*)pSE->sysexDump, pSE->dumpBytes);
              _this->ProcessSysEx(sysex);
            }
          }
        }
        return 1;
      }
      return 0;
    }
    case effCanBeAutomated:
    {
      if (idx >= 0 && idx < _this->NParams())
      {
        return _this->GetParam(idx)->GetCanAutomate();
      }
    }
    case effGetInputProperties:
    {
      if (ptr && idx >= 0 && idx < _this->MaxNChannels(ERoute::kInput))
      {
        VstPinProperties* pp = (VstPinProperties*) ptr;
        pp->flags = kVstPinIsActive;

        if (!(idx%2) && idx < _this->MaxNChannels(ERoute::kInput)-1)
          pp->flags |= kVstPinIsStereo;

        if (_this->GetChannelLabel(ERoute::kInput, idx).GetLength())
          sprintf(pp->label, "%s", _this->GetChannelLabel(ERoute::kInput, idx).Get());
        else
          sprintf(pp->label, "Input %d", idx + 1);

        return 1;
      }
      return 0;
    }
    case effGetOutputProperties:
    {
      if (ptr && idx >= 0 && idx < _this->MaxNChannels(ERoute::kOutput))
      {
        VstPinProperties* pp = (VstPinProperties*) ptr;
        pp->flags = kVstPinIsActive;

        if (!(idx%2) && idx < _this->MaxNChannels(ERoute::kOutput)-1)
          pp->flags |= kVstPinIsStereo;

        if (_this->GetChannelLabel(ERoute::kOutput, idx).GetLength())
          sprintf(pp->label, "%s", _this->GetChannelLabel(ERoute::kOutput, idx).Get());
        else
          sprintf(pp->label, "Output %d", idx + 1);

        return 1;
      }
      return 0;
    }
    case effGetPlugCategory:
    {
      if (_this->IsInstrument()) return kPlugCategSynth;
      return kPlugCategEffect;
    }
    case effProcessVarIo:
    {
      // VstVariableIo* pIO = (VstVariableIo*) ptr; // For offline processing (of audio files?)
      return 0;
    }
    case effSetSpeakerArrangement:
    {
      VstSpeakerArrangement* pInputArr = (VstSpeakerArrangement*) value;
      VstSpeakerArrangement* pOutputArr = (VstSpeakerArrangement*) ptr;

      if (pInputArr)
      {
        int n = pInputArr->numChannels;

        // For a mono-in plug-in in Reaper reject effSetSpeakerArrangement passed due to wantsChannelCountNotifications
        if (n > _this->mAEffect.numInputs)
          return 0;

        _this->SetChannelConnections(ERoute::kInput, 0, n, true);
        _this->SetChannelConnections(ERoute::kInput, n, _this->MaxNChannels(ERoute::kInput) - n, false);
      }
      if (pOutputArr)
      {
        int n = pOutputArr->numChannels;

        // For a mono-out plug-in in Reaper reject effSetSpeakerArrangement passed due to wantsChannelCountNotifications
        if (n > _this->mAEffect.numOutputs)
          return 0;

        _this->SetChannelConnections(ERoute::kOutput, 0, n, true);
        _this->SetChannelConnections(ERoute::kOutput, n, _this->MaxNChannels(ERoute::kOutput) - n, false);
      }
      return 1;
    }
    case effGetSpeakerArrangement:
    {
      VstSpeakerArrangement** ppInputArr = (VstSpeakerArrangement**) value;
      VstSpeakerArrangement** ppOutputArr = (VstSpeakerArrangement**) ptr;
      if (ppInputArr)
      {
        *ppInputArr = &(_this->mInputSpkrArr);
      }
      if (ppOutputArr)
      {
        *ppOutputArr = &(_this->mOutputSpkrArr);
      }
      return 1;
    }
    case effGetEffectName:
    {
      if (ptr)
      {
        strcpy((char*) ptr, _this->GetPluginName());
        return 1;
      }
      return 0;
    }
    case effGetProductString:
    {
      if (ptr)
      {
        strcpy((char*) ptr, _this->GetProductName());
        return 1;
      }
      return 0;
    }
    case effGetVendorString:
    {
      if (ptr)
      {
        strcpy((char*) ptr, _this->GetMfrName());
        return 1;
      }
      return 0;
    }
    case effGetVendorVersion:
    {
      return _this->GetPluginVersion(true);
    }
    case effCanDo:
    {
      if (ptr)
      {
        Trace(TRACELOC, "VSTCanDo(%s)", (char*) ptr);
        if (!strcmp((char*) ptr, "receiveVstTimeInfo"))
        {
          return 1;
        }
        if (_this->DoesMIDIIn())
        {
          if (!strcmp((char*) ptr, "receiveVstEvents") ||
              !strcmp((char*) ptr, "receiveVstMidiEvent"))
          {
            return 1;
          }
        }
        if (_this->DoesMIDIOut())
        {
          if (!strcmp((char*) ptr, "sendVstEvents") ||
              !strcmp((char*) ptr, "sendVstMidiEvent"))
          {
            return 1;
          }
        }
#ifndef OS_LINUX
        // A bit more should be done on LINUX for REAPER extensions... 

        // Support Reaper VST extensions: http://www.reaper.fm/sdk/vst/
        if (!strcmp((char*) ptr, "hasCockosExtensions"))
        {
          _this->mHasVSTExtensions |= VSTEXT_COCKOS;
          return 0xbeef0000;
        }

        if (!strcmp((char*) ptr, "hasCockosViewAsConfig"))
        {
          _this->mHasVSTExtensions |= VSTEXT_COCOA;
          return 0xbeef0000;
        }
<<<<<<< HEAD
        else 
#endif
=======

>>>>>>> 85e599e7
        if (!strcmp((char*) ptr, "wantsChannelCountNotifications"))
        {
          return 1;
        }

        if (!strcmp((char*)ptr, "MPE"))
        {
          return _this->DoesMPE() ? 1 : 0;
        }
        
        return _this->VSTCanDo((char *) ptr);
      }
      return 0;
    }
    case effGetTailSize:
    {
      return _this->GetTailSize();
    }
    case effVendorSpecific:
    {
      switch (idx)
      {
          // Mouse wheel
//        case 0x73744341:
//        {
//          if (value == 0x57686565)
//          {
//            IGraphics* pGraphics = _this->GetUI();
//            if (pGraphics) {
//              return pGraphics->ProcessMouseWheel(opt);
//            }
//          }
//          break;
//        }
          // Support Reaper VST extensions: http://www.reaper.fm/sdk/vst/
        case effGetParamDisplay:
        {
          if (ptr)
          {
            if (value >= 0 && value < _this->NParams())
            {
              _this->GetParam((int) value)->GetDisplay((double) opt, true, _this->mParamDisplayStr);
              strcpy((char*) ptr, _this->mParamDisplayStr.Get());
            }
            return 0xbeef;
          }
          break;
        }
        case effString2Parameter:
        {
          if (ptr && value >= 0 && value < _this->NParams())
          {
            if (*(char*) ptr != '\0')
            {
              IParam* pParam = _this->GetParam((int) value);
              sprintf((char*) ptr, "%.17f", pParam->ToNormalized(pParam->StringToValue((const char*) ptr)));
            }
            return 0xbeef;
          }
          break;
        }
        case kVstParameterUsesIntStep:
        {
          if (value >= 0 && value < _this->NParams())
          {
            IParam* pParam = _this->GetParam((int) value);
            switch (pParam->Type())
            {
              case IParam::kTypeBool:
                return 0xbeef;
              case IParam::kTypeInt:
              case IParam::kTypeEnum:
              {
                double min, max;
                pParam->GetBounds(min, max);
                if (std::fabs(max - min) < 1.5)
                  return 0xbeef;

                break;
              }
              default:
                break;
            }
          }
          break;
        }
      }
      return _this->VSTVendorSpecific(idx, value, ptr, opt);
    }
    case effGetProgram:
    {
      return _this->GetCurrentPresetIdx();
    }
    case effSetProgram:
    {
      if (_this->DoesStateChunks() == false)
      {
        _this->ModifyCurrentPreset(); // TODO: test, something is funny about this http://forum.cockos.com/showpost.php?p=485113&postcount=22
      }
      _this->RestorePreset((int) value);
      return 0;
    }
    case effGetProgramNameIndexed:
    {
      strcpy((char*) ptr, _this->GetPresetName(idx));
      return (CStringHasContents((char*) ptr) ? 1 : 0);
    }
    case effSetProgramName:
    {
      if (ptr)
      {
        _this->ModifyCurrentPreset((char*) ptr);
        _this->OnPresetsModified();
      }
      return 0;
    }
    case effGetProgramName:
    {
      if (ptr)
      {
        int idx = _this->GetCurrentPresetIdx();
        strcpy((char*) ptr, _this->GetPresetName(idx));
      }
      return 0;
    }
    case effGetMidiKeyName:
    {
      if (ptr)
      {
        MidiKeyName* pMKN = (MidiKeyName*) ptr;
        pMKN->keyName[0] = '\0';
        if (_this->GetMidiNoteText(pMKN->thisKeyNumber, pMKN->keyName))
        {
          return 1;
        }
      }
      return 0;
    }
    case effGetVstVersion:
    {
      return VST_VERSION;
    }
    case effEditKeyDown:
    case effEditKeyUp:
    {
      char str[2];
      str[0] = static_cast<char>(idx);
      str[1] = '\0';

      int vk = VSTKeyCodeToVK(value, idx);
      int modifiers = (int)opt;

      IKeyPress keyPress{ str, static_cast<int>(vk),
                          static_cast<bool>(modifiers & MODIFIER_SHIFT),
                          static_cast<bool>(modifiers & MODIFIER_CONTROL),
                          static_cast<bool>(modifiers & MODIFIER_ALTERNATE) };

      bool handled;
      if (opCode == effEditKeyDown)
        handled = _this->OnKeyDown(keyPress);
      else
        handled = _this->OnKeyUp(keyPress);

      return handled ? 1 : 0;
    }
    case effEndSetProgram:
    case effBeginSetProgram:
    case effGetMidiProgramName:
    case effHasMidiProgramsChanged:
    case effGetMidiProgramCategory:
    case effGetCurrentMidiProgram:
    case effSetBypass:
    default:
    {
      return 0;
    }
  }
}

template <class SAMPLETYPE>
void IPlugVST2::VSTPreProcess(SAMPLETYPE** inputs, SAMPLETYPE** outputs, VstInt32 nFrames)
{
  if (DoesMIDIIn())
    mHostCallback(&mAEffect, __audioMasterWantMidiDeprecated, 0, 0, 0, 0.0f);

  AttachBuffers(ERoute::kInput, 0, MaxNChannels(ERoute::kInput), inputs, nFrames);
  AttachBuffers(ERoute::kOutput, 0, MaxNChannels(ERoute::kOutput), outputs, nFrames);

  VstTimeInfo* pTI = (VstTimeInfo*) mHostCallback(&mAEffect, audioMasterGetTime, 0, kVstPpqPosValid | kVstTempoValid | kVstBarsValid | kVstCyclePosValid | kVstTimeSigValid, 0, 0);

  ITimeInfo timeInfo;

  if (pTI)
  {
    timeInfo.mSamplePos = pTI->samplePos;

    if ((pTI->flags & kVstPpqPosValid) && pTI->ppqPos >= 0.0) timeInfo.mPPQPos = pTI->ppqPos;
    if ((pTI->flags & kVstTempoValid) && pTI->tempo > 0.0) timeInfo.mTempo = pTI->tempo;
    if ((pTI->flags & kVstBarsValid) && pTI->barStartPos >= 0.0) timeInfo.mLastBar = pTI->barStartPos;
    if ((pTI->flags & kVstCyclePosValid) && pTI->cycleStartPos >= 0.0 && pTI->cycleEndPos >= 0.0)
    {
      timeInfo.mCycleStart = pTI->cycleStartPos;
      timeInfo.mCycleEnd = pTI->cycleEndPos;
    }
    if ((pTI->flags & kVstTimeSigValid) && pTI->timeSigNumerator > 0.0 && pTI->timeSigDenominator > 0.0)
    {
      timeInfo.mNumerator = pTI->timeSigNumerator;
      timeInfo.mDenominator = pTI->timeSigDenominator;
    }
    timeInfo.mTransportIsRunning = pTI->flags & kVstTransportPlaying;
    timeInfo.mTransportLoopEnabled = pTI->flags & kVstTransportCycleActive;
  }

  const bool renderingOffline = mHostCallback(&mAEffect, audioMasterGetCurrentProcessLevel, 0, 0, 0, 0.0f) == kVstProcessLevelOffline;

  SetTimeInfo(timeInfo);
  SetRenderingOffline(renderingOffline);

  IMidiMsg msg;

  while (mMidiMsgsFromEditor.Pop(msg))
  {
    ProcessMidiMsg(msg);
  }
}

// Deprecated.
void VSTCALLBACK IPlugVST2::VSTProcess(AEffect* pEffect, float** inputs, float** outputs, VstInt32 nFrames)
{
  TRACE
  IPlugVST2* _this = (IPlugVST2*) pEffect->object;
  _this->VSTPreProcess(inputs, outputs, nFrames);
  ENTER_PARAMS_MUTEX_STATIC
  _this->ProcessBuffersAccumulating(nFrames);
  LEAVE_PARAMS_MUTEX_STATIC
  _this->OutputSysexFromEditor();
}

void VSTCALLBACK IPlugVST2::VSTProcessReplacing(AEffect* pEffect, float** inputs, float** outputs, VstInt32 nFrames)
{
  TRACE
  IPlugVST2* _this = (IPlugVST2*) pEffect->object;
  _this->VSTPreProcess(inputs, outputs, nFrames);
  ENTER_PARAMS_MUTEX_STATIC
  _this->ProcessBuffers((float) 0.0f, nFrames);
  LEAVE_PARAMS_MUTEX_STATIC
  _this->OutputSysexFromEditor();
}

void VSTCALLBACK IPlugVST2::VSTProcessDoubleReplacing(AEffect* pEffect, double** inputs, double** outputs, VstInt32 nFrames)
{
  TRACE
  IPlugVST2* _this = (IPlugVST2*) pEffect->object;
  _this->VSTPreProcess(inputs, outputs, nFrames);
  ENTER_PARAMS_MUTEX_STATIC
  _this->ProcessBuffers((double) 0.0, nFrames);
  LEAVE_PARAMS_MUTEX_STATIC
  _this->OutputSysexFromEditor();
}

float VSTCALLBACK IPlugVST2::VSTGetParameter(AEffect *pEffect, VstInt32 idx)
{
  Trace(TRACELOC, "%d", idx);
  IPlugVST2* _this = (IPlugVST2*) pEffect->object;
  if (idx >= 0 && idx < _this->NParams())
  {
    ENTER_PARAMS_MUTEX_STATIC
    const float val = (float) _this->GetParam(idx)->GetNormalized();
    LEAVE_PARAMS_MUTEX_STATIC

    return val;
  }
  return 0.0f;
}

void VSTCALLBACK IPlugVST2::VSTSetParameter(AEffect *pEffect, VstInt32 idx, float value)
{
  Trace(TRACELOC, "%d:%f", idx, value);
  IPlugVST2* _this = (IPlugVST2*) pEffect->object;
  if (idx >= 0 && idx < _this->NParams())
  {
    ENTER_PARAMS_MUTEX_STATIC
    _this->GetParam(idx)->SetNormalized(value);
    _this->SendParameterValueFromAPI(idx, value, true);
    _this->OnParamChange(idx, kHost);
    LEAVE_PARAMS_MUTEX_STATIC
  }
}

void IPlugVST2::OutputSysexFromEditor()
{
  //Output SYSEX from the editor, which has bypassed ProcessSysEx()
  if(mSysExDataFromEditor.ElementsAvailable())
  {
    while (mSysExDataFromEditor.Pop(mSysexBuf))
    {
      ISysEx smsg {mSysexBuf.mOffset, mSysexBuf.mData, mSysexBuf.mSize};
      SendSysEx(smsg);
    }
  }
}<|MERGE_RESOLUTION|>--- conflicted
+++ resolved
@@ -772,12 +772,7 @@
           _this->mHasVSTExtensions |= VSTEXT_COCOA;
           return 0xbeef0000;
         }
-<<<<<<< HEAD
-        else 
-#endif
-=======
-
->>>>>>> 85e599e7
+
         if (!strcmp((char*) ptr, "wantsChannelCountNotifications"))
         {
           return 1;
