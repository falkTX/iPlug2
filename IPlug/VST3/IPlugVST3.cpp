--- conflicted
+++ resolved
@@ -920,23 +920,16 @@
     void* pView = nullptr;
     #ifdef OS_WIN
     if (strcmp(type, kPlatformTypeHWND) == 0)
-      pView = mPlug->OpenWindow(parent);
+      pView = mPlug.OpenWindow(parent);
     #elif defined OS_MAC
     if (strcmp (type, kPlatformTypeNSView) == 0)
-<<<<<<< HEAD
-      mPlug.OpenWindow(parent);
+      pView = mPlug.OpenWindow(parent);
     else // Carbon
       return kResultFalse;
     #endif
-    mPlug.OnUIOpen();
-=======
-      pView = mPlug->OpenWindow(parent);
-    else // Carbon
-      return kResultFalse;
-    #endif
+
     if (pView)
-      mPlug->OnUIOpen();
->>>>>>> 423b714d
+      mPlug.OnUIOpen();
 
     return kResultTrue;
   }
