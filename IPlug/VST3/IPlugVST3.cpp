/*
 ==============================================================================
 
 This file is part of the iPlug 2 library. Copyright (C) the iPlug 2 developers. 
 
 See LICENSE.txt for  more info.
 
 ==============================================================================
*/

#include <cstdio>

#include "pluginterfaces/base/ustring.h"
#include "pluginterfaces/base/ibstream.h"
#include "pluginterfaces/vst/ivstparameterchanges.h"
#include "pluginterfaces/vst/ivstevents.h"
#include "pluginterfaces/vst/ivstmidicontrollers.h"

#include "IPlugVST3.h"

using namespace iplug;
using namespace Steinberg;
using namespace Vst;

#include "IPlugVST3_Parameter.h"

#pragma mark - IPlugVST3 Constructor/Destructor

IPlugVST3::IPlugVST3(const InstanceInfo& info, const Config& config)
: IPlugAPIBase(config, kAPIVST3)
, IPlugVST3ProcessorBase(config, *this)
, IPlugVST3ControllerBase(parameters)
, mView(nullptr)
{
// #ifndef OS_LINUX
  CreateTimer();
// #endif
}

IPlugVST3::~IPlugVST3() {}

#pragma mark AudioEffect overrides

tresult PLUGIN_API IPlugVST3::initialize(FUnknown* context)
{
  TRACE

  if (SingleComponentEffect::initialize(context) == kResultOk)
  {
    IPlugVST3ProcessorBase::Initialize(this);
    IPlugVST3ControllerBase::Initialize(this, IsInstrument(), DoesMIDIIn());

    IPlugVST3GetHost(this, context);
    OnHostIdentified();
    OnParamReset(kReset);
    
    return kResultOk;
  }

  return kResultFalse;
}

tresult PLUGIN_API IPlugVST3::terminate()
{
  TRACE

  return SingleComponentEffect::terminate();
}

tresult PLUGIN_API IPlugVST3::setBusArrangements(SpeakerArrangement* pInputBusArrangements, int32 numInBuses, SpeakerArrangement* pOutputBusArrangements, int32 numOutBuses)
{
  TRACE
 
  return IPlugVST3ProcessorBase::SetBusArrangements(this, pInputBusArrangements, numInBuses, pOutputBusArrangements, numOutBuses) ? kResultTrue : kResultFalse;
}

tresult PLUGIN_API IPlugVST3::setActive(TBool state)
{
  TRACE

  OnActivate((bool) state);
  return SingleComponentEffect::setActive(state);
}

tresult PLUGIN_API IPlugVST3::setupProcessing(ProcessSetup& newSetup)
{
  TRACE

  return SetupProcessing(newSetup, processSetup) ? kResultOk : kResultFalse;
}

tresult PLUGIN_API IPlugVST3::setProcessing(TBool state)
{
  Trace(TRACELOC, " state: %i", state);

  return SetProcessing((bool) state) ? kResultOk : kResultFalse;
}

tresult PLUGIN_API IPlugVST3::process(ProcessData& data)
{
  TRACE

  Process(data, processSetup, audioInputs, audioOutputs, mMidiMsgsFromEditor, mMidiMsgsFromProcessor, mSysExDataFromEditor, mSysexBuf);
  return kResultOk;
}

tresult PLUGIN_API IPlugVST3::canProcessSampleSize(int32 symbolicSampleSize)
{
  return CanProcessSampleSize(symbolicSampleSize) ? kResultTrue : kResultFalse;
}

tresult PLUGIN_API IPlugVST3::setState(IBStream* pState)
{
  TRACE
  
  return IPlugVST3State::SetState(this, pState) ? kResultOk :kResultFalse;
}

tresult PLUGIN_API IPlugVST3::getState(IBStream* pState)
{
  TRACE
  
  return IPlugVST3State::GetState(this, pState) ? kResultOk :kResultFalse;
}

#pragma mark IEditController overrides
ParamValue PLUGIN_API IPlugVST3::getParamNormalized(ParamID tag)
{
  return IPlugVST3ControllerBase::GetParamNormalized(tag);
}

tresult PLUGIN_API IPlugVST3::setParamNormalized(ParamID tag, ParamValue value)
{
  if (IPlugVST3ControllerBase::SetParamNormalized(this, tag, value))
    return kResultTrue;
  else
    return kResultFalse;
}

IPlugView* PLUGIN_API IPlugVST3::createView(const char* name)
{
  if (name && strcmp(name, "editor") == 0)
  {
    mView = new ViewType(*this);
    return mView;
  }
  
  return 0;
}

tresult PLUGIN_API IPlugVST3::setEditorState(IBStream* pState)
{
  // Currently nothing to do here
  return kResultOk;
}

tresult PLUGIN_API IPlugVST3::getEditorState(IBStream* pState)
{
  // Currently nothing to do here
  return kResultOk;
}

tresult PLUGIN_API IPlugVST3::setComponentState(IBStream* pState)
{
  // We get the state through setState so do nothing here
  return kResultOk;
}

#pragma mark IMidiMapping overrides

tresult PLUGIN_API IPlugVST3::getMidiControllerAssignment(int32 busIndex, int16 midiChannel, CtrlNumber midiCCNumber, ParamID& tag)
{
  if (busIndex == 0 && midiChannel < VST3_NUM_CC_CHANS)
  {
    tag = kMIDICCParamStartIdx + (midiChannel * kCountCtrlNumber) + midiCCNumber;
    return kResultTrue;
  }

  return kResultFalse;
}

#pragma mark IInfoListener overrides

Steinberg::tresult PLUGIN_API IPlugVST3::setChannelContextInfos(Steinberg::Vst::IAttributeList* pList)
{
  return IPlugVST3ControllerBase::SetChannelContextInfos(pList) ? kResultTrue : kResultFalse;
}

#pragma mark IPlugAPIBase overrides

void IPlugVST3::BeginInformHostOfParamChange(int idx)
{
  Trace(TRACELOC, "%d", idx);
  beginEdit(idx);
}

void IPlugVST3::InformHostOfParamChange(int idx, double normalizedValue)
{
  Trace(TRACELOC, "%d:%f", idx, normalizedValue);
  performEdit(idx, normalizedValue);
}

void IPlugVST3::EndInformHostOfParamChange(int idx)
{
  Trace(TRACELOC, "%d", idx);
  endEdit(idx);
}

void IPlugVST3::InformHostOfParameterDetailsChange()
{
  FUnknownPtr<IComponentHandler> handler(componentHandler);
  handler->restartComponent(kParamTitlesChanged);
}

bool IPlugVST3::EditorResize(int viewWidth, int viewHeight)
{
  if (HasUI())
  {
    if (viewWidth != GetEditorWidth() || viewHeight != GetEditorHeight())
      mView->Resize(viewWidth, viewHeight);

    SetEditorSize(viewWidth, viewHeight);
  }
  
  return true;
}

#pragma mark IEditorDelegate overrides

void IPlugVST3::DirtyParametersFromUI()
{
  for (int i = 0; i < NParams(); i++)
    IPlugVST3ControllerBase::SetVST3ParamNormalized(i, GetParam(i)->GetNormalized());
  
  startGroupEdit();
  IPlugAPIBase::DirtyParametersFromUI();
  finishGroupEdit();
}

void IPlugVST3::SendParameterValueFromUI(int paramIdx, double normalisedValue)
{
  IPlugVST3ControllerBase::SetVST3ParamNormalized(paramIdx, normalisedValue);
  IPlugAPIBase::SendParameterValueFromUI(paramIdx, normalisedValue);
}

void IPlugVST3::SetLatency(int latency)
{
  // N.B. set the latency even if the handler is not yet set
  
  IPlugProcessor::SetLatency(latency);

<<<<<<< HEAD
  FUnknownPtr<IComponentHandler>handler(componentHandler);
  handler->restartComponent(kLatencyChanged);
}
=======
  if (componentHandler)
  {
    FUnknownPtr<IComponentHandler> handler(componentHandler);

    if (handler)
    {
      handler->restartComponent(kLatencyChanged);
    }
  }
}
>>>>>>> 85e599e7
<|MERGE_RESOLUTION|>--- conflicted
+++ resolved
@@ -249,11 +249,6 @@
   
   IPlugProcessor::SetLatency(latency);
 
-<<<<<<< HEAD
-  FUnknownPtr<IComponentHandler>handler(componentHandler);
-  handler->restartComponent(kLatencyChanged);
-}
-=======
   if (componentHandler)
   {
     FUnknownPtr<IComponentHandler> handler(componentHandler);
@@ -264,4 +259,3 @@
     }
   }
 }
->>>>>>> 85e599e7
