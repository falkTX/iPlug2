--- conflicted
+++ resolved
@@ -213,9 +213,6 @@
   /** \todo */
   virtual void TransmitSysExDataFromProcessor(const SysExData& data) {}
 
-<<<<<<< HEAD
-protected:
-=======
   void OnTimer(Timer& t);
 
   friend class IPlugAPP;
@@ -230,7 +227,6 @@
   friend class IPlugWAM;
 
 private:
->>>>>>> 85e599e7
   WDL_String mParamDisplayStr;
   std::unique_ptr<Timer> mTimer;
   
