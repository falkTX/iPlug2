--- conflicted
+++ resolved
@@ -56,13 +56,9 @@
   #define DEFAULT_INPUT_DEV "Built-in Input"
   #define DEFAULT_OUTPUT_DEV "Built-in Output"
 #elif defined(OS_LINUX)
-<<<<<<< HEAD
-  #include <IPlugSWELL.h>
+  #include "IPlugSWELL.h"
   #define DEFAULT_INPUT_DEV "Built-in Input"
   #define DEFAULT_OUTPUT_DEV "Built-in Output"
-=======
-  #include "IPlugSWELL.h"
->>>>>>> 0a3ac46e
 #endif
 
 #include "RtAudio.h"
