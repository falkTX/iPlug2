--- conflicted
+++ resolved
@@ -59,13 +59,7 @@
   #define DEFAULT_INPUT_DEV "Built-in Input"
   #define DEFAULT_OUTPUT_DEV "Built-in Output"
 #elif defined(OS_LINUX)
-<<<<<<< HEAD
-  #include "swell.h"
-  #define DEFAULT_INPUT_DEV ""
-  #define DEFAULT_OUTPUT_DEV ""
-=======
   #include <IPlugSWELL.h>
->>>>>>> 2e34446e
 #endif
 
 #define OFF_TEXT "off"
