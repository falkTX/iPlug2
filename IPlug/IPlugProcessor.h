/*
 ==============================================================================
 
 This file is part of the iPlug 2 library. Copyright (C) the iPlug 2 developers. 
 
 See LICENSE.txt for  more info.
 
 ==============================================================================
*/

#pragma once

#include <cstring>
#include <cstdint>
#include <ctime>
#include <cmath>
#include <cstdio>
#include <cassert>
#include <memory>
#include <vector>

#include "ptrlist.h"

#include "IPlugPlatform.h"
#include "IPlugConstants.h"
#include "IPlugStructs.h"
#include "IPlugUtilities.h"
#include "NChanDelay.h"

/**
 * @file
 * @copydoc IPlugProcessor
*/

BEGIN_IPLUG_NAMESPACE

struct Config;

/** The base class for IPlug Audio Processing. It knows nothing about presets or parameters or user interface.  */
class IPlugProcessor
{
public:
  /** IPlugProcessor constructor
   * @param config \todo
   * @param plugAPI \todo */
  IPlugProcessor(const Config& config, EAPI plugAPI);
  virtual ~IPlugProcessor();

  IPlugProcessor(const IPlugProcessor&) = delete;
  IPlugProcessor& operator=(const IPlugProcessor&) = delete;
  
#pragma mark - Methods you implement in your plug-in class - you do not call these methods

  /** Override in your plug-in class to process audio
   * In ProcessBlock you are always guaranteed to get valid pointers to all the channels the plugin requested
   * (the maximum possible input channel count and the maximum possible output channel count including multiple buses).
   * If the host hasn't connected all the pins, the unconnected channels will be full of zeros.
   * THIS METHOD IS CALLED BY THE HIGH PRIORITY AUDIO THREAD - You should be careful not to do any unbounded, blocking operations such as file I/O which could cause audio dropouts
   * @param inputs Two-dimensional array containing the non-interleaved input buffers of audio samples for all channels
   * @param outputs Two-dimensional array for audio output (non-interleaved).
   * @param nFrames The block size for this block: number of samples per channel.*/
  virtual void ProcessBlock(sample** inputs, sample** outputs, int nFrames);

  /** Override this method to handle incoming MIDI messages. The method is called prior to ProcessBlock().
   * You can use IMidiQueue in combination with this method in order to queue the message and process at the appropriate time in ProcessBlock()
   * THIS METHOD IS CALLED BY THE HIGH PRIORITY AUDIO THREAD - You should be careful not to do any unbounded, blocking operations such as file I/O which could cause audio dropouts
   * @param msg The incoming midi message (includes a timestamp to indicate the offset in the forthcoming block of audio to be processed in ProcessBlock()) */
  virtual void ProcessMidiMsg(const IMidiMsg& msg);

  /** Override this method to handle incoming MIDI System Exclusive (SysEx) messages. The method is called prior to ProcessBlock().
   * THIS METHOD IS CALLED BY THE HIGH PRIORITY AUDIO THREAD - You should be careful not to do any unbounded, blocking operations such as file I/O which could cause audio dropouts */
  virtual void ProcessSysEx(ISysEx& msg) {}

  /** Override this method in your plug-in class to do something prior to playback etc. (e.g.clear buffers, update internal DSP with the latest sample rate) */
  virtual void OnReset() { TRACE }

  /** Override OnActivate() which should be called by the API class when a plug-in is "switched on" by the host on a track when the channel count is known.
   * This may not work reliably because different hosts have different interpretations of "activate".
   * Unlike OnReset() which called when the transport is reset or the sample rate changes OnActivate() is a good place to handle change of I/O connections.
   * @param active \c true if the host has activated the plug-in */
  virtual void OnActivate(bool active) { TRACE }

#pragma mark - Methods you can call - some of which have custom implementations in the API classes, some implemented in IPlugProcessor.cpp

  /** Send a single MIDI message // TODO: info about what thread should this be called on or not called on!
   * @param msg The IMidiMsg to send
   * @return \c true if successful */
  virtual bool SendMidiMsg(const IMidiMsg& msg) = 0;

  /** Send a collection of MIDI messages // TODO: info about what thread should this be called on or not called on!
   * @param msgs The IMidiMsg to send
   * @return \c true if successful */
  virtual bool SendMidiMsgs(WDL_TypedBuf<IMidiMsg>& msgs);

  /** Send a single MIDI System Exclusive (SysEx) message // TODO: info about what thread should this be called on or not called on!
   * @param msg The ISysEx to send
   * @return \c true if successful */
  virtual bool SendSysEx(const ISysEx& msg) { return false; }

  /** @return Sample rate (in Hz) */
  double GetSampleRate() const { return mSampleRate; }

  /** @return Current block size in samples */
  int GetBlockSize() const { return mBlockSize; }

  /** @return Plugin latency (in samples) */
  int GetLatency() const { return mLatency; }

  /** @return The tail size in samples (useful for reverberation plug-ins, that may need to decay after the transport stops or an audio item ends) */
  int GetTailSize() { return mTailSize; }

  /** @return \c true if the plugin is currently bypassed */
  bool GetBypassed() const { return mBypassed; }

  /** @return \c true if the plugin is currently rendering off-line */
  bool GetRenderingOffline() const { return mRenderingOffline; };

#pragma mark -
  /** @return The number of samples elapsed since start of project timeline. */
  double GetSamplePos() const { return mTimeInfo.mSamplePos; }

  /** @return The tempo in beats per minute */
  double GetTempo() const { return mTimeInfo.mTempo; }

  /** @return The number of samples in a beat */
  double GetSamplesPerBeat() const;

  /** @param numerator The upper part of the current time signature e.g "6" in the time signature 6/8
   *  @param denominator The lower part of the current time signature e.g "8" in the time signature 6/8 */
  void GetTimeSig(int& numerator, int& denominator) const { numerator = mTimeInfo.mNumerator; denominator = mTimeInfo.mDenominator; }

  // #bluelab
<<<<<<< HEAD
  bool IsTransportIsRunning() { return mTimeInfo.mTransportIsRunning; }
=======
  bool IsTransportPlaying() { return mTimeInfo.mTransportIsRunning; }
  
  // #bluelab
  double GetTransportSamplePos();
>>>>>>> b72938b4
  
#pragma mark -
  
  /** Get the name for a particular bus
   * @param direction Input or output bus
   * @param busIdx The index of the bus
   * @param nBuses The total number of buses for this direction
   * @param str String to fill with the bus name */
  virtual void GetBusName(ERoute direction, int busIdx, int nBuses, WDL_String& str) const;
  
  /** @return The number of channel I/O configs derived from the channel io string*/
  int NIOConfigs() const { return mIOConfigs.GetSize(); }

  /** @return const Pointer to an IOConfig at idx. Can return nullptr if idx is invalid */
  const IOConfig* GetIOConfig(int idx) const { return mIOConfigs.Get(idx); }

  /** @return Index of IOConfig that matches input and output bus vectors. Can return -1 if not found */
  int GetIOConfigWithChanCounts(std::vector<int>& inputBuses, std::vector<int>& outputBuses);
  
  /** Used to determine the maximum number of input or output buses based on what was specified in the channel I/O config string
   * @param direction Return input or output bus count
   * @param pConfigIdxWithTheMostBuses Optional ptr to report the index of the config with the max bus count, if multiple configs have the same bus count, this should report the one with the higher channel count
   * @return The maximum bus count across all channel I/O configs */
  int MaxNBuses(ERoute direction, int* pConfigIdxWithTheMostBuses = nullptr) const;

  /** For a given input or output bus what is the maximum possible number of channels. This method is not Realtime safe.
   * @param direction Return input or output bus count
   * @param busIdx The index of the bus to look up
   * @return return The maximum number of channels on that bus */
  int MaxNChannelsForBus(ERoute direction, int busIdx) const;

  /** Check if we have any wildcard characters in the channel I/O configs
   * @param direction Return input or output bus count
   * @return \c true if the bus has a wildcard, meaning it should work on any number of channels */
  bool HasWildcardBus(ERoute direction) const { return mIOConfigs.Get(0)->ContainsWildcard(direction); } // \todo only supports a single I/O config

  /** @param direction Whether you want to test inputs or outputs
   * @return Total number of input or output channel buffers (not necessarily connected) */
  int MaxNChannels(ERoute direction) const { return mChannelData[direction].GetSize(); }

  /** @param direction Whether you want to test inputs or outputs
    * @param chIdx channel index
    * @return \c true if the host has connected this channel*/
  bool IsChannelConnected(ERoute direction, int chIdx) const { return (chIdx < mChannelData[direction].GetSize() && mChannelData[direction].Get(chIdx)->mConnected); }

  /** @param direction Whether you want to test inputs or outputs
   * @return The number of channels connected for input/output. WARNING: this assumes consecutive channel connections */
  int NChannelsConnected(ERoute direction) const;

  /** Convenience method to find out how many input channels are connected
   * @return The number of channels connected for input. WARNING: this assumes consecutive channel connections */
  inline int NInChansConnected() const { return NChannelsConnected(ERoute::kInput); }

  /** Convenience method to find out how many output channels are connected
   * @return The number of channels connected for output. WARNING: this assumes consecutive channel connections */
  inline int NOutChansConnected() const { return NChannelsConnected(ERoute::kOutput); }

  /** Check if a certain configuration of input channels and output channels is allowed based on the channel I/O configs
   * @param NInputChans Number of inputs to test, if set to -1 = check NOutputChans only
   * @param NOutputChans Number of outputs to test, if set to -1 = check NInputChans only
   * @return \c true if the configurations is valid */
  bool LegalIO(int NInputChans, int NOutputChans) const; //TODO: this should be updated

  /** @return \c true if this plug-in has a side-chain input, which may not necessarily be active in the current I/O config */
  bool HasSidechainInput() const { return MaxNBuses(ERoute::kInput) > 1; }

  /** This is called by IPlugVST in order to limit a plug-in to stereo I/O for certain picky hosts \todo may no longer be relevant*/
  void LimitToStereoIO();//TODO: this should be updated

  /** @return \c true if the plug-in was configured as an instrument at compile time */
  bool IsInstrument() const { return mPlugType == EIPlugPluginType::kInstrument; }

  /** @return \c true if the plug-in was configured as an MFX at compile time */
  bool IsMidiEffect() const { return mPlugType == EIPlugPluginType::kMIDIEffect; }
  
  /** @return int The 4Char identifier for the type of audiounit plugin, e.g. 'aufx' for an effect audiounit */
  int GetAUPluginType() const;

  /** @return \c true if the plug-in was configured to receive midi at compile time */
  bool DoesMIDIIn() const { return mDoesMIDIIn; }

  /** @return \c true if the plug-in was configured to receive midi at compile time */
  bool DoesMIDIOut() const { return mDoesMIDIOut; }
  
  /** @return \c true if the plug-in was configured to support midi polyphonic expression at compile time */
  bool DoesMPE() const { return mDoesMPE; }

  /**  This allows you to label input/output channels in supporting VST2 hosts.
   * * For example a 4 channel plug-in that deals with FuMa BFormat first order ambisonic material, might label these channels
   "W", "X", "Y", "Z", rather than the default "input 1", "input 2", "input 3", "input 4"
   * @param idx The index of the channel that you wish to label
   * @param formatStr printf style format string to compose label for the channel - where %i will be the channel index
   * @param zeroBased If \c true the index in the format string will be zero based */
  void SetChannelLabel(ERoute direction, int idx, const char* formatStr, bool zeroBased = false);

  /** Call this if the latency of your plug-in changes after initialization (perhaps from OnReset() )
   * This may not be supported by the host. The method is virtual because it's overridden in API classes.
   @param latency Latency in samples */
  virtual void SetLatency(int latency);

  /** Call this method if you need to update the tail size at runtime, for example if the decay time of your reverb effect changes
   * Some apis have special interpretations of certain numbers. For VST3 set to 0xffffffff for infinite tail, or 0 for none (default)
   * For VST2 setting to 1 means no tail
   * @param tailSize the new tailsize in samples*/
  void SetTailSize(int tailSize) { mTailSize = tailSize; }

  /** A static method to parse the config.h channel I/O string.
   * @param IOStr Space separated cstring list of I/O configurations for this plug-in in the format ninchans-noutchans.
   * A hypen character \c(-) deliminates input-output. Supports multiple buses, which are indicated using a period \c(.) character.
   * For instance plug-in that supports mono input and mono output with a mono side-chain input could have a channel io string of "1.1-1".
   * A drum synthesiser with four stereo output busses could be configured with a io string of "0-2.2.2.2";
   * @param channelIOList A list of pointers to ChannelIO structs, where we will store here
   * @param totalNInChans The total number of input channels across all buses will be stored here
   * @param totalNOutChans The total number of output channels across all buses will be stored here
   * @param totalNInBuses The total number of input buses across all channel I/O configs will be stored here
   * @param totalNOutBuses The total number of output buses across all channel I/O configs will be stored here
   * @return The number of space separated channel I/O configs that have been detected in IOStr */
  static int ParseChannelIOStr(const char* IOStr, WDL_PtrList<IOConfig>& channelIOList, int& totalNInChans, int& totalNOutChans, int& totalNInBuses, int& totalNOutBuses);

protected:
#pragma mark - Methods called by the API class - you do not call these methods in your plug-in class
  void SetChannelConnections(ERoute direction, int idx, int n, bool connected);

  //The following methods are duplicated, in order to deal with either single or double precision processing,
  //depending on the value of arguments passed in
  void AttachBuffers(ERoute direction, int idx, int n, PLUG_SAMPLE_DST** ppData, int nFrames);
  void AttachBuffers(ERoute direction, int idx, int n, PLUG_SAMPLE_SRC** ppData, int nFrames);
  void PassThroughBuffers(PLUG_SAMPLE_SRC type, int nFrames);
  void PassThroughBuffers(PLUG_SAMPLE_DST type, int nFrames);
  void ProcessBuffers(PLUG_SAMPLE_SRC type, int nFrames);
  void ProcessBuffers(PLUG_SAMPLE_DST type, int nFrames);
  void ProcessBuffersAccumulating(int nFrames); // only for VST2 deprecated method single precision
  void ZeroScratchBuffers();
  void SetSampleRate(double sampleRate) { mSampleRate = sampleRate; }
  void SetBlockSize(int blockSize);
  void SetBypassed(bool bypassed) { mBypassed = bypassed; }
  void SetTimeInfo(const ITimeInfo& timeInfo) { mTimeInfo = timeInfo; }
  void SetRenderingOffline(bool renderingOffline) { mRenderingOffline = renderingOffline; }
  const WDL_String& GetChannelLabel(ERoute direction, int idx) { return mChannelData[direction].Get(idx)->mLabel; }

private:
  /** See EIPlugPluginTypes */
  EIPlugPluginType mPlugType;
  /** \c true if the plug-in accepts MIDI input */
  bool mDoesMIDIIn;
  /** \c true if the plug-in produces MIDI output */
  bool mDoesMIDIOut;
  /** \c true if the plug-in supports MIDI Polyphonic Expression */
  bool mDoesMPE;
  /** Plug-in latency (in samples) */
  int mLatency;
  /** Current sample rate (in Hz) */
  double mSampleRate = DEFAULT_SAMPLE_RATE;
  /** Current block size (in samples) */
  int mBlockSize = 0;
  /** Current tail size (in samples) */
  int mTailSize = 0;
  /** \c true if the plug-in is bypassed */
  bool mBypassed = false;
  /** \c true if the plug-in is rendering off-line*/
  bool mRenderingOffline = false;
  /** A list of IOConfig structures populated by ParseChannelIOStr in the IPlugProcessor constructor */
  WDL_PtrList<IOConfig> mIOConfigs;
  /* Manages pointers to the actual data for each channel */
  WDL_TypedBuf<sample*> mScratchData[2];
  /* A list of IChannelData structures corresponding to every input/output channel */
  WDL_PtrList<IChannelData<>> mChannelData[2];
protected: // these members are protected because they need to be access by the API classes, and don't want a setter/getter
  /** A multi-channel delay line used to delay the bypassed signal when a plug-in with latency is bypassed. */
  std::unique_ptr<NChanDelayLine<sample>> mLatencyDelay = nullptr;
  /** Contains detailed information about the transport state */
  ITimeInfo mTimeInfo;
};

END_IPLUG_NAMESPACE<|MERGE_RESOLUTION|>--- conflicted
+++ resolved
@@ -130,14 +130,10 @@
   void GetTimeSig(int& numerator, int& denominator) const { numerator = mTimeInfo.mNumerator; denominator = mTimeInfo.mDenominator; }
 
   // #bluelab
-<<<<<<< HEAD
-  bool IsTransportIsRunning() { return mTimeInfo.mTransportIsRunning; }
-=======
   bool IsTransportPlaying() { return mTimeInfo.mTransportIsRunning; }
   
   // #bluelab
   double GetTransportSamplePos();
->>>>>>> b72938b4
   
 #pragma mark -
   
