/*
 ==============================================================================
 
 This file is part of the iPlug 2 library. Copyright (C) the iPlug 2 developers. 
 
 See LICENSE.txt for  more info.
 
 ==============================================================================
*/

/**
 * @file
 * @brief IPlugPaths implementation for Windows and Linux
 */

#include "IPlugPlatform.h"
#include "IPlugConstants.h"
#include "IPlugPaths.h"

#if defined OS_WEB
#include <emscripten/val.h>
#elif defined OS_WIN
#include <windows.h>
#include <Shlobj.h>
#include <Shlwapi.h>
#elif defined OS_LINUX
#include <dlfcn.h>
#include <limits.h>
#include <sys/stat.h>
#endif

BEGIN_IPLUG_NAMESPACE

#if defined OS_WIN
#pragma mark - OS_WIN

// Unicode helpers
void UTF8ToUTF16(wchar_t* utf16Str, const char* utf8Str, int maxLen)
{
  int requiredSize = MultiByteToWideChar(CP_UTF8, 0, utf8Str, -1, NULL, 0);

  if (requiredSize > 0 && requiredSize <= maxLen)
  {
    MultiByteToWideChar(CP_UTF8, 0, utf8Str, -1, utf16Str, requiredSize);
    return;
  }

  utf16Str[0] = 0;
}

void UTF16ToUTF8(WDL_String& utf8Str, const wchar_t* utf16Str)
{
  int requiredSize = WideCharToMultiByte(CP_UTF8, 0, utf16Str, -1, NULL, 0, NULL, NULL);

  if (requiredSize > 0 && utf8Str.SetLen(requiredSize))
  {
    WideCharToMultiByte(CP_UTF8, 0, utf16Str, -1, utf8Str.Get(), requiredSize, NULL, NULL);
    return;
  }

  utf8Str.Set("");
}

 // Helper for getting a known folder in UTF8
void GetKnownFolder(WDL_String &path, int identifier, int flags = 0)
{
  wchar_t wideBuffer[1024];

  SHGetFolderPathW(NULL, identifier, NULL, flags, wideBuffer);
  UTF16ToUTF8(path, wideBuffer);
}

static void GetModulePath(HMODULE hModule, WDL_String& path)
{
  path.Set("");
  char pathCStr[MAX_WIN32_PATH_LEN];
  pathCStr[0] = '\0';
  if (GetModuleFileName(hModule, pathCStr, MAX_WIN32_PATH_LEN))
  {
    int s = -1;
    for (int i = 0; i < strlen(pathCStr); ++i)
    {
      if (pathCStr[i] == '\\')
      {
        s = i;
      }
    }
    if (s >= 0 && s + 1 < strlen(pathCStr))
    {
      path.Set(pathCStr, s + 1);
    }
  }
}

void HostPath(WDL_String& path, const char* bundleID)
{
  GetModulePath(0, path);
}

void PluginPath(WDL_String& path, HMODULE pExtra)
{
  GetModulePath(pExtra, path);
}

void BundleResourcePath(WDL_String& path, HMODULE pExtra)
{
#ifdef VST3_API
  GetModulePath(pExtra, path);
#ifdef ARCH_64BIT
  path.SetLen(path.GetLength() - strlen("x86_64-win/"));
#else
  path.SetLen(path.GetLength() - strlen("x86-win/"));
#endif
  path.Append("Resources\\");
#endif
}

void DesktopPath(WDL_String& path)
{
  GetKnownFolder(path, CSIDL_DESKTOP);
}

void UserHomePath(WDL_String & path)
{
  GetKnownFolder(path, CSIDL_PROFILE);
}

void AppSupportPath(WDL_String& path, bool isSystem)
{
  GetKnownFolder(path, isSystem ? CSIDL_COMMON_APPDATA : CSIDL_LOCAL_APPDATA);
}

void VST3PresetsPath(WDL_String& path, const char* mfrName, const char* pluginName, bool isSystem)
{
  if (!isSystem)
    GetKnownFolder(path, CSIDL_PERSONAL, SHGFP_TYPE_CURRENT);
  else
    AppSupportPath(path, true);
  
  path.AppendFormatted(MAX_WIN32_PATH_LEN, "\\VST3 Presets\\%s\\%s", mfrName, pluginName);
}

void SandboxSafeAppSupportPath(WDL_String& path, const char* appGroupID)
{
  AppSupportPath(path);
}

void INIPath(WDL_String& path, const char * pluginName)
{
  GetKnownFolder(path, CSIDL_LOCAL_APPDATA);

  path.AppendFormatted(MAX_WIN32_PATH_LEN, "\\%s", pluginName);
}

static BOOL EnumResNameProc(HANDLE module, LPCTSTR type, LPTSTR name, LONG_PTR param)
{
  if (IS_INTRESOURCE(name)) return true; // integer resources not wanted
  else {
    WDL_String* search = (WDL_String*)param;
    if (search != 0 && name != 0)
    {
      //strip off extra quotes
      WDL_String strippedName(strlwr(name + 1));
      strippedName.SetLen(strippedName.GetLength() - 1);

      if (strcmp(strlwr(search->Get()), strippedName.Get()) == 0) // if we are looking for a resource with this name
      {
        search->SetFormatted(strippedName.GetLength() + 7, "found: %s", strippedName.Get());
        return false;
      }
    }
  }

  return true; // keep enumerating
}

EResourceLocation LocateResource(const char* name, const char* type, WDL_String& result, const char*, void* pHInstance, const char*)
{
  if (CStringHasContents(name))
  {
    WDL_String search(name);
    WDL_String typeUpper(type);

    HMODULE hInstance = static_cast<HMODULE>(pHInstance);

    EnumResourceNames(hInstance, _strupr(typeUpper.Get()), (ENUMRESNAMEPROC)EnumResNameProc, (LONG_PTR)&search);

    if (strstr(search.Get(), "found: ") != 0)
    {
      result.SetFormatted(MAX_PATH, "\"%s\"", search.Get() + 7, search.GetLength() - 7); // 7 = strlen("found: ")
      return EResourceLocation::kWinBinary;
    }
    else
    {
      if (PathFileExists(name))
      {
        result.Set(name);
        return EResourceLocation::kAbsolutePath;
      }
    }
  }
  return EResourceLocation::kNotFound;
}

const void* LoadWinResource(const char* resid, const char* type, int& sizeInBytes, void* pHInstance)
{
  WDL_String typeUpper(type);

  HMODULE hInstance = static_cast<HMODULE>(pHInstance);

  HRSRC hResource = FindResource(hInstance, resid, _strupr(typeUpper.Get()));

  if (!hResource)
    return NULL;

  DWORD size = SizeofResource(hInstance, hResource);

  if (size < 8)
    return NULL;

  HGLOBAL res = LoadResource(hInstance, hResource);

  const void* pResourceData = LockResource(res);

  if (!pResourceData)
  {
    sizeInBytes = 0;
    return NULL;
  }
  else
  {
    sizeInBytes = size;
    return pResourceData;
  }
}

bool AppIsSandboxed()
{
  return false;
}

#elif defined OS_WEB
#pragma mark - OS_WEB

void AppSupportPath(WDL_String& path, bool isSystem)
{
  path.Set("Settings");
}

void SandboxSafeAppSupportPath(WDL_String& path)
{
  path.Set("Settings");
}

void DesktopPath(WDL_String& path)
{
  path.Set("");
}

void VST3PresetsPath(WDL_String& path, const char* mfrName, const char* pluginName, bool isSystem)
{
  path.Set("Presets");
}

EResourceLocation LocateResource(const char* name, const char* type, WDL_String& result, const char*, void*, const char*)
{
  if (CStringHasContents(name))
  {
    WDL_String plusSlash;
    
    bool foundResource = false;
    
    //TODO: FindResource is not sufficient here
    
    if(strcmp(type, "png") == 0) { //TODO: lowercase/uppercase png
      plusSlash.SetFormatted(strlen("/resources/img/") + strlen(name) + 1, "/resources/img/%s", name);
      foundResource = emscripten::val::global("Module")["preloadedImages"].call<bool>("hasOwnProperty", std::string(plusSlash.Get()));
    }
    else if(strcmp(type, "ttf") == 0) { //TODO: lowercase/uppercase ttf
      plusSlash.SetFormatted(strlen("/resources/fonts/") + strlen(name) + 1, "/resources/fonts/%s", name);
      foundResource = true; // TODO: check ttf
    }
    else if(strcmp(type, "svg") == 0) { //TODO: lowercase/uppercase svg
      plusSlash.SetFormatted(strlen("/resources/img/") + strlen(name) + 1, "/resources/img/%s", name);
      foundResource = true; // TODO: check svg
    }
    
    if(foundResource)
    {
      result.Set(plusSlash.Get());
      return EResourceLocation::kAbsolutePath;
    }
  }
  return EResourceLocation::kNotFound;
}

<<<<<<< HEAD
#elif defined OS_LINUX
#pragma mark - OS_LINUX

/*
 * Get the file path for the module where specified symbol is defined.
 */
static bool GetFileNameFor(void *code, char *path, int size)
{
  Dl_info info;

  if(!code || !path || !size)
  {
    return false;
  }

  if(!dladdr(code, &info) || (strlen(info.dli_fname) + 1 > size))
  {
    *path = 0; // the path is too long
    return false;
  }

  strcpy(path, info.dli_fname);
  return true;
}


EResourceLocation LocateResource(const char* name, const char* type, WDL_String& result, const char*, void* pHInstance, const char*)
{
  char path[PATH_MAX];
  
  if (CStringHasContents(name) && GetFileNameFor(reinterpret_cast<void *>(GetFileNameFor), path, PATH_MAX))
  {
    for (char *s = path + strlen(path) - 1; s >= path; --s)
    {
      if(*s == WDL_DIRCHAR)
      {
        *s = 0;
        break;
      }
    }

    const char *subdir = "";
    if(strcmp(type, "png") == 0) { //TODO: lowercase/uppercase png
      subdir = "img";
    }
    else if(strcmp(type, "ttf") == 0) { //TODO: lowercase/uppercase ttf
      subdir = "fonts";
    }
    else if(strcmp(type, "svg") == 0) { //TODO: lowercase/uppercase svg
      subdir = "img";
    }

    result.SetFormatted(PATH_MAX, "%s%s%s%s%s", path, WDL_DIRCHAR_STR "resources" WDL_DIRCHAR_STR, subdir, WDL_DIRCHAR_STR, name);
    struct stat st;
    if (!stat(result.Get(), &st))
    {
      return EResourceLocation::kAbsolutePath;
    }
#ifdef VST3_API
    // VST3 bundle since 3.6.10
    result.SetFormatted(PATH_MAX, "%s%s%s%s%s", path, WDL_DIRCHAR_STR ".." WDL_DIRCHAR_STR "Resources" WDL_DIRCHAR_STR, subdir, WDL_DIRCHAR_STR, name);
    if (!stat(result.Get(), &st))
    {
      return EResourceLocation::kAbsolutePath;
    }
#endif
    
  }
  return EResourceLocation::kNotFound;
}

=======
bool AppIsSandboxed()
{
  return true;
}

>>>>>>> 6fc15d17
#endif

END_IPLUG_NAMESPACE<|MERGE_RESOLUTION|>--- conflicted
+++ resolved
@@ -294,7 +294,11 @@
   return EResourceLocation::kNotFound;
 }
 
-<<<<<<< HEAD
+bool AppIsSandboxed()
+{
+  return true;
+}
+
 #elif defined OS_LINUX
 #pragma mark - OS_LINUX
 
@@ -366,13 +370,6 @@
   return EResourceLocation::kNotFound;
 }
 
-=======
-bool AppIsSandboxed()
-{
-  return true;
-}
-
->>>>>>> 6fc15d17
 #endif
 
 END_IPLUG_NAMESPACE