--- conflicted
+++ resolved
@@ -89,21 +89,7 @@
   tresult PLUGIN_API setUnitProgramData(int32 listOrUnitId, int32 programIndex, IBStream* data) override {return kNotImplemented;}
   
   
-<<<<<<< HEAD
-  virtual bool IsRenderingOffline() override { return(processSetup.processMode == Steinberg::Vst::kOffline); }
-
-  virtual int GetSamplePos() override;
-  virtual double GetTempo() override;
-  virtual void GetTimeSig(int& numerator, int& denominator) override;
-  virtual void GetTime(ITimeInfo& timeInfo) override;
-
-  virtual void ResizeGraphics() override;
-  void SetLatency(int samples) override;
-
-  Steinberg::Vst::IComponentHandler* GetComponentHandler() { return componentHandler; }
-=======
   Vst::IComponentHandler* GetComponentHandler() { return componentHandler; }
->>>>>>> 9517c69a
   IPlugVST3View* GetView() { return mViews.at(0); }
   
   
